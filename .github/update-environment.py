--- conflicted
+++ resolved
@@ -101,11 +101,7 @@
     with open("pyproject.toml") as f:  # noqa: PTH123
         data = tomllib.loads(f.read())
 
-<<<<<<< HEAD
     sections = ("adaptive", "plotting", "xarray", "zarr", "widgets")
-=======
-    sections = ("adaptive", "plotting", "xarray", "zarr", "pandas", "widgets")
->>>>>>> 2fe772b8
     # Generate environment.yml
     generate_environment_yml(
         data,
