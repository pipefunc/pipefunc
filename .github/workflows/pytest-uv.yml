--- conflicted
+++ resolved
@@ -12,11 +12,7 @@
     strategy:
       fail-fast: false
       matrix:
-<<<<<<< HEAD
-        python-version: ["3.10", "3.11", "3.12", "3.13", "3.13t", "3.14", "3.14t"]
-=======
-        python-version: ["3.11", "3.12", "3.13", "3.13t"]
->>>>>>> 22463911
+        python-version: ["3.11", "3.12", "3.13", "3.13t", "3.14", "3.14t"]
     steps:
       - uses: actions/checkout@v5
         with:
