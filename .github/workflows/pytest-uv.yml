name: pytest-uv

on:
  pull_request:
  push:
    branches: [main]

jobs:
  test:
    runs-on: ubuntu-latest
    strategy:
      fail-fast: false
      matrix:
        python-version: ["3.10", "3.11", "3.12", "3.13", "3.13t"]
    steps:
      - uses: actions/checkout@v4
        with:
          fetch-depth: 0

      - name: Install uv
        uses: astral-sh/setup-uv@v4

      - name: Set up Python
        run: uv venv --python ${{ matrix.python-version }}

      - name: Install pipefunc (minimal)
        run: |
          # Install minimal dependencies for testing
          uv pip install -e ".[test]"

      - name: Run pytest (minimal)
        run: |
          source .venv/bin/activate
          pytest

      - name: Install pipefunc (all dependencies)
        run: |
          if [[ ${{ matrix.python-version }} == "3.13t" ]]; then
            # Install all optional dependencies that work with 3.13t
            uv pip install -e ".[xarray,widgets,pandas,test]"
          else
<<<<<<< HEAD
            uv pip install -e ".[adaptive,xarray,widgets,zarr,pandas,profiling,pydantic,plotting,test]"
=======
            uv pip install -e ".[all,pydantic,test]"
>>>>>>> 429da8fd
          fi

      - name: Run pytest (all dependencies)
        run: |
          source .venv/bin/activate
          pytest<|MERGE_RESOLUTION|>--- conflicted
+++ resolved
@@ -39,11 +39,7 @@
             # Install all optional dependencies that work with 3.13t
             uv pip install -e ".[xarray,widgets,pandas,test]"
           else
-<<<<<<< HEAD
-            uv pip install -e ".[adaptive,xarray,widgets,zarr,pandas,profiling,pydantic,plotting,test]"
-=======
             uv pip install -e ".[all,pydantic,test]"
->>>>>>> 429da8fd
           fi
 
       - name: Run pytest (all dependencies)
