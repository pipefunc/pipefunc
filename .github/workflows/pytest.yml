--- conflicted
+++ resolved
@@ -11,11 +11,7 @@
     strategy:
       fail-fast: false
       matrix:
-<<<<<<< HEAD
-        python-version: ["3.8", "3.9", "3.10", "3.11", "3.12", "3.13.0-beta.1"]
-=======
-        python-version: ["3.10", "3.11", "3.12"]
->>>>>>> 847f2f33
+        python-version: ["3.10", "3.11", "3.12", "3.13"]
     steps:
       - uses: actions/checkout@v4
         with:
