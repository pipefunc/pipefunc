--- conflicted
+++ resolved
@@ -23,13 +23,10 @@
   - zarr
   # optional-dependencies: pandas
   - pandas
-<<<<<<< HEAD
-=======
   # optional-dependencies: profiling
   - psutil
   # optional-dependencies: pydantic
   - pydantic
->>>>>>> 94968b23
   # optional-dependencies: plotting
   - matplotlib
   - pygraphviz
