--- conflicted
+++ resolved
@@ -14,16 +14,6 @@
   # optional-dependencies: adaptive
   - adaptive
   - adaptive-scheduler>=2.13.3
-<<<<<<< HEAD
-  # optional-dependencies: xarray
-  - xarray
-  # optional-dependencies: widgets
-  - ipywidgets
-  - graphviz-anywidget
-  # optional-dependencies: zarr
-  - zarr
-=======
->>>>>>> 429da8fd
   # optional-dependencies: pandas
   - pandas
   # optional-dependencies: plotting
@@ -36,6 +26,7 @@
   # optional-dependencies: pydantic
   - pydantic
   # optional-dependencies: widgets
+  - graphviz-anywidget
   - ipywidgets
   # optional-dependencies: xarray
   - xarray
