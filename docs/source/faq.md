---
jupytext:
  text_representation:
    extension: .md
    format_name: myst
    format_version: 0.13
    jupytext_version: 1.16.4
kernelspec:
  display_name: Python 3 (ipykernel)
  language: python
  name: python3
---

# ❓ FAQ: Frequently Asked Questions

```{contents} ToC – Questions
:depth: 3
```

Missing something or is something unclear? Please [open an issue](https://github.com/pipefunc/pipefunc/issues/new)!

## How is this different from Dask, AiiDA, Luigi, Prefect, Kedro, Apache Airflow, Snakemake, etc.?

`pipefunc` fills a unique niche in the Python workflow ecosystem.

### Key Differentiators

What makes `pipefunc` unique:

1. **Simplicity**: Pure Python implementation with minimal dependencies, allowing standard debuggers and profiling tools to work without modification
2. **Flexibility**: Easy to modify pipelines and add parameter sweeps with minimal boilerplate
3. **HPC Integration**: First-class support for traditional HPC clusters
4. **Resource Management**: Fine-grained control over computational resources per function
5. **Development Speed**: Rapid prototyping without infrastructure setup

`pipefunc` is particularly well-suited for scientists and researchers who need to:

- Quickly prototype and iterate on computational workflows
- Run parameter sweeps across multiple dimensions
- Manage varying computational requirements between pipeline steps
- Work with traditional HPC systems
- Maintain readable and maintainable Python code

Let's break down the comparison by categories:

### Low-Level Parallel Computing Tools (e.g., [Dask](https://www.dask.org/))

Dask and `pipefunc` serve different purposes and can be complementary:

- Dask provides low-level control over parallelization, letting you decide exactly what and how to parallelize
- `pipefunc` automatically handles parallelization based on pipeline structure and `mapspec` definitions
- Dask can serve as a computational backend for `pipefunc`
- `pipefunc` provides higher-level abstractions for parameter sweeps without requiring explicit parallel programming

In summary, Dask is a powerful parallel computing library, while pipefunc helps you build and manage scientific workflows with less boilerplate and takes care of parallelization and data saving for you.

### Scientific Workflow Tools (e.g., [AiiDA](https://aiida.readthedocs.io/), [Pydra](https://pydra.readthedocs.io/en/latest/))

Compared to scientific workflow managers, `pipefunc` provides:

- Lighter weight setup with no external dependencies (unlike AiiDA, which requires a daemon, PostgreSQL, and RabbitMQ).
- More intuitive Python-native interface with automatic graph construction from function signatures.
- Simpler debugging as code runs in the same Python process by default.
- Built-in parameter sweeps with automatic parallelization.
- Dynamic resource allocation based on input parameters.

### Job Schedulers/Runners (e.g., [Airflow](https://airflow.apache.org/), [Luigi](https://luigi.readthedocs.io/))

These tools are designed for scheduling and running tasks, often in a distributed environment. They are well-suited for production ETL pipelines and managing dependencies between jobs. Unlike `pipefunc`, they often rely on serialized data or external storage for data exchange between tasks and require custom implementations for parameter sweeps.

**`pipefunc` vs. Job Schedulers:**

- **Focus:** `pipefunc` focuses on creating reusable, composable Python functions within a pipeline. Job schedulers focus on scheduling and executing independent tasks.
- **Complexity:** `pipefunc` is simpler to set up and use for Python-centric workflows. Job schedulers have more features but a steeper learning curve.
- **Flexibility:** `pipefunc` allows for dynamic, data-driven workflows within Python. Job schedulers are more rigid but offer robust scheduling and monitoring.

### Data Pipelines (e.g., [Kedro](https://kedro.org/), [Prefect](https://www.prefect.io/))

These tools provide frameworks for building data pipelines with a focus on data engineering best practices, such as modularity, versioning, and testing.

**`pipefunc` vs. Data Pipelines:**

- **Structure:** `pipefunc` is less opinionated about project structure than Kedro, which enforces a specific layout. Prefect is more flexible but still geared towards defining data flows.
- **Scope:** `pipefunc` is more focused on the computational aspects of pipelines, while Kedro and Prefect offer more features for data management, versioning, and deployment.
- **Flexibility:** `pipefunc` offers more flexibility in how pipelines are defined and executed, while Kedro and Prefect provide more structure and standardization.

### Workflow Definition Languages (e.g., [Snakemake](https://snakemake.readthedocs.io/))

Snakemake uses a domain-specific language (DSL) to define workflows as a set of rules with dependencies. It excels at orchestrating diverse tools and scripts, often in separate environments, through a dedicated workflow definition file (`Snakefile`).
Unlike pipefunc, Snakemake primarily works with serialized data and may require custom implementations for parameter sweeps within the Python code.

**`pipefunc` vs. Snakemake:**

- **Workflow Definition:** `pipefunc` uses Python code with decorators. Snakemake uses a `Snakefile` with a specialized syntax.
- **Focus:** `pipefunc` is designed for Python-centric workflows and automatic parallelization within Python. Snakemake is language-agnostic and handles the execution of diverse tools and steps, potentially in different environments.
- **Flexibility:** `pipefunc` offers more flexibility in defining complex logic within Python functions. Snakemake provides a more rigid, rule-based approach.
- **Learning Curve:** `pipefunc` is generally easier to learn for Python users. Snakemake requires understanding its DSL.

**`pipefunc` within Snakemake:**

`pipefunc` can be integrated into a Snakemake workflow. You could have a Snakemake rule that executes a Python script containing a `pipefunc` pipeline, combining the strengths of both tools.

**In essence:**

`pipefunc` provides a simpler, more Pythonic approach for workflows primarily based on Python functions. It excels at streamlining development, reducing boilerplate, and automatically handling parallelization within the familiar Python ecosystem. While other tools may be better suited for production ETL pipelines, managing complex dependencies, or workflows involving diverse non-Python tools, `pipefunc` is ideal for flexible scientific computing workflows where rapid development and easy parameter exploration are priorities.

<<<<<<< HEAD
## How is this different from Hamilton?

On the surface, `pipefunc` and [Hamilton](https://github.com/dagworks-inc/hamilton) might appear very similar.
Both are Python libraries that enable you to build computational workflows (or dataflows) by writing regular Python functions.
They both automatically construct a directed acyclic graph (DAG) from these functions, determining the execution order based on the function signatures (inputs and outputs).
This shared core idea of automatically connecting functions based on their dependencies is a powerful way to create modular, maintainable, and understandable dataflows.

However, despite these similarities, `pipefunc` and Hamilton have distinct focuses and cater to different use cases.

**Key Differences between `pipefunc` and Hamilton:**

| Feature                     | `pipefunc`                                                                                                                                            | Hamilton                                                                                                                                                                                          |
| :-------------------------- | :---------------------------------------------------------------------------------------------------------------------------------------------------- | :------------------------------------------------------------------------------------------------------------------------------------------------------------------------------------------------ |
| **Primary Focus**           | Scientific workflows, parameter sweeps, multi-dimensional data, HPC integration, fine-grained resource management, parallelization                    | General-purpose dataflows, with strengths in data loading, feature engineering, and building maintainable data pipelines, particularly with pandas.                                               |
| **Input/Output Types**      | Supports arbitrary Python objects, multi-dimensional arrays (with `mapspec`), and structured data (e.g., xarray Datasets)                             | Supports arbitrary Python objects, but is particularly well-optimized for pandas DataFrames and Series                                                                                            |
| **Parameter Sweeps**        | Built-in support for multi-dimensional parameter sweeps with `mapspec` and `add_mapspec_axis`                                                         | Not a primary focus, can be achieved through custom implementations or external libraries                                                                                                         |
| **Parallelization**         | Flexible parallelization options (e.g., multiprocessing, threading, custom executors), including distributed computing with SLURM and PBS             | Supports parallel execution through adapters (e.g., Ray, Dask, Polars), but more geared towards data processing tasks                                                                             |
| **Resource Management**     | Fine-grained control over resources (CPU, memory, GPUs, time) per function, even dynamically based on input parameters (with `resources_variable`)    | Resource management is typically handled at the level of the execution framework (e.g., Ray, Dask) and not on a per-function basis.                                                               |
| **Workflow Definition**     | Uses `PipeFunc` wrapper or `@pipefunc` decorator for any Python function. Allows renaming inputs/outputs for flexible connections.                    | Requires functions to be defined with specific input/output type hints to construct the DAG. Function names are used as node identifiers, and parameter names must match upstream function names. |
| **Target Audience**         | Scientists, researchers, and engineers working on complex, computationally intensive Python workflows                                                 | Data scientists, machine learning engineers, and anyone working with data pipelines, especially those using pandas.                                                                               |
| **Visualization**           | Serveral customizable (interactive) DAG visualization backends.                                                                                       | Separate Hamilton UI for visualization.                                                                                                                                                           |
| **Data Validation**         | Supports data validation by ensuring type annotations between steps are correct. Custom data validation can be implemented via `post_execution_hook`. | Offers built-in mechanisms for validating the structure of dataflows.                                                                                                                             |
| **Caching**                 | Supports caching with configurable backends, allowing for efficient reuse of intermediate results.                                                    | TODO                                                                                                                                                                                              |
| **Error Handling**          | Provides detailed error snapshots for debugging, including the state of the pipeline at the point of failure.                                         | Error handling is more general, focusing on the execution of the DAG rather than detailed introspection of function states.                                                                       |
| **Community and Ecosystem** | Growing community, particularly in scientific and research domains, with ongoing development towards more advanced features.                          | Strong community support, particularly in data science and machine learning, with a focus on improving code maintainability and collaboration.                                                    |

TODO: mention Hamilton's parallelization limitations and pickle vs cloudpickle

**When to choose `pipefunc`:**

- Your workflow involves complex multi-dimensional parameter sweeps and map-reduce operations, especially in scientific computing or research settings.
- You need fine-grained control over resource allocation for each function in your pipeline, allowing for optimization based on specific computational needs.
- You are working with multi-dimensional array-like data and require structured, labeled outputs (e.g., using xarray).
- You need to execute parts of your workflow on HPC clusters with job schedulers like SLURM.
- You want a high degree of flexibility in how you define and execute your pipeline, with minimal boilerplate code.

**When to choose Hamilton:**

- Your workflow primarily involves data loading, transformation, and feature engineering, especially with pandas DataFrames.
- You prefer a framework that offers more built-in features for data validation and visualization, with a focus on improving code maintainability and collaboration.
- You are working with workflows that can be easily parallelized using frameworks like Ray or Dask, without needing the intricate resource management capabilities of `pipefunc`.
- You want a tool that helps structure your data processing code in a way that's easy to understand and modify, by naturally creating a DAG from function signatures.

**In summary:**

`pipefunc` is tailored for scientific and research workflows that demand complex parameter sweeps, detailed resource management, and seamless integration with HPC environments.
Hamilton, while offering a broader set of features for general-purpose data workflows, focuses on enhancing the development experience with pandas and other data science tools.
Both tools emphasize modularity, readability, and maintainability but cater to different needs within the data science and engineering landscape.

Hamilton's design encourages placing related functions in a single module for better organization, while `pipefunc` allows greater flexibility in connecting functions from various modules.
Hamilton also uses function and parameter names directly as node identifiers, whereas `pipefunc` allows for renaming to avoid naming conflicts.

## How to handle defaults?

You can provide defaults in

- The original function definition (the normal way)
- The `pipefunc` decorator `@`{class}` pipefunc.pipefunc``(..., defaults={...}) `
- Update the defaults of a `PipeFunc` object (a wrapped function) via {class}` pipefunc.PipeFunc.update_defaults``({...}) `
- Update the defaults of an entire pipeline via {class}` pipefunc.Pipeline.update_defaults``({...}) `

Some examples in code:

```{code-cell} ipython3
from pipefunc import pipefunc, Pipeline

@pipefunc(output_name="y", defaults={"x": 2})
def f(a, x):
    return a * x
```

This function `f` has a default value for `x` set to 2.

:::{admonition} Do the same by constructing a <code>PipeFunc</code> object directly
:class: note, dropdown

```python
from pipefunc import PipeFunc

def f(a, x):
    return a * x

f_func = PipeFunc(f, output_name="y", defaults={"x": 2})
```

:::

We can also update the defaults of the function afterwards:

```{code-cell} ipython3
f.update_defaults({"x": 3})
```

If a default value is provided in the function signature, it will be used.
However, we can override it by updating the defaults.
We can also update the defaults of the entire pipeline.

```{code-cell} ipython3
@pipefunc(output_name="z", defaults={"b": 2})  # override `b=1` default
def g(y, b=1):
    return y + b

pipeline = Pipeline([f, g])
pipeline.update_defaults({"a": 1, "b": 3, "x": 1})  # override `b=2` default
```

We can check the defaults of the pipeline:

```{code-cell} ipython3
pipeline.defaults  # all parameters now have defaults
```

Now, when we call the pipeline, we don't need to provide any arguments:

```{code-cell} ipython3
pipeline()
```
=======
## How to use `adaptive` with `pipefunc`?
>>>>>>> 471883ff

This section has been moved to [SLURM integration](./concepts/slurm.md).

## How to handle defaults?

This section has been moved to [Function Inputs and Outputs](./concepts/function-io.md#how-to-handle-defaults).

## How to bind parameters to a fixed value?

This section has been moved to [Function Inputs and Outputs](./concepts/function-io.md#how-to-bind-parameters-to-a-fixed-value).

## How to rename inputs and outputs?

This section has been moved to [Function Inputs and Outputs](./concepts/function-io.md#how-to-rename-inputs-and-outputs).

## How to handle multiple outputs?

This section has been moved to [Function Inputs and Outputs](./concepts/function-io.md#how-to-handle-multiple-outputs).

## How does type checking work in `pipefunc`?

This section has been moved to [Type Checking](./concepts/type-checking.md).

## What is the difference between `pipeline.run` and `pipeline.map`?

This section has been moved to [Parallelism and Execution](./concepts/execution-and-parallelism.md#run-vs-map).

## How to use parameter scopes (namespaces)?

This section has been moved to [Parameter Scopes](./concepts/parameter-scopes.md).

## How to inspect the `Resources` inside a `PipeFunc`?

This section has been moved to [Resource Management](./concepts/resource-management.md#how-to-inspect-the-resources-inside-a-pipefunc).

## How to set the `Resources` dynamically, based on the input arguments?

This section has been moved to [Resource Management](./concepts/resource-management.md#how-to-set-the-resources-dynamically-based-on-the-input-arguments).

## How to use `adaptive` with `pipefunc`?

This section has been moved to [Adaptive integration](./concepts/adaptive-integration.md).

## What is the `ErrorSnapshot` feature in `pipefunc`?

<<<<<<< HEAD
The {class}`~pipefunc.ErrorSnapshot` feature captures detailed information about errors occurring during the execution of a `PipeFunc`. It aids in debugging by storing snapshots of error states, including the function, exception details, arguments, timestamp, and environment. This snapshot can be used to reproduce the error and examine the error context.

**Key Features:**

- **Error Details**: Captures function name, exception, arguments, traceback, user, machine, timestamp, and directory.
- **Reproduction**: Offers a `reproduce()` method to recreate the error with the stored arguments.
- **Persistence**: Allows saving and loading snapshots using `save_to_file` and `load_from_file`.

**Usage:**

1. **Accessing Snapshots**:

   ```python
   result = my_pipefunc_or_pipeline(args)
   if my_pipefunc_or_pipeline.error_snapshot:
       print(my_pipefunc_or_pipeline.error_snapshot)
   ```

2. **Reproducing Errors**:

   ```python
   error_snapshot = my_pipefunc_or_pipeline.error_snapshot
   if error_snapshot:
       error_snapshot.reproduce()
   ```

3. **Saving and Loading**:

   ```python
   error_snapshot.save_to_file("snapshot.pkl")
   loaded_snapshot = ErrorSnapshot.load_from_file("snapshot.pkl")
   ```

**Example:**

```{code-cell} ipython3
@pipefunc(output_name="c")
def faulty_function(a, b):
    # Simulate an error
    raise ValueError("Intentional error")

try:
    faulty_function(a=1, b=2)
except Exception:
    snapshot = faulty_function.error_snapshot
    print(snapshot)
```

{class}`~pipefunc.ErrorSnapshot` is very useful for debugging complex pipelines, making it easy to replicate and understand issues as they occur.
=======
This section has been moved to [Error Handling](./concepts/error-handling.md).
>>>>>>> 471883ff

## What is the overhead / efficiency / performance of `pipefunc`?

This section has been moved to [Overhead and Efficiency](./concepts/overhead-and-efficiency.md).

## How to mock functions in a pipeline for testing?

This section has been moved to [Testing](./concepts/testing.md).

## Mixing executors and storage backends for I/O-bound and CPU-bound work

This section has been moved to [Parallelism and Execution](./concepts/execution-and-parallelism.md#mixing-executors-and-storage-backends-for-io-bound-and-cpu-bound-work).

## Get a function handle for a specific pipeline output (`pipeline.func`)

This section has been moved to [Function Inputs and Outputs](./concepts/function-io.md#get-a-function-handle-for-a-specific-pipeline-output-pipelinefunc).

## `dataclasses` and `pydantic.BaseModel` as `PipeFunc`

This section has been moved to [Function Inputs and Outputs](./concepts/function-io.md#dataclasses-and-pydanticbasemodel-as-pipefunc).

## What is `VariantPipeline` and how to use it?

This section has been moved to [Variants](./concepts/variants.md).

## How to use post-execution hooks?

This section has been moved to [Parallelism and Execution](./concepts/execution-and-parallelism.md#how-to-use-post-execution-hooks).

## How to collect results as a step in my `Pipeline`?

This section has been moved to [Function Inputs and Outputs](./concepts/function-io.md#how-to-collect-results-as-a-step-in-my-pipeline).

## `PipeFunc`s with Multiple Outputs of Different Shapes

This section has been moved to [Function Inputs and Outputs](./concepts/function-io.md#pipefuncs-with-multiple-outputs-of-different-shapes).

## Simplifying Pipelines

This section has been moved to [Simplifying Pipelines](./concepts/simplifying-pipelines.md).

## Parameter Sweeps

This section has been moved to [Parameter Sweeps](./concepts/parameter-sweeps.md).<|MERGE_RESOLUTION|>--- conflicted
+++ resolved
@@ -104,225 +104,76 @@
 
 `pipefunc` provides a simpler, more Pythonic approach for workflows primarily based on Python functions. It excels at streamlining development, reducing boilerplate, and automatically handling parallelization within the familiar Python ecosystem. While other tools may be better suited for production ETL pipelines, managing complex dependencies, or workflows involving diverse non-Python tools, `pipefunc` is ideal for flexible scientific computing workflows where rapid development and easy parameter exploration are priorities.
 
-<<<<<<< HEAD
 ## How is this different from Hamilton?
 
-On the surface, `pipefunc` and [Hamilton](https://github.com/dagworks-inc/hamilton) might appear very similar.
-Both are Python libraries that enable you to build computational workflows (or dataflows) by writing regular Python functions.
-They both automatically construct a directed acyclic graph (DAG) from these functions, determining the execution order based on the function signatures (inputs and outputs).
-This shared core idea of automatically connecting functions based on their dependencies is a powerful way to create modular, maintainable, and understandable dataflows.
-
-However, despite these similarities, `pipefunc` and Hamilton have distinct focuses and cater to different use cases.
-
-**Key Differences between `pipefunc` and Hamilton:**
-
-| Feature                     | `pipefunc`                                                                                                                                            | Hamilton                                                                                                                                                                                          |
-| :-------------------------- | :---------------------------------------------------------------------------------------------------------------------------------------------------- | :------------------------------------------------------------------------------------------------------------------------------------------------------------------------------------------------ |
-| **Primary Focus**           | Scientific workflows, parameter sweeps, multi-dimensional data, HPC integration, fine-grained resource management, parallelization                    | General-purpose dataflows, with strengths in data loading, feature engineering, and building maintainable data pipelines, particularly with pandas.                                               |
-| **Input/Output Types**      | Supports arbitrary Python objects, multi-dimensional arrays (with `mapspec`), and structured data (e.g., xarray Datasets)                             | Supports arbitrary Python objects, but is particularly well-optimized for pandas DataFrames and Series                                                                                            |
-| **Parameter Sweeps**        | Built-in support for multi-dimensional parameter sweeps with `mapspec` and `add_mapspec_axis`                                                         | Not a primary focus, can be achieved through custom implementations or external libraries                                                                                                         |
-| **Parallelization**         | Flexible parallelization options (e.g., multiprocessing, threading, custom executors), including distributed computing with SLURM and PBS             | Supports parallel execution through adapters (e.g., Ray, Dask, Polars), but more geared towards data processing tasks                                                                             |
-| **Resource Management**     | Fine-grained control over resources (CPU, memory, GPUs, time) per function, even dynamically based on input parameters (with `resources_variable`)    | Resource management is typically handled at the level of the execution framework (e.g., Ray, Dask) and not on a per-function basis.                                                               |
-| **Workflow Definition**     | Uses `PipeFunc` wrapper or `@pipefunc` decorator for any Python function. Allows renaming inputs/outputs for flexible connections.                    | Requires functions to be defined with specific input/output type hints to construct the DAG. Function names are used as node identifiers, and parameter names must match upstream function names. |
-| **Target Audience**         | Scientists, researchers, and engineers working on complex, computationally intensive Python workflows                                                 | Data scientists, machine learning engineers, and anyone working with data pipelines, especially those using pandas.                                                                               |
-| **Visualization**           | Serveral customizable (interactive) DAG visualization backends.                                                                                       | Separate Hamilton UI for visualization.                                                                                                                                                           |
-| **Data Validation**         | Supports data validation by ensuring type annotations between steps are correct. Custom data validation can be implemented via `post_execution_hook`. | Offers built-in mechanisms for validating the structure of dataflows.                                                                                                                             |
-| **Caching**                 | Supports caching with configurable backends, allowing for efficient reuse of intermediate results.                                                    | TODO                                                                                                                                                                                              |
-| **Error Handling**          | Provides detailed error snapshots for debugging, including the state of the pipeline at the point of failure.                                         | Error handling is more general, focusing on the execution of the DAG rather than detailed introspection of function states.                                                                       |
-| **Community and Ecosystem** | Growing community, particularly in scientific and research domains, with ongoing development towards more advanced features.                          | Strong community support, particularly in data science and machine learning, with a focus on improving code maintainability and collaboration.                                                    |
-
-TODO: mention Hamilton's parallelization limitations and pickle vs cloudpickle
-
-**When to choose `pipefunc`:**
-
-- Your workflow involves complex multi-dimensional parameter sweeps and map-reduce operations, especially in scientific computing or research settings.
-- You need fine-grained control over resource allocation for each function in your pipeline, allowing for optimization based on specific computational needs.
-- You are working with multi-dimensional array-like data and require structured, labeled outputs (e.g., using xarray).
-- You need to execute parts of your workflow on HPC clusters with job schedulers like SLURM.
-- You want a high degree of flexibility in how you define and execute your pipeline, with minimal boilerplate code.
-
-**When to choose Hamilton:**
-
-- Your workflow primarily involves data loading, transformation, and feature engineering, especially with pandas DataFrames.
-- You prefer a framework that offers more built-in features for data validation and visualization, with a focus on improving code maintainability and collaboration.
-- You are working with workflows that can be easily parallelized using frameworks like Ray or Dask, without needing the intricate resource management capabilities of `pipefunc`.
-- You want a tool that helps structure your data processing code in a way that's easy to understand and modify, by naturally creating a DAG from function signatures.
-
-**In summary:**
-
-`pipefunc` is tailored for scientific and research workflows that demand complex parameter sweeps, detailed resource management, and seamless integration with HPC environments.
-Hamilton, while offering a broader set of features for general-purpose data workflows, focuses on enhancing the development experience with pandas and other data science tools.
-Both tools emphasize modularity, readability, and maintainability but cater to different needs within the data science and engineering landscape.
-
-Hamilton's design encourages placing related functions in a single module for better organization, while `pipefunc` allows greater flexibility in connecting functions from various modules.
-Hamilton also uses function and parameter names directly as node identifiers, whereas `pipefunc` allows for renaming to avoid naming conflicts.
+`pipefunc` and [Hamilton](https://github.com/dagworks-inc/hamilton) both generate DAGs from plain Python functions, but they aim at different sweet spots.
+
+**Where `pipefunc` leans in**
+
+- **Scientific + HPC workflows:** Minimal runtime overhead with [`mapspec`](./concepts/mapspec.md) driven scheduling, executor-agnostic parallelism, and first-class support for job schedulers such as SLURM and PBS (see [Execution and Parallelism](./concepts/execution-and-parallelism.md)).
+- **N-dimensional parameter sweeps:** Built-in sweep tooling ([`pipeline.map`](./concepts/parameter-sweeps.md)) stores intermediate artifacts, supports eager or queued execution, and works with structured outputs like `xarray`.
+- **Fine-grained resource policies:** Per-function constraints for CPU, memory, GPUs, wall-time, and custom selectors ([Resource Management](./concepts/resource-management.md)).
+
+**Where Hamilton shines**
+
+- **Column-centric data engineering:** Functions map directly to dataframe or feature columns, and modifiers such as `@with_columns` help author reusable transformations.
+- **Governance & validation baked in:** `@check_output`, pandera, and pydantic integrations let teams enforce schema constraints; adapters emit OpenLineage events; the optional Hamilton UI/DAGWorks service tracks lineage, versions, and run telemetry.
+- **Team-friendly ergonomics:** Hamilton encourages organizing nodes by module, naming inputs after upstream outputs, and ships a UI for browsing DAG structure, comparing versions, and inspecting execution results.
+
+**Picking between them**
+
+- Choose `pipefunc` when you need lightweight orchestration for numerically intensive or simulation-heavy workloads, multi-dimensional sweeps, or custom resource scheduling without leaving pure Python.
+- Choose Hamilton when your pipelines revolve around dataframe transformations, you want column-level lineage, rich validation, or observability tooling out of the box.
+
+You can mix them too: Hamilton-produced functions can be wrapped with `@pipefunc`, and `pipefunc` stages can call Hamilton drivers for teams that already invest in Hamilton’s ecosystem.
+
+## How to use `adaptive` with `pipefunc`?
+
+This section has been moved to [SLURM integration](./concepts/slurm.md).
 
 ## How to handle defaults?
 
-You can provide defaults in
-
-- The original function definition (the normal way)
-- The `pipefunc` decorator `@`{class}` pipefunc.pipefunc``(..., defaults={...}) `
-- Update the defaults of a `PipeFunc` object (a wrapped function) via {class}` pipefunc.PipeFunc.update_defaults``({...}) `
-- Update the defaults of an entire pipeline via {class}` pipefunc.Pipeline.update_defaults``({...}) `
-
-Some examples in code:
-
-```{code-cell} ipython3
-from pipefunc import pipefunc, Pipeline
-
-@pipefunc(output_name="y", defaults={"x": 2})
-def f(a, x):
-    return a * x
-```
-
-This function `f` has a default value for `x` set to 2.
-
-:::{admonition} Do the same by constructing a <code>PipeFunc</code> object directly
-:class: note, dropdown
-
-```python
-from pipefunc import PipeFunc
-
-def f(a, x):
-    return a * x
-
-f_func = PipeFunc(f, output_name="y", defaults={"x": 2})
-```
-
-:::
-
-We can also update the defaults of the function afterwards:
-
-```{code-cell} ipython3
-f.update_defaults({"x": 3})
-```
-
-If a default value is provided in the function signature, it will be used.
-However, we can override it by updating the defaults.
-We can also update the defaults of the entire pipeline.
-
-```{code-cell} ipython3
-@pipefunc(output_name="z", defaults={"b": 2})  # override `b=1` default
-def g(y, b=1):
-    return y + b
-
-pipeline = Pipeline([f, g])
-pipeline.update_defaults({"a": 1, "b": 3, "x": 1})  # override `b=2` default
-```
-
-We can check the defaults of the pipeline:
-
-```{code-cell} ipython3
-pipeline.defaults  # all parameters now have defaults
-```
-
-Now, when we call the pipeline, we don't need to provide any arguments:
-
-```{code-cell} ipython3
-pipeline()
-```
-=======
+This section has been moved to [Function Inputs and Outputs](./concepts/function-io.md#how-to-handle-defaults).
+
+## How to bind parameters to a fixed value?
+
+This section has been moved to [Function Inputs and Outputs](./concepts/function-io.md#how-to-bind-parameters-to-a-fixed-value).
+
+## How to rename inputs and outputs?
+
+This section has been moved to [Function Inputs and Outputs](./concepts/function-io.md#how-to-rename-inputs-and-outputs).
+
+## How to handle multiple outputs?
+
+This section has been moved to [Function Inputs and Outputs](./concepts/function-io.md#how-to-handle-multiple-outputs).
+
+## How does type checking work in `pipefunc`?
+
+This section has been moved to [Type Checking](./concepts/type-checking.md).
+
+## What is the difference between `pipeline.run` and `pipeline.map`?
+
+This section has been moved to [Parallelism and Execution](./concepts/execution-and-parallelism.md#run-vs-map).
+
+## How to use parameter scopes (namespaces)?
+
+This section has been moved to [Parameter Scopes](./concepts/parameter-scopes.md).
+
+## How to inspect the `Resources` inside a `PipeFunc`?
+
+This section has been moved to [Resource Management](./concepts/resource-management.md#how-to-inspect-the-resources-inside-a-pipefunc).
+
+## How to set the `Resources` dynamically, based on the input arguments?
+
+This section has been moved to [Resource Management](./concepts/resource-management.md#how-to-set-the-resources-dynamically-based-on-the-input-arguments).
+
 ## How to use `adaptive` with `pipefunc`?
->>>>>>> 471883ff
-
-This section has been moved to [SLURM integration](./concepts/slurm.md).
-
-## How to handle defaults?
-
-This section has been moved to [Function Inputs and Outputs](./concepts/function-io.md#how-to-handle-defaults).
-
-## How to bind parameters to a fixed value?
-
-This section has been moved to [Function Inputs and Outputs](./concepts/function-io.md#how-to-bind-parameters-to-a-fixed-value).
-
-## How to rename inputs and outputs?
-
-This section has been moved to [Function Inputs and Outputs](./concepts/function-io.md#how-to-rename-inputs-and-outputs).
-
-## How to handle multiple outputs?
-
-This section has been moved to [Function Inputs and Outputs](./concepts/function-io.md#how-to-handle-multiple-outputs).
-
-## How does type checking work in `pipefunc`?
-
-This section has been moved to [Type Checking](./concepts/type-checking.md).
-
-## What is the difference between `pipeline.run` and `pipeline.map`?
-
-This section has been moved to [Parallelism and Execution](./concepts/execution-and-parallelism.md#run-vs-map).
-
-## How to use parameter scopes (namespaces)?
-
-This section has been moved to [Parameter Scopes](./concepts/parameter-scopes.md).
-
-## How to inspect the `Resources` inside a `PipeFunc`?
-
-This section has been moved to [Resource Management](./concepts/resource-management.md#how-to-inspect-the-resources-inside-a-pipefunc).
-
-## How to set the `Resources` dynamically, based on the input arguments?
-
-This section has been moved to [Resource Management](./concepts/resource-management.md#how-to-set-the-resources-dynamically-based-on-the-input-arguments).
-
-## How to use `adaptive` with `pipefunc`?
 
 This section has been moved to [Adaptive integration](./concepts/adaptive-integration.md).
 
 ## What is the `ErrorSnapshot` feature in `pipefunc`?
 
-<<<<<<< HEAD
-The {class}`~pipefunc.ErrorSnapshot` feature captures detailed information about errors occurring during the execution of a `PipeFunc`. It aids in debugging by storing snapshots of error states, including the function, exception details, arguments, timestamp, and environment. This snapshot can be used to reproduce the error and examine the error context.
-
-**Key Features:**
-
-- **Error Details**: Captures function name, exception, arguments, traceback, user, machine, timestamp, and directory.
-- **Reproduction**: Offers a `reproduce()` method to recreate the error with the stored arguments.
-- **Persistence**: Allows saving and loading snapshots using `save_to_file` and `load_from_file`.
-
-**Usage:**
-
-1. **Accessing Snapshots**:
-
-   ```python
-   result = my_pipefunc_or_pipeline(args)
-   if my_pipefunc_or_pipeline.error_snapshot:
-       print(my_pipefunc_or_pipeline.error_snapshot)
-   ```
-
-2. **Reproducing Errors**:
-
-   ```python
-   error_snapshot = my_pipefunc_or_pipeline.error_snapshot
-   if error_snapshot:
-       error_snapshot.reproduce()
-   ```
-
-3. **Saving and Loading**:
-
-   ```python
-   error_snapshot.save_to_file("snapshot.pkl")
-   loaded_snapshot = ErrorSnapshot.load_from_file("snapshot.pkl")
-   ```
-
-**Example:**
-
-```{code-cell} ipython3
-@pipefunc(output_name="c")
-def faulty_function(a, b):
-    # Simulate an error
-    raise ValueError("Intentional error")
-
-try:
-    faulty_function(a=1, b=2)
-except Exception:
-    snapshot = faulty_function.error_snapshot
-    print(snapshot)
-```
-
-{class}`~pipefunc.ErrorSnapshot` is very useful for debugging complex pipelines, making it easy to replicate and understand issues as they occur.
-=======
 This section has been moved to [Error Handling](./concepts/error-handling.md).
->>>>>>> 471883ff
 
 ## What is the overhead / efficiency / performance of `pipefunc`?
 
