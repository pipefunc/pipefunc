--- conflicted
+++ resolved
@@ -697,7 +697,6 @@
 Currently, using `adaptive` with `pipefunc` is a bit more cumbersome, but it is still possible.
 See [this tutorial](adaptive.md) for a detailed example of how to use `adaptive` with `pipefunc`.
 
-<<<<<<< HEAD
 ## How can I build a pipeline with explicit connections and verify them?
 
 You can create a `Pipeline` from a set of explicitly defined connections using the {class}`~pipeline.Pipeline.from_explicit_connections` class method.
@@ -748,7 +747,7 @@
 - **Exact Control**: You may prefer explicit connections when you need to guarantee the pipeline's structure—ensuring it precisely mirrors your expectations.
 - **Verification**: If there's any discrepancy between what you intend and what the pipeline builds, the method will immediately raise an error, allowing you to catch mistakes early.
 - **Complex Workflows**: In complex or critical workflows, explicit connections help avoid issues related to unintended auto-connections.
-=======
+
 ## SLURM integration via [Adaptive Scheduler](https://adaptive-scheduler.readthedocs.io/) integration
 
 PipeFunc can also be used with the `adaptive_scheduler` package to run the pipeline on a cluster.
@@ -1169,5 +1168,4 @@
 results = [
     pipeline.run(output_name, kwargs=combo, full_output=True) for combo in sweep.list()
 ]
-```
->>>>>>> 94968b23
+```