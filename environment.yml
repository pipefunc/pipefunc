--- conflicted
+++ resolved
@@ -34,11 +34,8 @@
   - pytest-asyncio
   - pytest-codspeed
   - pytest-cov
-<<<<<<< HEAD
   - coverage
   - pandas
-=======
->>>>>>> 79d06a4b
   - adaptive
   - xarray
   - zarr
