--- conflicted
+++ resolved
@@ -36,11 +36,7 @@
             "widgets",
             "xarray",
             # Currently, all work except:
-<<<<<<< HEAD
-            # "polars",  # because polars-runtime-32 compiling takes too long
-=======
-            # "polars",  # build fails
->>>>>>> b32a21cb
+            # "polars",  # because polars-runtime-32 compiling takes long and fails
             # "mcp",  # because 'fastmcp' -> 'cryptography'
             # "zarr",  # because 'numcodecs' -> 'cryptography'
         ]
