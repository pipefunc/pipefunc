--- conflicted
+++ resolved
@@ -1,16 +1,12 @@
 """PipeFunc: A Python library for defining, managing, and executing function pipelines."""
 
-<<<<<<< HEAD
 from pipefunc._filearray import FileBasedObjectArray
-from pipefunc._pipefunc import Pipeline, PipelineFunction, pipefunc
-=======
 from pipefunc._lazy import construct_dag, evaluate_lazy
 from pipefunc._pipefunc import (
     PipeFunc,
     pipefunc,
 )
 from pipefunc._pipeline import Pipeline
->>>>>>> 8b9c3d31
 from pipefunc._sweep import (
     MultiSweep,
     Sweep,
@@ -25,11 +21,8 @@
     "construct_dag",
     "__version__",
     "count_sweep",
-<<<<<<< HEAD
     "FileBasedObjectArray",
-=======
     "evaluate_lazy",
->>>>>>> 8b9c3d31
     "generate_sweep",
     "get_precalculation_order",
     "MultiSweep",
