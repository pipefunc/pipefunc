"""PipeFunc: A Python library for defining, managing, and executing function pipelines.

This module implements the `PipeFunc` class, which is a function wrapper class for
pipeline functions with additional attributes. It also provides a decorator `pipefunc`
that wraps a function in a `PipeFunc` instance.
These `PipeFunc` objects are used to construct a `pipefunc.Pipeline`.
"""

from __future__ import annotations

import contextlib
import dataclasses
import datetime
import functools
import getpass
import inspect
import os
import platform
import traceback
import warnings
import weakref
from collections import defaultdict
from collections.abc import Callable, Sequence
from dataclasses import dataclass, field
from typing import TYPE_CHECKING, Any, Generic, Literal, TypeVar, get_args, get_origin

import cloudpickle

from pipefunc._profile import ProfilingStats, ResourceProfiler
from pipefunc._utils import (
    assert_complete_kwargs,
    at_least_tuple,
    clear_cached_properties,
    format_function_call,
    get_local_ip,
    is_pydantic_base_model,
    requires,
)
from pipefunc.lazy import evaluate_lazy
from pipefunc.map._mapspec import ArraySpec, MapSpec, mapspec_axes
from pipefunc.map._run import _EVALUATED_RESOURCES
from pipefunc.resources import Resources
from pipefunc.typing import NoAnnotation, safe_get_type_hints

if TYPE_CHECKING:
    from pathlib import Path

    import pydantic

    from pipefunc import Pipeline
    from pipefunc._pipeline._types import OUTPUT_TYPE
    from pipefunc.map._types import ShapeTuple

T = TypeVar("T", bound=Callable[..., Any])

MAX_PARAMS_LEN = 15


class PipeFunc(Generic[T]):
    """Function wrapper class for pipeline functions with additional attributes.

    Parameters
    ----------
    func
        The original function to be wrapped.
    output_name
        The identifier for the output of the wrapped function.
        Provide a tuple of strings for multiple outputs.
    output_picker
        A function that takes the output of the wrapped function as first argument
        and the ``output_name`` (str) as second argument, and returns the desired output.
        If ``None``, the output of the wrapped function is returned as is.
    renames
        A dictionary for renaming function arguments and outputs. The keys are the
        original names (as defined in the function signature or the ``output_name``),
        and the values are the new names to be used. This allows you to change how
        the function is called without modifying its internal logic. For example,
        ``{"old_name": "new_name"}`` would allow the function to be called with
        ``new_name`` instead of ``old_name``. If renaming the ``output_name``, include it
        in this dictionary as well.
    defaults
        Set defaults for parameters. Overwrites any current defaults. Must be in terms
        of the renamed argument names.
    bound
        Bind arguments to the function. These are arguments that are fixed. Even when
        providing different values, the bound values will be used. Must be in terms of
        the renamed argument names.
    profile
        Flag indicating whether the wrapped function should be profiled.
        Profiling is only available for sequential execution.
    debug
        Flag indicating whether debug information should be printed.
    cache
        Flag indicating whether the wrapped function should be cached.
    mapspec
        This is a specification for mapping that dictates how input values should
        be merged together. If ``None``, the default behavior is that the input directly
        maps to the output.
    internal_shape
        The shape of the output produced by this function *when it is used within a
        ``mapspec`` context*. Can be an int or a tuple of ints, or "?" for unknown
        dimensions, or a tuple with a mix of both. If not provided, the shape will be
        inferred from the first execution of the function. If provided, the shape will be
        validated against the actual shape of the output. This parameters is required only
        when a `mapspec` like `... -> out[i]` is used, indicating that the shape cannot be
        derived from the inputs. In case there are multiple outputs, provide the shape for
        one of the outputs. This works because the shape of all outputs are required to be
        identical.
    post_execution_hook
        A callback function that is invoked after the function is executed.
        The callback signature is ``hook(func: PipeFunc, result: Any, kwargs: dict) -> None``.
        This hook can be used for logging, visualization of intermediate results,
        debugging, statistics collection, or other side effects. The hook is executed
        synchronously after the function returns but before the result is passed to
        the next function in the pipeline. Keep the hook lightweight to avoid impacting performance.
    resources
        A dictionary or `Resources` instance containing the resources required
        for the function. This can be used to specify the number of CPUs, GPUs,
        memory, wall time, queue, partition, and any extra job scheduler
        arguments. This is *not* used by the `pipefunc` directly but can be
        used by job schedulers to manage the resources required for the
        function. Alternatively, provide a callable that receives a dict with the
        input values and returns a `Resources` instance.
    resources_variable
        If provided, the resources will be passed as the specified argument name to the function.
        This requires that the function has a parameter with the same name. For example,
        if ``resources_variable="resources"``, the function will be called as
        ``func(..., resources=Resources(...))``. This is useful when the function handles internal
        parallelization.
    resources_scope
        Determines how resources are allocated in relation to the mapspec:

        - "map": Allocate resources for the entire mapspec operation (default).
        - "element": Allocate resources for each element in the mapspec.

        If no mapspec is defined, this parameter is ignored.
    scope
        If provided, *all* parameter names and output names of the function will
        be prefixed with the specified scope followed by a dot (``'.'``), e.g., parameter
        ``x`` with scope ``foo`` becomes ``foo.x``. This allows multiple functions in a
        pipeline to have parameters with the same name without conflict. To be selective
        about which parameters and outputs to include in the scope, use the
        `PipeFunc.update_scope` method.

        When providing parameter values for functions that have scopes, they can
        be provided either as a dictionary for the scope, or by using the
        ``f'{scope}.{name}'`` notation. For example,
        a `PipeFunc` instance with scope "foo" and "bar", the parameters
        can be provided as: ``func(foo=dict(a=1, b=2), bar=dict(a=3, b=4))``
        or ``func(**{"foo.a": 1, "foo.b": 2, "bar.a": 3, "bar.b": 4})``.
    variant
        Identifies this function as an alternative implementation in a
        `VariantPipeline`. When multiple functions share the same `output_name`,
        the variant allows selecting which implementation to use (e.g., "fast"
        vs "accurate"). Only one variant can be selected for execution in
        the pipeline.
    variant_group
        Groups related variants together, allowing independent selection of
        variants from different groups. For example, you might have a "preprocess"
        group with variants "v1"/"v2" and a "compute" group with variants
        "fast"/"accurate". If not provided and `variant` is specified, the variant
        is placed in an unnamed group (None).

    Returns
    -------
        A `PipeFunc` instance that wraps the original function with the specified return identifier.

    Attributes
    ----------
    error_snapshot
        If an error occurs while calling the function, this attribute will contain
        an `ErrorSnapshot` instance with information about the error.

    Examples
    --------
    >>> def add_one(a, b):
    ...     return a + 1, b + 1
    >>> add_one_func = PipeFunc(
    ...     add_one,
    ...     output_name="c",
    ...     renames={"a": "x", "b": "y"},
    ... )
    >>> add_one_func(x=1, y=2)
    (2, 3)
    >>> add_one_func.update_defaults({"x": 1, "y": 1})
    >>> add_one_func()
    (2, 2)

    """

    def __init__(
        self,
        func: T,
        output_name: OUTPUT_TYPE,
        *,
        output_picker: Callable[[Any, str], Any] | None = None,
        renames: dict[str, str] | None = None,
        defaults: dict[str, Any] | None = None,
        bound: dict[str, Any] | None = None,
        profile: bool = False,
        debug: bool = False,
        cache: bool = False,
        mapspec: str | MapSpec | None = None,
        internal_shape: int | Literal["?"] | ShapeTuple | None = None,
        post_execution_hook: Callable[[PipeFunc, Any, dict[str, Any]], None] | None = None,
        resources: dict
        | Resources
        | Callable[[dict[str, Any]], Resources | dict[str, Any]]
        | None = None,
        resources_variable: str | None = None,
        resources_scope: Literal["map", "element"] = "map",
        variant: str | None = None,
        variant_group: str | None = None,
        scope: str | None = None,
    ) -> None:
        """Function wrapper class for pipeline functions with additional attributes."""
        self._pipelines: weakref.WeakSet[Pipeline] = weakref.WeakSet()
        self.func: Callable[..., Any] = func
        self.__name__ = _get_name(func)
        self._output_name: OUTPUT_TYPE = output_name
        self.debug = debug
        self.cache = cache
        self.mapspec = _maybe_mapspec(mapspec)
        self.internal_shape: int | Literal["?"] | ShapeTuple | None = internal_shape
        self.post_execution_hook = post_execution_hook
        self._output_picker: Callable[[Any, str], Any] | None = output_picker
        self.profile = profile
        self._renames: dict[str, str] = renames or {}
        self._defaults: dict[str, Any] = defaults or {}
        self._bound: dict[str, Any] = bound or {}
        self.resources = Resources.maybe_from_dict(resources)
        self.resources_variable = resources_variable
        self.resources_scope: Literal["map", "element"] = resources_scope
        self.variant: str | None = variant
        self.variant_group: str | None = variant_group
        self.profiling_stats: ProfilingStats | None
        if scope is not None:
            self.update_scope(scope, inputs="*", outputs="*")
        self._validate()
        self.error_snapshot: ErrorSnapshot | None = None

    @property
    def renames(self) -> dict[str, str]:
        """Return the renames for the function arguments and output name.

        See Also
        --------
        update_renames
            Update the ``renames`` via this method.

        """
        # Is a property to prevent users mutating the renames directly
        return self._renames

    @property
    def bound(self) -> dict[str, Any]:
        """Return the bound arguments for the function. These are arguments that are fixed.

        See Also
        --------
        update_bound
            Update the ``bound`` parameters via this method.

        """
        # Is a property to prevent users mutating `bound` directly
        return self._bound

    @functools.cached_property
    def output_name(self) -> OUTPUT_TYPE:
        """Return the output name(s) of the wrapped function.

        Returns
        -------
            The output name(s) of the wrapped function.

        """
        return _rename_output_name(self._output_name, self._renames)

    @functools.cached_property
    def parameters(self) -> tuple[str, ...]:
        return tuple(self._renames.get(k, k) for k in self.original_parameters)

    @property
    def original_parameters(self) -> dict[str, inspect.Parameter]:
        """Return the original (before renames) parameters of the wrapped function.

        Returns
        -------
            A mapping of the original parameters of the wrapped function to their
            respective `inspect.Parameter` objects.

        """
        parameters = dict(inspect.signature(self.func).parameters)
        if self.resources_variable is not None:
            del parameters[self.resources_variable]
        return parameters

    @functools.cached_property
    def defaults(self) -> dict[str, Any]:
        """Return the defaults for the function arguments.

        Returns
        -------
            A dictionary of default values for the keyword arguments.

        See Also
        --------
        update_defaults
            Update the ``defaults`` via this method.

        """
        parameters = self.original_parameters
        defaults = {}

        # Handle dataclass case
        if dataclasses.is_dataclass(self.func):
            fields = dataclasses.fields(self.func)
            for f in fields:
                new_name = self._renames.get(f.name, f.name)
                if new_name in self._defaults:
                    defaults[new_name] = self._defaults[new_name]
                elif f.default_factory is not dataclasses.MISSING:
                    defaults[new_name] = f.default_factory()
                elif f.default is not dataclasses.MISSING:
                    defaults[new_name] = f.default
            return defaults

        # Handle pydantic case
        if is_pydantic_base_model(self.func):
            return _pydantic_defaults(self.func, self._renames, self._defaults)

        # Handle regular function case
        for original_name, v in parameters.items():
            new_name = self._renames.get(original_name, original_name)
            if new_name in self._defaults:
                defaults[new_name] = self._defaults[new_name]
            elif v.default is not inspect.Parameter.empty and new_name not in self._bound:
                defaults[new_name] = v.default
        return defaults

    @functools.cached_property
    def _inverse_renames(self) -> dict[str, str]:
        """Renames from current name to original name."""
        return {v: k for k, v in self._renames.items()}

    @functools.cached_property
    def output_picker(self) -> Callable[[Any, str], Any] | None:
        """Return the output picker function for the wrapped function.

        The output picker function takes the output of the wrapped function as first
        argument and the ``output_name`` (str) as second argument, and returns the
        desired output.
        """
        if self._output_picker is None and isinstance(self.output_name, tuple):
            return functools.partial(_default_output_picker, output_name=self.output_name)
        return self._output_picker

    def update_defaults(self, defaults: dict[str, Any], *, overwrite: bool = False) -> None:
        """Update defaults to the provided keyword arguments.

        Parameters
        ----------
        defaults
            A dictionary of default values for the keyword arguments.
        overwrite
            Whether to overwrite the existing defaults. If ``False``, the new
            defaults will be added to the existing defaults.

        """
        self._validate_update(defaults, "defaults", self.parameters)
        if overwrite:
            self._defaults = defaults.copy()
        else:
            self._defaults = dict(self._defaults, **defaults)
        self._clear_internal_cache()
        self._validate()

    def update_renames(
        self,
        renames: dict[str, str],
        *,
        update_from: Literal["current", "original"] = "current",
        overwrite: bool = False,
    ) -> None:
        """Update renames to function arguments and ``output_name`` for the wrapped function.

        When renaming the ``output_name`` and if it is a tuple of strings, the
        renames must be provided as individual strings in the tuple.

        Parameters
        ----------
        renames
            A dictionary of renames for the function arguments or ``output_name``.
        update_from
            Whether to update the renames from the ``"current"`` parameter names
            (`PipeFunc.parameters`) or from the ``"original"`` parameter names as
            in the function signature (`PipeFunc.original_parameters`). If also updating
            the ``output_name``, original means the name that was provided to the
            `PipeFunc` instance.
        overwrite
            Whether to overwrite the existing renames. If ``False``, the new
            renames will be added to the existing renames.

        """
        assert update_from in ("current", "original")
        assert all(isinstance(k, str) for k in renames.keys())  # noqa: SIM118
        assert all(isinstance(v, str) for v in renames.values())
        allowed_parameters = tuple(
            self.parameters + at_least_tuple(self.output_name)
            if update_from == "current"
            else tuple(self.original_parameters) + at_least_tuple(self._output_name),
        )
        self._validate_update(renames, "renames", allowed_parameters)
        if update_from == "current":
            # Convert to `renames` in terms of original names
            renames = {
                self._inverse_renames.get(k, k): v
                for k, v in renames.items()
                if k in allowed_parameters
            }
        old_inverse = self._inverse_renames.copy()
        bound_original = {old_inverse.get(k, k): v for k, v in self._bound.items()}
        defaults_original = {old_inverse.get(k, k): v for k, v in self._defaults.items()}
        if overwrite:
            self._renames = renames.copy()
        else:
            self._renames = dict(self._renames, **renames)

        # Update `defaults`
        new_defaults = {}
        for name, value in defaults_original.items():
            name = self._renames.get(name, name)  # noqa: PLW2901
            new_defaults[name] = value
        self._defaults = new_defaults

        # Update `bound`
        new_bound = {}
        for name, value in bound_original.items():
            new_name = self._renames.get(name, name)
            new_bound[new_name] = value
        self._bound = new_bound

        # Update `mapspec`
        if self.mapspec is not None:
            self.mapspec = self.mapspec.rename(old_inverse).rename(self._renames)

        self._clear_internal_cache()
        self._validate()

    def update_scope(
        self,
        scope: str | None,
        inputs: set[str] | Literal["*"] | None = None,
        outputs: set[str] | Literal["*"] | None = None,
        exclude: set[str] | None = None,
    ) -> None:
        """Update the scope for the `PipeFunc` by adding (or removing) a prefix to the input and output names.

        This method updates the names of the specified inputs and outputs by adding the provided
        scope as a prefix. The scope is added to the names using the format `f"{scope}.{name}"`.
        If an input or output name already starts with the scope prefix, it remains unchanged.
        If their is an existing scope, it is replaced with the new scope.

        Internally, simply calls `PipeFunc.update_renames` with  ``renames={name: f"{scope}.{name}", ...}``.

        When providing parameter values for functions that have scopes, they can
        be provided either as a dictionary for the scope, or by using the
        ``f'{scope}.{name}'`` notation. For example,
        a `PipeFunc` instance with scope "foo" and "bar", the parameters
        can be provided as: ``func(foo=dict(a=1, b=2), bar=dict(a=3, b=4))``
        or ``func(**{"foo.a": 1, "foo.b": 2, "bar.a": 3, "bar.b": 4})``.

        Parameters
        ----------
        scope
            The scope to set for the inputs and outputs. If ``None``, the scope of inputs and outputs is removed.
        inputs
            Specific input names to include, or "*" to include all inputs. If None, no inputs are included.
        outputs
            Specific output names to include, or "*" to include all outputs. If None, no outputs are included.
        exclude
            Names to exclude from the scope. This can include both inputs and outputs. Can be used with `inputs`
            or `outputs` being "*" to exclude specific names.

        Examples
        --------
        >>> f.update_scope("my_scope", inputs="*", outputs="*")  # Add scope to all inputs and outputs
        >>> f.update_scope("my_scope", "*", "*", exclude={"output1"}) # Add to all except "output1"
        >>> f.update_scope("my_scope", inputs="*", outputs={"output2"})  # Add scope to all inputs and "output2"
        >>> f.update_scope(None, inputs="*", outputs="*")  # Remove scope from all inputs and outputs

        """
        if scope is not None and (
            scope in self.unscoped_parameters or scope in at_least_tuple(self.output_name)
        ):
            msg = f"The provided `{scope=}` cannot be identical to the function input parameters or output name."
            raise ValueError(msg)

        if exclude is None:
            exclude = set()

        if inputs == "*":
            inputs = set(self.parameters)
        elif inputs is None:
            inputs = set()
        else:
            inputs = set(inputs)  # Ensure it is a set

        if outputs == "*":
            outputs = set(at_least_tuple(self.output_name))
        elif outputs is None:
            outputs = set()
        else:
            outputs = set(outputs)  # Ensure it is a set

        all_parameters = (inputs | outputs) - exclude
        assert all_parameters
        renames = {name: _prepend_name_with_scope(name, scope) for name in all_parameters}
        self.update_renames(renames, update_from="current")

    def update_bound(self, bound: dict[str, Any], *, overwrite: bool = False) -> None:
        """Update the bound arguments for the function that are fixed.

        Parameters
        ----------
        bound
            A dictionary of bound arguments for the function.
        overwrite
            Whether to overwrite the existing bound arguments. If ``False``, the new
            bound arguments will be added to the existing bound arguments.

        """
        self._validate_update(bound, "bound", self.parameters)
        if overwrite:
            self._bound = bound.copy()
        else:
            self._bound = dict(self._bound, **bound)
        self._clear_internal_cache()
        self._validate()

    def _clear_internal_cache(self, *, clear_pipelines: bool = True) -> None:
        clear_cached_properties(self, PipeFunc)
        if clear_pipelines:
            for pipeline in self._pipelines:
                pipeline._clear_internal_cache()

    def _validate_update(
        self,
        update: dict[str, Any],
        name: str,
        parameters: tuple[str, ...],
    ) -> None:
        if extra := set(update) - set(parameters):
            msg = (
                f"Unexpected `{name}` arguments: `{extra}`."
                f" The allowed arguments are: `{parameters}`."
                f" The provided arguments are: `{update}`."
            )
            raise ValueError(msg)

        for key, value in update.items():
            _validate_identifier(name, key)
            if name == "renames":
                _validate_identifier(name, value)

    def _validate(self) -> None:
        self._validate_names()
        self._validate_mapspec()
        if self.variant is None and self.variant_group is not None:
            msg = (
                f"`variant_group={self.variant_group!r}` cannot be set without"
                f" a corresponding `variant`."
            )
            raise ValueError(msg)

    def _validate_names(self) -> None:
        if common := set(self._defaults) & set(self._bound):
            msg = (
                f"The following parameters are both defaults and bound: `{common}`."
                " This is not allowed."
            )
            raise ValueError(msg)
        if not isinstance(self._output_name, str | tuple):
            msg = (
                f"The `output_name` should be a string or a tuple of strings,"
                f" not {type(self._output_name)}."
            )
            raise TypeError(msg)
        if self.resources_variable is not None:
            try:
                self.original_parameters  # noqa: B018
            except KeyError as e:
                msg = (
                    f"The `resources_variable={self.resources_variable!r}`"
                    " should be a parameter of the function."
                )
                raise ValueError(msg) from e
        if overlap := set(self.parameters) & set(at_least_tuple(self.output_name)):
            msg = (
                "The `output_name` cannot be the same as any of the input"
                f" parameter names. The overlap is: {overlap}"
            )
            raise ValueError(msg)
        if len(self._renames) != len(self._inverse_renames):
            inverse_renames = defaultdict(list)
            for k, v in self._renames.items():
                inverse_renames[v].append(k)
            violations = {k: v for k, v in inverse_renames.items() if len(v) > 1}
            violation_details = "; ".join(f"`{k}: {v}`" for k, v in violations.items())
            msg = (
                f"The `renames` should be a one-to-one mapping. Found violations where "
                f"multiple keys map to the same value: {violation_details}."
            )
            raise ValueError(msg)
        self._validate_update(
            self._renames,
            "renames",
            tuple(self.original_parameters) + at_least_tuple(self._output_name),  # type: ignore[arg-type]
        )
        self._validate_update(self._defaults, "defaults", self.parameters)
        self._validate_update(self._bound, "bound", self.parameters)
        for name in at_least_tuple(self.output_name):
            _validate_identifier("output_name", name)

    def copy(self, **update: Any) -> PipeFunc:
        """Create a copy of the `PipeFunc` instance, optionally updating the attributes."""
        kwargs = {
            "func": self.func,
            "output_name": self._output_name,
            "output_picker": self._output_picker,
            "renames": self._renames,
            "defaults": self._defaults,
            "bound": self._bound,
            "profile": self._profile,
            "debug": self.debug,
            "cache": self.cache,
            "mapspec": self.mapspec,
            "internal_shape": self.internal_shape,
            "post_execution_hook": self.post_execution_hook,
            "resources": self.resources,
            "resources_variable": self.resources_variable,
            "resources_scope": self.resources_scope,
            "variant": self.variant,
            "variant_group": self.variant_group,
        }
        assert_complete_kwargs(kwargs, PipeFunc, skip={"self", "scope"})
        kwargs.update(update)
        return PipeFunc(**kwargs)  # type: ignore[arg-type,type-var]

    @functools.cached_property
    def _evaluate_lazy(self) -> bool:
        """Return whether the function should evaluate lazy arguments."""
        # This is a cached property because it is slow and otherwise called multiple times.
        # We assume that once it is set, it does not change during the lifetime of the object.
        return any(p.lazy for p in self._pipelines)

    def __call__(self, *args: Any, **kwargs: Any) -> Any:
        """Call the wrapped function with the given arguments.

        Returns
        -------
            The return value of the wrapped function.

        """
        evaluated_resources = kwargs.pop(_EVALUATED_RESOURCES, None)
        kwargs = self._flatten_scopes(kwargs)
        if extra := set(kwargs) - set(self.parameters):
            msg = (
                f"Unexpected keyword arguments: `{extra}`."
                f" The allowed arguments are: `{self.parameters}`."
                f" The provided arguments are: `{kwargs}`."
            )
            raise ValueError(msg)

        if args:  # Put positional arguments into kwargs
            for p, v in zip(self.parameters, args):
                if p in kwargs:
                    msg = f"Multiple values provided for parameter `{p}`."
                    raise ValueError(msg)
                kwargs[p] = v
            args = ()
        kwargs = self.defaults | kwargs | self._bound
        kwargs = {self._inverse_renames.get(k, k): v for k, v in kwargs.items()}

        with self._maybe_profiler():
            if self._evaluate_lazy:
                args = evaluate_lazy(args)
                kwargs = evaluate_lazy(kwargs)
            _maybe_update_kwargs_with_resources(
                kwargs,
                self.resources_variable,
                evaluated_resources,
                self.resources,
            )
            try:
                result = self.func(*args, **kwargs)
            except Exception as e:
                print(
                    f"An error occurred while calling the function `{self.__name__}`"
                    f" with the arguments `{args=}` and `{kwargs=}`.",
                )
                self.error_snapshot = ErrorSnapshot(self.func, e, args, kwargs)
                raise

        if self.debug:
            _default_debug_printer(self, result, kwargs)
        if self.post_execution_hook is not None:
            self.post_execution_hook(self, result, kwargs)
        return result

    @property
    def profile(self) -> bool:
        """Return whether profiling is enabled for the wrapped function."""
        return self._profile

    @profile.setter
    def profile(self, enable: bool) -> None:
        """Enable or disable profiling for the wrapped function."""
        self._profile = enable
        if enable:
            requires("psutil", reason="profile", extras="profiling")
            self.profiling_stats = ProfilingStats()
        else:
            self.profiling_stats = None

    @functools.cached_property
    def parameter_scopes(self) -> set[str]:
        """Return the scopes of the function parameters.

        These are constructed from the parameter names that contain a dot.
        So if the parameter is ``foo.bar``, the scope is ``foo``.
        """
        return {k.split(".", 1)[0] for k in self.parameters if "." in k}

    @functools.cached_property
    def unscoped_parameters(self) -> tuple[str, ...]:
        """Return the parameters with the scope stripped off."""
        return tuple(name.split(".", 1)[-1] for name in self.parameters)

    def _flatten_scopes(self, kwargs: dict[str, Any]) -> dict[str, Any]:
        """Flatten the scopes of the function parameters.

        Flattens `{scope: {name: value}}` to `{f"{scope}.{name}": value}`.

        Examples
        --------
        >>> f_c(x={"a": 1, "b": 1})
        >>> f_c(**{"x.a": 1, "x.b": 1})
        >>> f_c(x=dict(a=1), **{"x.b": 1})

        """
        if not self.parameter_scopes:
            return kwargs

        requires_flattening = self.parameter_scopes & kwargs.keys()
        if not requires_flattening:
            return kwargs

        new_kwargs = {}
        for k, v in kwargs.items():
            if k in self.parameter_scopes:
                new_kwargs.update({f"{k}.{name}": value for name, value in v.items()})
            else:
                new_kwargs[k] = v
        return new_kwargs

    @functools.cached_property
    def parameter_annotations(self) -> dict[str, Any]:
        """Return the type annotations of the wrapped function's parameters."""
        func = self.func
<<<<<<< HEAD
        if isinstance(func, _NestedFuncWrapper):
            func = func.func
        if not is_pydantic_base_model(func):
            if inspect.isclass(func):
                func = func.__init__
            elif not inspect.isfunction(func):
                func = func.__call__  # type: ignore[operator]
=======
        if inspect.isclass(func) and not is_pydantic_base_model(func):
            func = func.__init__
>>>>>>> 580d80fb
        type_hints = safe_get_type_hints(func, include_extras=True)
        return {self.renames.get(k, k): v for k, v in type_hints.items() if k != "return"}

    @functools.cached_property
    def output_annotation(self) -> dict[str, Any]:
        """Return the type annotation of the wrapped function's output."""
        func = self.func
        if inspect.isclass(func) and isinstance(self.output_name, str):
            return {self.output_name: func}
        if not inspect.isfunction(func):
            func = func.__call__  # type: ignore[operator]
        if self._output_picker is None:
            hint = safe_get_type_hints(func, include_extras=True).get("return", NoAnnotation)
        else:
            # We cannot determine the output type if a custom output picker
            # is used, however, if the output is a tuple and the _default_output_picker
            # is used, we can determine the output type.
            hint = NoAnnotation
        if not isinstance(self.output_name, tuple):
            return {self.output_name: hint}
        if get_origin(hint) is tuple:
            return dict(zip(self.output_name, get_args(hint)))
        return {name: NoAnnotation for name in self.output_name}

    @functools.cached_property
    def requires_mapping(self) -> bool:
        return self.mapspec is not None and bool(self.mapspec.inputs)

    def _maybe_profiler(self) -> contextlib.AbstractContextManager:
        """Maybe get profiler.

        Get a profiler instance if profiling is enabled, otherwise
        return a dummy context manager.

        Returns
        -------
            A `ResourceProfiler` instance if profiling is enabled, or a
            `nullcontext` if disabled.

        """
        if self.profiling_stats is not None:
            return ResourceProfiler(os.getpid(), self.profiling_stats)
        return contextlib.nullcontext()

    def __str__(self) -> str:
        """Return a string representation of the PipeFunc instance.

        Returns
        -------
            A string representation of the PipeFunc instance.

        """
        outputs = ", ".join(at_least_tuple(self.output_name))
        return f"{self.__name__}(...) → {outputs}"

    def __repr__(self) -> str:
        """Return a string representation of the PipeFunc instance.

        Returns
        -------
            A string representation of the PipeFunc instance.

        """
        return f"PipeFunc({self.__name__})"

    def __getstate__(self) -> dict:
        """Prepare the state of the current object for pickling.

        The state includes all picklable instance variables.
        For non-picklable instance variable,  they are transformed
        into a picklable form or ignored.

        Returns
        -------
            A dictionary containing the picklable state of the object.

        """
        state = {
            k: v for k, v in self.__dict__.items() if k not in ("func", "_pipelines", "resources")
        }
        state["func"] = cloudpickle.dumps(self.func)
        state["resources"] = (
            cloudpickle.dumps(self.resources) if self.resources is not None else None
        )
        return state

    def __setstate__(self, state: dict) -> None:
        """Restore the state of the current object from the provided state.

        It also handles restoring non-picklable instance variable
        into their original form.

        Parameters
        ----------
        state
            A dictionary containing the picklable state of the object.

        """
        self.__dict__.update(state)
        self._pipelines = weakref.WeakSet()
        self.func = cloudpickle.loads(self.func)
        self.resources = cloudpickle.loads(self.resources) if self.resources is not None else None

    def _validate_mapspec(self) -> None:
        if self.mapspec is None:
            return

        if not isinstance(self.mapspec, MapSpec):  # pragma: no cover
            msg = (
                "The 'mapspec' argument should be an instance of MapSpec,"
                f" not {type(self.mapspec)}."
            )
            raise TypeError(msg)

        mapspec_input_names = set(self.mapspec.input_names)
        if extra := mapspec_input_names - set(self.parameters):
            msg = (
                f"The input of the function `{self.__name__}` should match"
                f" the input of the MapSpec `{self.mapspec}`:"
                f" `{extra} not in {self.parameters}`."
            )
            raise ValueError(msg)

        if bound_inputs := self._bound.keys() & mapspec_input_names:
            msg = (
                f"The bound arguments cannot be part of the MapSpec input names."
                f" The violating bound arguments are: `{bound_inputs}`."
                " Because bound arguments might have the same name in different"
                " functions and the MapSpec input names are unique, the bound"
                " arguments cannot be part of the MapSpec input names."
            )
            # This *can* be implemented but requires a lot of work
            raise ValueError(msg)

        mapspec_output_names = set(self.mapspec.output_names)
        output_names = set(at_least_tuple(self.output_name))
        if mapspec_output_names != output_names:
            msg = (
                f"The output of the function `{self.__name__}` should match"
                f" the output of the MapSpec `{self.mapspec}`:"
                f" `{mapspec_output_names} != {output_names}`."
            )
            raise ValueError(msg)


def pipefunc(
    output_name: OUTPUT_TYPE,
    *,
    output_picker: Callable[[Any, str], Any] | None = None,
    renames: dict[str, str] | None = None,
    defaults: dict[str, Any] | None = None,
    bound: dict[str, Any] | None = None,
    profile: bool = False,
    debug: bool = False,
    cache: bool = False,
    mapspec: str | MapSpec | None = None,
    internal_shape: int | Literal["?"] | ShapeTuple | None = None,
    post_execution_hook: Callable[[PipeFunc, Any, dict[str, Any]], None] | None = None,
    resources: dict
    | Resources
    | Callable[[dict[str, Any]], Resources | dict[str, Any]]
    | None = None,
    resources_variable: str | None = None,
    resources_scope: Literal["map", "element"] = "map",
    scope: str | None = None,
    variant: str | None = None,
    variant_group: str | None = None,
) -> Callable[[Callable[..., Any]], PipeFunc]:
    """A decorator that wraps a function in a PipeFunc instance.

    Parameters
    ----------
    output_name
        The identifier for the output of the decorated function.
        Provide a tuple of strings for multiple outputs.
    output_picker
        A function that takes the output of the wrapped function as first argument
        and the ``output_name`` (str) as second argument, and returns the desired output.
        If ``None``, the output of the wrapped function is returned as is.
    renames
        A dictionary for renaming function arguments and outputs. The keys are the
        original names (as defined in the function signature or the ``output_name``),
        and the values are the new names to be used. This allows you to change how
        the function is called without modifying its internal logic. For example,
        ``{"old_name": "new_name"}`` would allow the function to be called with
        ``new_name`` instead of ``old_name``. If renaming the ``output_name``, include it
        in this dictionary as well.
    defaults
        Set defaults for parameters. Overwrites any current defaults. Must be in terms
        of the renamed argument names.
    bound
        Bind arguments to the function. These are arguments that are fixed. Even when
        providing different values, the bound values will be used. Must be in terms of
        the renamed argument names.
    profile
        Flag indicating whether the decorated function should be profiled.
    debug
        Flag indicating whether debug information should be printed.
    cache
        Flag indicating whether the decorated function should be cached.
    mapspec
        This is a specification for mapping that dictates how input values should
        be merged together. If ``None``, the default behavior is that the input directly
        maps to the output.
    internal_shape
        The shape of the output produced by this function *when it is used within a
        ``mapspec`` context*. Can be an int or a tuple of ints, or "?" for unknown
        dimensions, or a tuple with a mix of both. If not provided, the shape will be
        inferred from the first execution of the function. If provided, the shape will be
        validated against the actual shape of the output. This parameters is required only
        when a `mapspec` like `... -> out[i]` is used, indicating that the shape cannot be
        derived from the inputs. In case there are multiple outputs, provide the shape for
        one of the outputs. This works because the shape of all outputs are required to be
        identical.
    post_execution_hook
        A callback function that is invoked after the function is executed.
        The callback signature is ``hook(func: PipeFunc, result: Any, kwargs: dict) -> None``.
        This hook can be used for logging, visualization of intermediate results,
        debugging, statistics collection, or other side effects. The hook is executed
        synchronously after the function returns but before the result is passed to
        the next function in the pipeline. Keep the hook lightweight to avoid impacting performance.
    resources
        A dictionary or `Resources` instance containing the resources required
        for the function. This can be used to specify the number of CPUs, GPUs,
        memory, wall time, queue, partition, and any extra job scheduler
        arguments. This is *not* used by the `pipefunc` directly but can be
        used by job schedulers to manage the resources required for the
        function. Alternatively, provide a callable that receives a dict with the
        input values and returns a `Resources` instance.
    resources_variable
        If provided, the resources will be passed as the specified argument name to the function.
        This requires that the function has a parameter with the same name. For example,
        if ``resources_variable="resources"``, the function will be called as
        ``func(..., resources=Resources(...))``. This is useful when the function handles internal
        parallelization.
    resources_scope
        Determines how resources are allocated in relation to the mapspec:

        - "map": Allocate resources for the entire mapspec operation (default).
        - "element": Allocate resources for each element in the mapspec.

        If no mapspec is defined, this parameter is ignored.
    scope
        If provided, *all* parameter names and output names of the function will
        be prefixed with the specified scope followed by a dot (``'.'``), e.g., parameter
        ``x`` with scope ``foo`` becomes ``foo.x``. This allows multiple functions in a
        pipeline to have parameters with the same name without conflict. To be selective
        about which parameters and outputs to include in the scope, use the
        `PipeFunc.update_scope` method.

        When providing parameter values for functions that have scopes, they can
        be provided either as a dictionary for the scope, or by using the
        ``f'{scope}.{name}'`` notation. For example,
        a `PipeFunc` instance with scope "foo" and "bar", the parameters
        can be provided as: ``func(foo=dict(a=1, b=2), bar=dict(a=3, b=4))``
        or ``func(**{"foo.a": 1, "foo.b": 2, "bar.a": 3, "bar.b": 4})``.
    variant
        Identifies this function as an alternative implementation in a
        `VariantPipeline`. When multiple functions share the same `output_name`,
        the variant allows selecting which implementation to use (e.g., "fast"
        vs "accurate"). Only one variant can be selected for execution in
        the pipeline.
    variant_group
        Groups related variants together, allowing independent selection of
        variants from different groups. For example, you might have a "preprocess"
        group with variants "v1"/"v2" and a "compute" group with variants
        "fast"/"accurate". If not provided and `variant` is specified, the variant
        is placed in an unnamed group (None).

    Returns
    -------
        A wrapped function that takes the original function and ``output_name`` and
        creates a `PipeFunc` instance with the specified return identifier.

    See Also
    --------
    PipeFunc
        A function wrapper class for pipeline functions. Has the same functionality
        as the `pipefunc` decorator but can be used to wrap existing functions.

    Examples
    --------
    >>> @pipefunc(output_name="c")
    ... def add(a, b):
    ...     return a + b
    >>> add(a=1, b=2)
    3
    >>> add.update_renames({"a": "x", "b": "y"})
    >>> add(x=1, y=2)
    3

    """

    def decorator(f: Callable[..., Any]) -> PipeFunc:
        """Wraps the original function in a PipeFunc instance.

        Parameters
        ----------
        f
            The original function to be wrapped.

        Returns
        -------
            The wrapped function with the specified return identifier.

        """
        return PipeFunc(
            f,
            output_name,
            output_picker=output_picker,
            renames=renames,
            defaults=defaults,
            bound=bound,
            profile=profile,
            debug=debug,
            cache=cache,
            mapspec=mapspec,
            internal_shape=internal_shape,
            post_execution_hook=post_execution_hook,
            resources=resources,
            resources_variable=resources_variable,
            resources_scope=resources_scope,
            variant=variant,
            variant_group=variant_group,
            scope=scope,
        )

    return decorator


class NestedPipeFunc(PipeFunc):
    """Combine multiple `PipeFunc` instances into a single function with an internal `Pipeline`.

    Parameters
    ----------
    pipefuncs
        A sequence of at least 2 `PipeFunc` instances to combine into a single function.
    output_name
        The identifier for the output of the wrapped function. If ``None``, it is automatically
        constructed from all the output names of the `PipeFunc` instances. Must be a subset of
        the output names of the `PipeFunc` instances.
    function_name
        The name of the nested function, if ``None`` the name will be set
        to ``"NestedPipeFunc_{output_name[0]}_{output_name[...]}"``.
    mapspec
        `~pipefunc.map.MapSpec` for the joint function. If ``None``, the mapspec is inferred
        from the individual `PipeFunc` instances. None of the `MapsSpec` instances should
        have a reduction and all should use identical axes.
    resources
        Same as the `PipeFunc` class. However, if it is ``None`` here, it is inferred from
        from the `PipeFunc` instances. Specifically, it takes the maximum of the resources.
        Unlike the `PipeFunc` class, the `resources` argument cannot be a callable.
    bound
        Same as the `PipeFunc` class. Bind arguments to the functions. These are arguments
        that are fixed. Even when providing different values, the bound values will be
        used. Must be in terms of the renamed argument names.
    variant
        Identifies this function as an alternative implementation in a
        `VariantPipeline`. When multiple functions share the same `output_name`,
        the variant allows selecting which implementation to use (e.g., "fast"
        vs "accurate"). Only one variant can be selected for execution in
        the pipeline.
    variant_group
        Groups related variants together, allowing independent selection of
        variants from different groups. For example, you might have a "preprocess"
        group with variants "v1"/"v2" and a "compute" group with variants
        "fast"/"accurate". If not provided and `variant` is specified, the variant
        is placed in an unnamed group (None).

    Attributes
    ----------
    pipefuncs
        List of `PipeFunc` instances (copies of input) that are used in the internal ``pipeline``.
    pipeline
        The `Pipeline` instance that manages the `PipeFunc` instances.

    Notes
    -----
    The `NestedPipeFunc` class is a subclass of the `PipeFunc` class that allows you to
    combine multiple `PipeFunc` instances into a single function that has an internal
    `~pipefunc.Pipeline` instance.

    """

    def __init__(
        self,
        pipefuncs: list[PipeFunc],
        output_name: OUTPUT_TYPE | None = None,
        function_name: str | None = None,
        *,
        renames: dict[str, str] | None = None,
        mapspec: str | MapSpec | None = None,
        resources: dict | Resources | None = None,
        bound: dict[str, Any] | None = None,
        variant: str | None = None,
        variant_group: str | None = None,
    ) -> None:
        from pipefunc import Pipeline

        self._pipelines: weakref.WeakSet[Pipeline] = weakref.WeakSet()
        _validate_nested_pipefunc(pipefuncs, resources)
        self.resources = _maybe_max_resources(resources, pipefuncs)
        functions = [f.copy(resources=self.resources) for f in pipefuncs]
        self.pipeline = Pipeline(functions)  # type: ignore[arg-type]
        _validate_single_leaf_node(self.pipeline.leaf_nodes)
        _validate_output_name(output_name, self._all_outputs)
        self._output_name: OUTPUT_TYPE = output_name or self._all_outputs
        self.function_name = function_name
        self.debug = False  # The underlying PipeFuncs will handle this
        self.cache = any(f.cache for f in self.pipeline.functions)
        self.variant = variant
        self.variant_group = variant_group
        self._output_picker = None
        self._profile = False
        self._renames: dict[str, str] = renames or {}
        self._defaults: dict[str, Any] = {
            k: v for k, v in self.pipeline.defaults.items() if k in self.parameters
        }
        self._bound: dict[str, Any] = bound or {}
        self.resources_variable = None  # not supported in NestedPipeFunc
        self.profiling_stats = None
        self.post_execution_hook = None
        self.internal_shape = None
        self.mapspec = self._combine_mapspecs() if mapspec is None else _maybe_mapspec(mapspec)
        for f in self.pipeline.functions:
            f.mapspec = None  # MapSpec is handled by the NestedPipeFunc
        self._validate()

    def copy(self, **update: Any) -> NestedPipeFunc:
        # Pass the mapspec to the new instance because we set
        # the child mapspecs to None in the __init__
        kwargs = {
            "pipefuncs": self.pipeline.functions,
            "output_name": self._output_name,
            "function_name": self.function_name,
            "renames": self._renames,
            "bound": self._bound,
            "mapspec": self.mapspec,
            "resources": self.resources,
            "variant": self.variant,
            "variant_group": self.variant_group,
        }
        assert_complete_kwargs(kwargs, NestedPipeFunc, skip={"self"})
        kwargs.update(update)
        f = NestedPipeFunc(**kwargs)  # type: ignore[arg-type]
        f._defaults = self._defaults.copy()
        f._bound = self._bound.copy()
        return f

    def _combine_mapspecs(self) -> MapSpec | None:
        mapspecs = [f.mapspec for f in self.pipeline.functions]
        if all(m is None for m in mapspecs):
            return None
        _validate_combinable_mapspecs(mapspecs)
        axes = mapspec_axes(mapspecs)  # type: ignore[arg-type]
        return MapSpec(
            tuple(ArraySpec(n, axes[n]) for n in sorted(self.parameters) if n in axes),
            tuple(ArraySpec(n, axes[n]) for n in sorted(at_least_tuple(self.output_name))),
            _is_generated=True,
        )

    @functools.cached_property
    def original_parameters(self) -> dict[str, Any]:
        parameters = set(self._all_inputs) - set(self._all_outputs)
        return {
            k: inspect.Parameter(
                k,
                inspect.Parameter.KEYWORD_ONLY,
                # TODO: Do we need defaults here?
                # default=...,  # noqa: ERA001
            )
            for k in sorted(parameters)
        }

    @functools.cached_property
    def output_annotation(self) -> dict[str, Any]:
        return {
            name: self.pipeline[name].output_annotation[name]
            for name in at_least_tuple(self._output_name)
        }

    @functools.cached_property
    def parameter_annotations(self) -> dict[str, Any]:
        """Return the type annotations of the wrapped function's parameters."""
        annotations = self.pipeline.parameter_annotations
        return {p: annotations[p] for p in self.parameters if p in annotations}

    @functools.cached_property
    def _all_outputs(self) -> tuple[str, ...]:
        outputs: set[str] = set()
        for f in self.pipeline.functions:
            outputs.update(at_least_tuple(f.output_name))
        return tuple(sorted(outputs))

    @functools.cached_property
    def _all_inputs(self) -> tuple[str, ...]:
        inputs: set[str] = set()
        for f in self.pipeline.functions:
            parameters_excluding_bound = set(f.parameters) - set(f._bound)
            inputs.update(parameters_excluding_bound)
        return tuple(sorted(inputs))

    @functools.cached_property
    def func(self) -> Callable[..., tuple[Any, ...]]:  # type: ignore[override]
        func = self.pipeline.func(self.pipeline.unique_leaf_node.output_name)
        return _NestedFuncWrapper(func.call_full_output, self._output_name, self.function_name)

    @functools.cached_property
    def __name__(self) -> str:  # type: ignore[override]
        return self.func.__name__

    def __repr__(self) -> str:
        return f"{self.__class__.__name__}(pipefuncs={self.pipeline.functions})"


def _maybe_max_resources(
    resources: dict | Resources | None,
    pipefuncs: list[PipeFunc],
) -> Resources | None:
    if isinstance(resources, Resources) or callable(resources):
        return resources
    if isinstance(resources, dict):
        return Resources.from_dict(resources)
    resources_list = [f.resources for f in pipefuncs if f.resources is not None]
    assert not any(callable(f.resources) for f in pipefuncs)
    if len(resources_list) == 1:
        return resources_list[0]  # type: ignore[return-value]
    if not resources_list:
        return None
    return Resources.combine_max(resources_list)  # type: ignore[arg-type]


class _NestedFuncWrapper:
    """Wrapper class for nested functions.

    Takes a function that returns a dictionary and returns a tuple of values in the
    order specified by the output_name.
    """

    def __init__(
        self,
        func: Callable[..., dict[str, Any]],
        output_name: OUTPUT_TYPE,
        function_name: str | None = None,
    ) -> None:
        self.func: Callable[..., dict[str, Any]] = func
        self.output_name: OUTPUT_TYPE = output_name
        if function_name is not None:
            self.__name__ = function_name
        else:
            self.__name__ = f"NestedPipeFunc_{'_'.join(at_least_tuple(output_name))}"

    def __call__(self, *args: Any, **kwds: Any) -> Any:
        result_dict = self.func(*args, **kwds)
        if isinstance(self.output_name, str):
            return result_dict[self.output_name]
        return tuple(result_dict[name] for name in self.output_name)


def _timestamp() -> str:
    return datetime.datetime.now(tz=datetime.timezone.utc).isoformat()


@dataclass
class ErrorSnapshot:
    """A snapshot that represents an error in a function call."""

    function: Callable[..., Any]
    exception: Exception
    args: tuple[Any, ...]
    kwargs: dict[str, Any]
    traceback: str = field(init=False)
    timestamp: str = field(default_factory=_timestamp)
    user: str = field(default_factory=getpass.getuser)
    machine: str = field(default_factory=platform.node)
    ip_address: str = field(default_factory=get_local_ip)
    current_directory: str = field(default_factory=os.getcwd)

    def __post_init__(self) -> None:
        tb = traceback.format_exception(
            type(self.exception),
            self.exception,
            self.exception.__traceback__,
        )
        self.traceback = "".join(tb)

    def __str__(self) -> str:
        args_repr = ", ".join(repr(a) for a in self.args)
        kwargs_repr = ", ".join(f"{k}={v!r}" for k, v in self.kwargs.items())
        func_name = f"{self.function.__module__}.{self.function.__qualname__}"

        return (
            "ErrorSnapshot:\n"
            "--------------\n"
            f"- 🛠 Function: {func_name}\n"
            f"- 🚨 Exception type: {type(self.exception).__name__}\n"
            f"- 💥 Exception message: {self.exception}\n"
            f"- 📋 Args: ({args_repr})\n"
            f"- 🗂 Kwargs: {{{kwargs_repr}}}\n"
            f"- 🕒 Timestamp: {self.timestamp}\n"
            f"- 👤 User: {self.user}\n"
            f"- 💻 Machine: {self.machine}\n"
            f"- 📡 IP Address: {self.ip_address}\n"
            f"- 📂 Current Directory: {self.current_directory}\n"
            "\n"
            "🔁 Reproduce the error by calling `error_snapshot.reproduce()`.\n"
            "📄 Or see the full stored traceback using `error_snapshot.traceback`.\n"
            "🔍 Inspect `error_snapshot.args` and `error_snapshot.kwargs`.\n"
            "💾 Or save the error to a file using `error_snapshot.save_to_file(filename)`"
            " and load it using `ErrorSnapshot.load_from_file(filename)`."
        )

    def reproduce(self) -> Any | None:
        """Attempt to recreate the error by calling the function with stored arguments."""
        return self.function(*self.args, **self.kwargs)

    def save_to_file(self, filename: str | Path) -> None:
        """Save the error snapshot to a file using cloudpickle."""
        with open(filename, "wb") as f:  # noqa: PTH123
            cloudpickle.dump(self, f)

    @classmethod
    def load_from_file(cls, filename: str | Path) -> ErrorSnapshot:
        """Load an error snapshot from a file using cloudpickle."""
        with open(filename, "rb") as f:  # noqa: PTH123
            return cloudpickle.load(f)

    def _ipython_display_(self) -> None:  # pragma: no cover
        from IPython.display import HTML, display

        display(HTML(f"<pre>{self}</pre>"))


def _validate_identifier(name: str, value: Any) -> None:
    if "." in value:
        scope, value = value.split(".", 1)
        _validate_identifier(name, scope)
        _validate_identifier(name, value)
        return
    if not value.isidentifier():
        msg = f"The `{name}` should contain/be valid Python identifier(s), not `{value}`."
        raise ValueError(msg)


def _validate_nested_pipefunc(
    pipefuncs: Sequence[PipeFunc],
    resources: dict | Resources | None,
) -> None:
    if not all(isinstance(f, PipeFunc) for f in pipefuncs):
        msg = "All elements in `pipefuncs` should be instances of `PipeFunc`."
        raise TypeError(msg)

    if len(pipefuncs) < 2:  # noqa: PLR2004
        msg = "The provided `pipefuncs` should have at least two `PipeFunc`s."
        raise ValueError(msg)

    if resources is None and any(callable(f.resources) for f in pipefuncs):
        msg = (
            "A `NestedPipeFunc` cannot have nested functions with callable `resources`."
            " Provide `NestedPipeFunc(..., resources=...)` instead."
        )
        raise ValueError(msg)

    if callable(resources):
        msg = (
            "`NestedPipeFunc` cannot have callable `resources`."
            " Provide a `Resources` instance instead or do not nest the `PipeFunc`s."
        )
        raise TypeError(msg)


def _validate_single_leaf_node(leaf_nodes: list[PipeFunc]) -> None:
    if len(leaf_nodes) > 1:
        msg = f"The provided `pipefuncs` should have only one leaf node, not {len(leaf_nodes)}."
        raise ValueError(msg)


def _validate_output_name(output_name: OUTPUT_TYPE | None, all_outputs: tuple[str, ...]) -> None:
    if output_name is None:
        return
    if not all(x in all_outputs for x in at_least_tuple(output_name)):
        msg = f"The provided `{output_name=}` should be a subset of the combined output names: {all_outputs}."
        raise ValueError(msg)


def _validate_combinable_mapspecs(mapspecs: list[MapSpec | None]) -> None:
    if any(m is None for m in mapspecs):
        msg = "Cannot combine a mix of None and MapSpec instances."
        raise ValueError(msg)
    assert len(mapspecs) > 1

    first = mapspecs[0]
    assert first is not None
    for m in mapspecs:
        assert m is not None
        if m.input_indices != set(m.output_indices):
            msg = (
                f"Cannot combine MapSpecs with different input and output mappings. Mapspec: `{m}`"
            )
            raise ValueError(msg)
        if m.input_indices != first.input_indices:
            msg = f"Cannot combine MapSpecs with different input mappings. Mapspec: `{m}`"
            raise ValueError(msg)
        if m.output_indices != first.output_indices:
            msg = f"Cannot combine MapSpecs with different output mappings. Mapspec: `{m}`"
            raise ValueError(msg)


def _default_output_picker(output: Any, name: str, output_name: OUTPUT_TYPE) -> Any:
    """Default output picker function for tuples."""
    return output[output_name.index(name)]


def _rename_output_name(
    original_output_name: OUTPUT_TYPE,
    renames: dict[str, str],
) -> OUTPUT_TYPE:
    if isinstance(original_output_name, str):
        return renames.get(original_output_name, original_output_name)
    return tuple(renames.get(name, name) for name in original_output_name)


def _prepend_name_with_scope(name: str, scope: str | None) -> str:
    if scope is None:
        return name.split(".", 1)[1] if "." in name else name
    if name.startswith(f"{scope}."):
        return name
    if "." in name:
        old_scope, name = name.split(".", 1)
        warnings.warn(
            f"Parameter '{name}' already has a scope '{old_scope}', replacing it with '{name}'.",
            stacklevel=3,
        )
    return f"{scope}.{name}"


def _maybe_mapspec(mapspec: str | MapSpec | None) -> MapSpec | None:
    """Return either a MapSpec or None, depending on the input."""
    return MapSpec.from_string(mapspec) if isinstance(mapspec, str) else mapspec


def _maybe_update_kwargs_with_resources(
    kwargs: dict[str, Any],
    resources_variable: str | None,
    evaluated_resources: Resources | None,
    resources: Resources | Callable[[dict[str, Any]], Resources] | None,
) -> None:
    if resources_variable:
        if evaluated_resources is not None:
            kwargs[resources_variable] = evaluated_resources
        elif callable(resources):
            kwargs[resources_variable] = resources(kwargs)
        else:
            kwargs[resources_variable] = resources


def _default_debug_printer(func: PipeFunc, result: Any, kwargs: dict[str, Any]) -> None:
    func_str = format_function_call(func.__name__, (), kwargs)
    now = datetime.datetime.now()  # noqa: DTZ005
    msg = (
        f"{now} - Function returning '{func.output_name}' was invoked"
        f" as `{func_str}` and returned `{result}`."
    )
    if func.profiling_stats is not None:
        dt = func.profiling_stats.time.average
        msg += f" The execution time was {dt:.2e} seconds on average."
    print(msg)


def _get_name(func: Callable[..., Any]) -> str:
    if isinstance(func, PipeFunc):
        return _get_name(func.func)
    if inspect.ismethod(func):
        qualname = func.__qualname__
        if "." in qualname:
            *_, class_name, method_name = qualname.split(".")
            return f"{class_name}.{method_name}"
        return qualname  # pragma: no cover
    if inspect.isfunction(func) or hasattr(func, "__name__"):
        return func.__name__
    return type(func).__name__


def _pydantic_defaults(
    func: type[pydantic.BaseModel],
    renames: dict[str, Any],
    defaults: dict[str, Any],
) -> dict[str, Any]:
    import pydantic

    defaults = defaults.copy()  # Make a copy to avoid modifying the original
    if pydantic.__version__.split(".", 1)[0] == "1":  # pragma: no cover
        msg = "Pydantic version 1 defaults cannot be extracted."
        warnings.warn(msg, UserWarning, stacklevel=2)
        return {}
    from pydantic_core import PydanticUndefined

    for name, field_ in func.model_fields.items():
        new_name = renames.get(name, name)
        if new_name in defaults:
            defaults[new_name] = defaults[new_name]
        elif field_.default_factory is not None:
            defaults[new_name] = field_.default_factory()
        elif field_.default is not PydanticUndefined:
            defaults[new_name] = field_.default
    return defaults<|MERGE_RESOLUTION|>--- conflicted
+++ resolved
@@ -768,18 +768,11 @@
     def parameter_annotations(self) -> dict[str, Any]:
         """Return the type annotations of the wrapped function's parameters."""
         func = self.func
-<<<<<<< HEAD
-        if isinstance(func, _NestedFuncWrapper):
-            func = func.func
         if not is_pydantic_base_model(func):
             if inspect.isclass(func):
                 func = func.__init__
             elif not inspect.isfunction(func):
                 func = func.__call__  # type: ignore[operator]
-=======
-        if inspect.isclass(func) and not is_pydantic_base_model(func):
-            func = func.__init__
->>>>>>> 580d80fb
         type_hints = safe_get_type_hints(func, include_extras=True)
         return {self.renames.get(k, k): v for k, v in type_hints.items() if k != "return"}
 
