--- conflicted
+++ resolved
@@ -1282,15 +1282,10 @@
         parameters = set(self._all_inputs) - set(self._all_outputs)
         return {
             k: inspect.Parameter(
-<<<<<<< HEAD
-                k.split(".", 1)[-1],
-                inspect.Parameter.KEYWORD_ONLY,
-=======
                 # Technically, this is not correct because the parameter name
                 # might contain a scope, however, the validation will catch this.
                 name=k.split(sep=".", maxsplit=1)[-1],
                 kind=inspect.Parameter.KEYWORD_ONLY,
->>>>>>> 981b496b
                 # TODO: Do we need defaults here?
                 # default=...,  # noqa: ERA001
             )
