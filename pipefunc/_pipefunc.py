--- conflicted
+++ resolved
@@ -38,12 +38,8 @@
 import cloudpickle
 import networkx as nx
 
-<<<<<<< HEAD
-from pipefunc._cache import HybridCache, LRUCache
+from pipefunc._cache import DiskCache, HybridCache, LRUCache
 from pipefunc._mapspec import MapSpec
-=======
-from pipefunc._cache import DiskCache, HybridCache, LRUCache
->>>>>>> e03e8674
 from pipefunc._perf import ProfilingStats, ResourceProfiler
 from pipefunc._plotting import visualize, visualize_holoviews
 
