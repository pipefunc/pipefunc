"""PipeFunc: A Python library for defining, managing, and executing function pipelines.

This module implements the `PipeFunc` class, which is a function wrapper class for
pipeline functions with additional attributes. It also provides a decorator `pipefunc`
that wraps a function in a `PipeFunc` instance.
These `PipeFunc` objects are used to construct a `pipefunc.Pipeline`.
"""

from __future__ import annotations

import contextlib
import dataclasses
import datetime
import functools
import getpass
import inspect
import os
import platform
import traceback
import warnings
import weakref
from collections import defaultdict
from collections.abc import Callable, Sequence
from dataclasses import dataclass, field
from typing import TYPE_CHECKING, Any, Generic, Literal, TypeVar, get_args, get_origin

import cloudpickle

from pipefunc._profile import ProfilingStats, ResourceProfiler
from pipefunc._utils import (
    assert_complete_kwargs,
    at_least_tuple,
    clear_cached_properties,
    format_function_call,
    get_local_ip,
    is_pydantic_base_model,
    requires,
)
from pipefunc.lazy import evaluate_lazy
from pipefunc.map._mapspec import ArraySpec, MapSpec, mapspec_axes
from pipefunc.map._run import _EVALUATED_RESOURCES
from pipefunc.resources import Resources
from pipefunc.typing import NoAnnotation, safe_get_type_hints

if TYPE_CHECKING:
    from pathlib import Path

    import pydantic

    from pipefunc import Pipeline
    from pipefunc._pipeline._types import OUTPUT_TYPE
    from pipefunc.map._types import ShapeTuple

T = TypeVar("T", bound=Callable[..., Any])

MAX_PARAMS_LEN = 15


class PipeFunc(Generic[T]):
    """Function wrapper class for pipeline functions with additional attributes.

    Parameters
    ----------
    func
        The original function to be wrapped.
    output_name
        The identifier for the output of the wrapped function.
        Provide a tuple of strings for multiple outputs.
    output_picker
        A function that takes the output of the wrapped function as first argument
        and the ``output_name`` (str) as second argument, and returns the desired output.
        If ``None``, the output of the wrapped function is returned as is.
    renames
        A dictionary for renaming function arguments and outputs. The keys are the
        original names (as defined in the function signature or the ``output_name``),
        and the values are the new names to be used. This allows you to change how
        the function is called without modifying its internal logic. For example,
        ``{"old_name": "new_name"}`` would allow the function to be called with
        ``new_name`` instead of ``old_name``. If renaming the ``output_name``, include it
        in this dictionary as well.
    defaults
        Set defaults for parameters. Overwrites any current defaults. Must be in terms
        of the renamed argument names.
    bound
        Bind arguments to the function. These are arguments that are fixed. Even when
        providing different values, the bound values will be used. Must be in terms of
        the renamed argument names.
    profile
        Flag indicating whether the wrapped function should be profiled.
        Profiling is only available for sequential execution.
    debug
        Flag indicating whether debug information should be printed.
    cache
        Flag indicating whether the wrapped function should be cached.
    mapspec
        This is a specification for mapping that dictates how input values should
        be merged together. If ``None``, the default behavior is that the input directly
        maps to the output.
    internal_shape
        The shape of the output produced by this function *when it is used within a
        ``mapspec`` context*. Can be an int or a tuple of ints, or "?" for unknown
        dimensions, or a tuple with a mix of both. If not provided, the shape will be
        inferred from the first execution of the function. If provided, the shape will be
        validated against the actual shape of the output. This parameters is required only
        when a `mapspec` like `... -> out[i]` is used, indicating that the shape cannot be
        derived from the inputs. In case there are multiple outputs, provide the shape for
        one of the outputs. This works because the shape of all outputs are required to be
        identical.
    post_execution_hook
        A callback function that is invoked after the function is executed.
        The callback signature is ``hook(func: PipeFunc, result: Any, kwargs: dict) -> None``.
        This hook can be used for logging, visualization of intermediate results,
        debugging, statistics collection, or other side effects. The hook is executed
        synchronously after the function returns but before the result is passed to
        the next function in the pipeline. Keep the hook lightweight to avoid impacting performance.
    resources
        A dictionary or `Resources` instance containing the resources required
        for the function. This can be used to specify the number of CPUs, GPUs,
        memory, wall time, queue, partition, and any extra job scheduler
        arguments. This is *not* used by the `pipefunc` directly but can be
        used by job schedulers to manage the resources required for the
        function. Alternatively, provide a callable that receives a dict with the
        input values and returns a `Resources` instance.
    resources_variable
        If provided, the resources will be passed as the specified argument name to the function.
        This requires that the function has a parameter with the same name. For example,
        if ``resources_variable="resources"``, the function will be called as
        ``func(..., resources=Resources(...))``. This is useful when the function handles internal
        parallelization.
    resources_scope
        Determines how resources are allocated in relation to the mapspec:

        - "map": Allocate resources for the entire mapspec operation (default).
        - "element": Allocate resources for each element in the mapspec.

        If no mapspec is defined, this parameter is ignored.
    scope
        If provided, *all* parameter names and output names of the function will
        be prefixed with the specified scope followed by a dot (``'.'``), e.g., parameter
        ``x`` with scope ``foo`` becomes ``foo.x``. This allows multiple functions in a
        pipeline to have parameters with the same name without conflict. To be selective
        about which parameters and outputs to include in the scope, use the
        `PipeFunc.update_scope` method.

        When providing parameter values for functions that have scopes, they can
        be provided either as a dictionary for the scope, or by using the
        ``f'{scope}.{name}'`` notation. For example,
        a `PipeFunc` instance with scope "foo" and "bar", the parameters
        can be provided as: ``func(foo=dict(a=1, b=2), bar=dict(a=3, b=4))``
        or ``func(**{"foo.a": 1, "foo.b": 2, "bar.a": 3, "bar.b": 4})``.
    variant
        Identifies this function as an alternative implementation in a
        `VariantPipeline`. When multiple functions share the same `output_name`,
        the variant allows selecting which implementation to use (e.g., "fast"
        vs "accurate"). Only one variant can be selected for execution in
        the pipeline.
    variant_group
        Groups related variants together, allowing independent selection of
        variants from different groups. For example, you might have a "preprocess"
        group with variants "v1"/"v2" and a "compute" group with variants
        "fast"/"accurate". If not provided and `variant` is specified, the variant
        is placed in an unnamed group (None).

    Returns
    -------
        A `PipeFunc` instance that wraps the original function with the specified return identifier.

    Attributes
    ----------
    error_snapshot
        If an error occurs while calling the function, this attribute will contain
        an `ErrorSnapshot` instance with information about the error.

    Examples
    --------
    >>> def add_one(a, b):
    ...     return a + 1, b + 1
    >>> add_one_func = PipeFunc(
    ...     add_one,
    ...     output_name="c",
    ...     renames={"a": "x", "b": "y"},
    ... )
    >>> add_one_func(x=1, y=2)
    (2, 3)
    >>> add_one_func.update_defaults({"x": 1, "y": 1})
    >>> add_one_func()
    (2, 2)

    """

    def __init__(
        self,
        func: T,
        output_name: OUTPUT_TYPE,
        *,
        output_picker: Callable[[Any, str], Any] | None = None,
        renames: dict[str, str] | None = None,
        defaults: dict[str, Any] | None = None,
        bound: dict[str, Any] | None = None,
        profile: bool = False,
        debug: bool = False,
        cache: bool = False,
        mapspec: str | MapSpec | None = None,
        internal_shape: int | Literal["?"] | ShapeTuple | None = None,
        post_execution_hook: Callable[[PipeFunc, Any, dict[str, Any]], None] | None = None,
        resources: dict
        | Resources
        | Callable[[dict[str, Any]], Resources | dict[str, Any]]
        | None = None,
        resources_variable: str | None = None,
        resources_scope: Literal["map", "element"] = "map",
        variant: str | None = None,
        variant_group: str | None = None,
        scope: str | None = None,
    ) -> None:
        """Function wrapper class for pipeline functions with additional attributes."""
        self._pipelines: weakref.WeakSet[Pipeline] = weakref.WeakSet()
        self.func: Callable[..., Any] = func
        self.__name__ = _get_name(func)
        self._output_name: OUTPUT_TYPE = output_name
        self.debug = debug
        self.cache = cache
        self.mapspec = _maybe_mapspec(mapspec)
        self.internal_shape: int | Literal["?"] | ShapeTuple | None = internal_shape
        self.post_execution_hook = post_execution_hook
        self._output_picker: Callable[[Any, str], Any] | None = output_picker
        self.profile = profile
        self._renames: dict[str, str] = renames or {}
        self._defaults: dict[str, Any] = defaults or {}
        self._bound: dict[str, Any] = bound or {}
        self.resources = Resources.maybe_from_dict(resources)
        self.resources_variable = resources_variable
        self.resources_scope: Literal["map", "element"] = resources_scope
        self.variant: str | None = variant
        self.variant_group: str | None = variant_group
        self.profiling_stats: ProfilingStats | None
        if scope is not None:
            self.update_scope(scope, inputs="*", outputs="*")
        self._validate()
        self.error_snapshot: ErrorSnapshot | None = None

    @property
    def renames(self) -> dict[str, str]:
        """Return the renames for the function arguments and output name.

        See Also
        --------
        update_renames
            Update the ``renames`` via this method.

        """
        # Is a property to prevent users mutating the renames directly
        return self._renames

    @property
    def bound(self) -> dict[str, Any]:
        """Return the bound arguments for the function. These are arguments that are fixed.

        See Also
        --------
        update_bound
            Update the ``bound`` parameters via this method.

        """
        # Is a property to prevent users mutating `bound` directly
        return self._bound

    @functools.cached_property
    def output_name(self) -> OUTPUT_TYPE:
        """Return the output name(s) of the wrapped function.

        Returns
        -------
            The output name(s) of the wrapped function.

        """
        return _rename_output_name(self._output_name, self._renames)

    @functools.cached_property
    def parameters(self) -> tuple[str, ...]:
        return tuple(self._renames.get(k, k) for k in self.original_parameters)

    @property
    def original_parameters(self) -> dict[str, inspect.Parameter]:
        """Return the original (before renames) parameters of the wrapped function.

        Returns
        -------
            A mapping of the original parameters of the wrapped function to their
            respective `inspect.Parameter` objects.

        """
        parameters = dict(inspect.signature(self.func).parameters)
        if self.resources_variable is not None:
            del parameters[self.resources_variable]
        return parameters

    @functools.cached_property
    def defaults(self) -> dict[str, Any]:
        """Return the defaults for the function arguments.

        Returns
        -------
            A dictionary of default values for the keyword arguments.

        See Also
        --------
        update_defaults
            Update the ``defaults`` via this method.

        """
        parameters = self.original_parameters
        defaults = {}

        # Handle dataclass case
        if dataclasses.is_dataclass(self.func):
            fields = dataclasses.fields(self.func)
            for f in fields:
                new_name = self._renames.get(f.name, f.name)
                if new_name in self._defaults:
                    defaults[new_name] = self._defaults[new_name]
                elif f.default_factory is not dataclasses.MISSING:
                    defaults[new_name] = f.default_factory()
                elif f.default is not dataclasses.MISSING:
                    defaults[new_name] = f.default
            return defaults

        # Handle pydantic case
        if is_pydantic_base_model(self.func):
            return _pydantic_defaults(self.func, self._renames, self._defaults)

        # Handle regular function case
        for original_name, v in parameters.items():
            new_name = self._renames.get(original_name, original_name)
            if new_name in self._defaults:
                defaults[new_name] = self._defaults[new_name]
            elif v.default is not inspect.Parameter.empty and new_name not in self._bound:
                defaults[new_name] = v.default
        return defaults

    @functools.cached_property
    def _inverse_renames(self) -> dict[str, str]:
        """Renames from current name to original name."""
        return {v: k for k, v in self._renames.items()}

    @functools.cached_property
    def output_picker(self) -> Callable[[Any, str], Any] | None:
        """Return the output picker function for the wrapped function.

        The output picker function takes the output of the wrapped function as first
        argument and the ``output_name`` (str) as second argument, and returns the
        desired output.
        """
        if self._output_picker is None and isinstance(self.output_name, tuple):
            return functools.partial(_default_output_picker, output_name=self.output_name)
        return self._output_picker

    def update_defaults(self, defaults: dict[str, Any], *, overwrite: bool = False) -> None:
        """Update defaults to the provided keyword arguments.

        Parameters
        ----------
        defaults
            A dictionary of default values for the keyword arguments.
        overwrite
            Whether to overwrite the existing defaults. If ``False``, the new
            defaults will be added to the existing defaults.

        """
        self._validate_update(defaults, "defaults", self.parameters)
        if overwrite:
            self._defaults = defaults.copy()
        else:
            self._defaults = dict(self._defaults, **defaults)
        self._clear_internal_cache()
        self._validate()

    def update_renames(
        self,
        renames: dict[str, str],
        *,
        update_from: Literal["current", "original"] = "current",
        overwrite: bool = False,
    ) -> None:
        """Update renames to function arguments and ``output_name`` for the wrapped function.

        When renaming the ``output_name`` and if it is a tuple of strings, the
        renames must be provided as individual strings in the tuple.

        Parameters
        ----------
        renames
            A dictionary of renames for the function arguments or ``output_name``.
        update_from
            Whether to update the renames from the ``"current"`` parameter names
            (`PipeFunc.parameters`) or from the ``"original"`` parameter names as
            in the function signature (`PipeFunc.original_parameters`). If also updating
            the ``output_name``, original means the name that was provided to the
            `PipeFunc` instance.
        overwrite
            Whether to overwrite the existing renames. If ``False``, the new
            renames will be added to the existing renames.

        """
        assert update_from in ("current", "original")
        assert all(isinstance(k, str) for k in renames.keys())  # noqa: SIM118
        assert all(isinstance(v, str) for v in renames.values())
        allowed_parameters = tuple(
            self.parameters + at_least_tuple(self.output_name)
            if update_from == "current"
            else tuple(self.original_parameters) + at_least_tuple(self._output_name),
        )
        self._validate_update(renames, "renames", allowed_parameters)
        if update_from == "current":
            # Convert to `renames` in terms of original names
            renames = {
                self._inverse_renames.get(k, k): v
                for k, v in renames.items()
                if k in allowed_parameters
            }
        old_inverse = self._inverse_renames.copy()
        bound_original = {old_inverse.get(k, k): v for k, v in self._bound.items()}
        defaults_original = {old_inverse.get(k, k): v for k, v in self._defaults.items()}
        if overwrite:
            self._renames = renames.copy()
        else:
            self._renames = dict(self._renames, **renames)

        # Update `defaults`
        new_defaults = {}
        for name, value in defaults_original.items():
            name = self._renames.get(name, name)  # noqa: PLW2901
            new_defaults[name] = value
        self._defaults = new_defaults

        # Update `bound`
        new_bound = {}
        for name, value in bound_original.items():
            new_name = self._renames.get(name, name)
            new_bound[new_name] = value
        self._bound = new_bound

        # Update `mapspec`
        if self.mapspec is not None:
            self.mapspec = self.mapspec.rename(old_inverse).rename(self._renames)

        self._clear_internal_cache()
        self._validate()

    def update_scope(
        self,
        scope: str | None,
        inputs: set[str] | Literal["*"] | None = None,
        outputs: set[str] | Literal["*"] | None = None,
        exclude: set[str] | None = None,
    ) -> None:
        """Update the scope for the `PipeFunc` by adding (or removing) a prefix to the input and output names.

        This method updates the names of the specified inputs and outputs by adding the provided
        scope as a prefix. The scope is added to the names using the format `f"{scope}.{name}"`.
        If an input or output name already starts with the scope prefix, it remains unchanged.
        If their is an existing scope, it is replaced with the new scope.

        Internally, simply calls `PipeFunc.update_renames` with  ``renames={name: f"{scope}.{name}", ...}``.

        When providing parameter values for functions that have scopes, they can
        be provided either as a dictionary for the scope, or by using the
        ``f'{scope}.{name}'`` notation. For example,
        a `PipeFunc` instance with scope "foo" and "bar", the parameters
        can be provided as: ``func(foo=dict(a=1, b=2), bar=dict(a=3, b=4))``
        or ``func(**{"foo.a": 1, "foo.b": 2, "bar.a": 3, "bar.b": 4})``.

        Parameters
        ----------
        scope
            The scope to set for the inputs and outputs. If ``None``, the scope of inputs and outputs is removed.
        inputs
            Specific input names to include, or "*" to include all inputs. If None, no inputs are included.
        outputs
            Specific output names to include, or "*" to include all outputs. If None, no outputs are included.
        exclude
            Names to exclude from the scope. This can include both inputs and outputs. Can be used with `inputs`
            or `outputs` being "*" to exclude specific names.

        Examples
        --------
        >>> f.update_scope("my_scope", inputs="*", outputs="*")  # Add scope to all inputs and outputs
        >>> f.update_scope("my_scope", "*", "*", exclude={"output1"}) # Add to all except "output1"
        >>> f.update_scope("my_scope", inputs="*", outputs={"output2"})  # Add scope to all inputs and "output2"
        >>> f.update_scope(None, inputs="*", outputs="*")  # Remove scope from all inputs and outputs

        """
        if scope is not None and (
            scope in self.unscoped_parameters or scope in at_least_tuple(self.output_name)
        ):
            msg = f"The provided `{scope=}` cannot be identical to the function input parameters or output name."
            raise ValueError(msg)

        if exclude is None:
            exclude = set()

        if inputs == "*":
            inputs = set(self.parameters)
        elif inputs is None:
            inputs = set()
        else:
            inputs = set(inputs)  # Ensure it is a set

        if outputs == "*":
            outputs = set(at_least_tuple(self.output_name))
        elif outputs is None:
            outputs = set()
        else:
            outputs = set(outputs)  # Ensure it is a set

        all_parameters = (inputs | outputs) - exclude
        assert all_parameters
        renames = {name: _prepend_name_with_scope(name, scope) for name in all_parameters}
        self.update_renames(renames, update_from="current")

    def update_bound(self, bound: dict[str, Any], *, overwrite: bool = False) -> None:
        """Update the bound arguments for the function that are fixed.

        Parameters
        ----------
        bound
            A dictionary of bound arguments for the function.
        overwrite
            Whether to overwrite the existing bound arguments. If ``False``, the new
            bound arguments will be added to the existing bound arguments.

        """
        self._validate_update(bound, "bound", self.parameters)
        if overwrite:
            self._bound = bound.copy()
        else:
            self._bound = dict(self._bound, **bound)
        self._clear_internal_cache()
        self._validate()

    def _clear_internal_cache(self, *, clear_pipelines: bool = True) -> None:
        clear_cached_properties(self, PipeFunc)
        if clear_pipelines:
            for pipeline in self._pipelines:
                pipeline._clear_internal_cache()

    def _validate_update(
        self,
        update: dict[str, Any],
        name: str,
        parameters: tuple[str, ...],
    ) -> None:
        if extra := set(update) - set(parameters):
            msg = (
                f"Unexpected `{name}` arguments: `{extra}`."
                f" The allowed arguments are: `{parameters}`."
                f" The provided arguments are: `{update}`."
            )
            raise ValueError(msg)

        for key, value in update.items():
            _validate_identifier(name, key)
            if name == "renames":
                _validate_identifier(name, value)

    def _validate(self) -> None:
        self._validate_names()
        self._validate_mapspec()
        if self.variant is None and self.variant_group is not None:
            msg = (
                f"`variant_group={self.variant_group!r}` cannot be set without"
                f" a corresponding `variant`."
            )
            raise ValueError(msg)

    def _validate_names(self) -> None:
        if common := set(self._defaults) & set(self._bound):
            msg = (
                f"The following parameters are both defaults and bound: `{common}`."
                " This is not allowed."
            )
            raise ValueError(msg)
        if not isinstance(self._output_name, str | tuple):
            msg = (
                f"The `output_name` should be a string or a tuple of strings,"
                f" not {type(self._output_name)}."
            )
            raise TypeError(msg)
        if self.resources_variable is not None:
            try:
                self.original_parameters  # noqa: B018
            except KeyError as e:
                msg = (
                    f"The `resources_variable={self.resources_variable!r}`"
                    " should be a parameter of the function."
                )
                raise ValueError(msg) from e
        if overlap := set(self.parameters) & set(at_least_tuple(self.output_name)):
            msg = (
                "The `output_name` cannot be the same as any of the input"
                f" parameter names. The overlap is: {overlap}"
            )
            raise ValueError(msg)
        if len(self._renames) != len(self._inverse_renames):
            inverse_renames = defaultdict(list)
            for k, v in self._renames.items():
                inverse_renames[v].append(k)
            violations = {k: v for k, v in inverse_renames.items() if len(v) > 1}
            violation_details = "; ".join(f"`{k}: {v}`" for k, v in violations.items())
            msg = (
                f"The `renames` should be a one-to-one mapping. Found violations where "
                f"multiple keys map to the same value: {violation_details}."
            )
            raise ValueError(msg)
        self._validate_update(
            self._renames,
            "renames",
            tuple(self.original_parameters) + at_least_tuple(self._output_name),  # type: ignore[arg-type]
        )
        self._validate_update(self._defaults, "defaults", self.parameters)
        self._validate_update(self._bound, "bound", self.parameters)
        for name in at_least_tuple(self.output_name):
            _validate_identifier("output_name", name)

    def copy(self, **update: Any) -> PipeFunc:
        """Create a copy of the `PipeFunc` instance, optionally updating the attributes."""
        kwargs = {
            "func": self.func,
            "output_name": self._output_name,
            "output_picker": self._output_picker,
            "renames": self._renames,
            "defaults": self._defaults,
            "bound": self._bound,
            "profile": self._profile,
            "debug": self.debug,
            "cache": self.cache,
            "mapspec": self.mapspec,
            "internal_shape": self.internal_shape,
            "post_execution_hook": self.post_execution_hook,
            "resources": self.resources,
            "resources_variable": self.resources_variable,
            "resources_scope": self.resources_scope,
            "variant": self.variant,
            "variant_group": self.variant_group,
        }
        assert_complete_kwargs(kwargs, PipeFunc, skip={"self", "scope"})
        kwargs.update(update)
        return PipeFunc(**kwargs)  # type: ignore[arg-type,type-var]

    @functools.cached_property
    def _evaluate_lazy(self) -> bool:
        """Return whether the function should evaluate lazy arguments."""
        # This is a cached property because it is slow and otherwise called multiple times.
        # We assume that once it is set, it does not change during the lifetime of the object.
        return any(p.lazy for p in self._pipelines)

    def __call__(self, *args: Any, **kwargs: Any) -> Any:
        """Call the wrapped function with the given arguments.

        Returns
        -------
            The return value of the wrapped function.

        """
        evaluated_resources = kwargs.pop(_EVALUATED_RESOURCES, None)
        kwargs = self._flatten_scopes(kwargs)
        if extra := set(kwargs) - set(self.parameters):
            msg = (
                f"Unexpected keyword arguments: `{extra}`."
                f" The allowed arguments are: `{self.parameters}`."
                f" The provided arguments are: `{kwargs}`."
            )
            raise ValueError(msg)

        if args:  # Put positional arguments into kwargs
            for p, v in zip(self.parameters, args):
                if p in kwargs:
                    msg = f"Multiple values provided for parameter `{p}`."
                    raise ValueError(msg)
                kwargs[p] = v
            args = ()
        kwargs = self.defaults | kwargs | self._bound
        kwargs = {self._inverse_renames.get(k, k): v for k, v in kwargs.items()}

        with self._maybe_profiler():
            if self._evaluate_lazy:
                args = evaluate_lazy(args)
                kwargs = evaluate_lazy(kwargs)
            _maybe_update_kwargs_with_resources(
                kwargs,
                self.resources_variable,
                evaluated_resources,
                self.resources,
            )
            try:
                result = self.func(*args, **kwargs)
            except Exception as e:
                print(
                    f"An error occurred while calling the function `{self.__name__}`"
                    f" with the arguments `{args=}` and `{kwargs=}`.",
                )
                self.error_snapshot = ErrorSnapshot(self.func, e, args, kwargs)
                raise

        if self.debug:
            _default_debug_printer(self, result, kwargs)
        if self.post_execution_hook is not None:
            self.post_execution_hook(self, result, kwargs)
        return result

    @property
    def profile(self) -> bool:
        """Return whether profiling is enabled for the wrapped function."""
        return self._profile

    @profile.setter
    def profile(self, enable: bool) -> None:
        """Enable or disable profiling for the wrapped function."""
        self._profile = enable
        if enable:
            requires("psutil", reason="profile", extras="profiling")
            self.profiling_stats = ProfilingStats()
        else:
            self.profiling_stats = None

    @functools.cached_property
    def parameter_scopes(self) -> set[str]:
        """Return the scopes of the function parameters.

        These are constructed from the parameter names that contain a dot.
        So if the parameter is ``foo.bar``, the scope is ``foo``.
        """
        return {k.split(".", 1)[0] for k in self.parameters if "." in k}

    @functools.cached_property
    def unscoped_parameters(self) -> tuple[str, ...]:
        """Return the parameters with the scope stripped off."""
        return tuple(name.split(".", 1)[-1] for name in self.parameters)

    def _flatten_scopes(self, kwargs: dict[str, Any]) -> dict[str, Any]:
        """Flatten the scopes of the function parameters.

        Flattens `{scope: {name: value}}` to `{f"{scope}.{name}": value}`.

        Examples
        --------
        >>> f_c(x={"a": 1, "b": 1})
        >>> f_c(**{"x.a": 1, "x.b": 1})
        >>> f_c(x=dict(a=1), **{"x.b": 1})

        """
        if not self.parameter_scopes:
            return kwargs

        requires_flattening = self.parameter_scopes & kwargs.keys()
        if not requires_flattening:
            return kwargs

        new_kwargs = {}
        for k, v in kwargs.items():
            if k in self.parameter_scopes:
                new_kwargs.update({f"{k}.{name}": value for name, value in v.items()})
            else:
                new_kwargs[k] = v
        return new_kwargs

    @functools.cached_property
    def parameter_annotations(self) -> dict[str, Any]:
        """Return the type annotations of the wrapped function's parameters."""
        func = self.func
        if not is_pydantic_base_model(func):
            if inspect.isclass(func):
                func = func.__init__
            elif not inspect.isfunction(func):
                func = func.__call__  # type: ignore[operator]
        type_hints = safe_get_type_hints(func, include_extras=True)
        return {self.renames.get(k, k): v for k, v in type_hints.items() if k != "return"}

    @functools.cached_property
    def output_annotation(self) -> dict[str, Any]:
        """Return the type annotation of the wrapped function's output."""
        func = self.func
        if inspect.isclass(func) and isinstance(self.output_name, str):
            return {self.output_name: func}
        if not inspect.isfunction(func):
            func = func.__call__  # type: ignore[operator]
        if self._output_picker is None:
            hint = safe_get_type_hints(func, include_extras=True).get("return", NoAnnotation)
        else:
            # We cannot determine the output type if a custom output picker
            # is used, however, if the output is a tuple and the _default_output_picker
            # is used, we can determine the output type.
            hint = NoAnnotation
        if not isinstance(self.output_name, tuple):
            return {self.output_name: hint}
        if get_origin(hint) is tuple:
            return dict(zip(self.output_name, get_args(hint)))
        return {name: NoAnnotation for name in self.output_name}

    @functools.cached_property
    def requires_mapping(self) -> bool:
        return self.mapspec is not None and bool(self.mapspec.inputs)

    def _maybe_profiler(self) -> contextlib.AbstractContextManager:
        """Maybe get profiler.

        Get a profiler instance if profiling is enabled, otherwise
        return a dummy context manager.

        Returns
        -------
            A `ResourceProfiler` instance if profiling is enabled, or a
            `nullcontext` if disabled.

        """
        if self.profiling_stats is not None:
            return ResourceProfiler(os.getpid(), self.profiling_stats)
        return contextlib.nullcontext()

    def __str__(self) -> str:
        """Return a string representation of the PipeFunc instance.

        Returns
        -------
            A string representation of the PipeFunc instance.

        """
        outputs = ", ".join(at_least_tuple(self.output_name))
        return f"{self.__name__}(...) → {outputs}"

    def __repr__(self) -> str:
        """Return a string representation of the PipeFunc instance.

        Returns
        -------
            A string representation of the PipeFunc instance.

        """
        return f"PipeFunc({self.__name__})"

    def __getstate__(self) -> dict:
        """Prepare the state of the current object for pickling.

        The state includes all picklable instance variables.
        For non-picklable instance variable,  they are transformed
        into a picklable form or ignored.

        Returns
        -------
            A dictionary containing the picklable state of the object.

        """
        state = {
            k: v for k, v in self.__dict__.items() if k not in ("func", "_pipelines", "resources")
        }
        state["func"] = cloudpickle.dumps(self.func)
        state["resources"] = (
            cloudpickle.dumps(self.resources) if self.resources is not None else None
        )
        return state

    def __setstate__(self, state: dict) -> None:
        """Restore the state of the current object from the provided state.

        It also handles restoring non-picklable instance variable
        into their original form.

        Parameters
        ----------
        state
            A dictionary containing the picklable state of the object.

        """
        self.__dict__.update(state)
        self._pipelines = weakref.WeakSet()
        self.func = cloudpickle.loads(self.func)
        self.resources = cloudpickle.loads(self.resources) if self.resources is not None else None

    def _validate_mapspec(self) -> None:
        if self.mapspec is None:
            return

        if not isinstance(self.mapspec, MapSpec):  # pragma: no cover
            msg = (
                "The 'mapspec' argument should be an instance of MapSpec,"
                f" not {type(self.mapspec)}."
            )
            raise TypeError(msg)

        mapspec_input_names = set(self.mapspec.input_names)
        if extra := mapspec_input_names - set(self.parameters):
            msg = (
                f"The input of the function `{self.__name__}` should match"
                f" the input of the MapSpec `{self.mapspec}`:"
                f" `{extra} not in {self.parameters}`."
            )
            raise ValueError(msg)

        if bound_inputs := self._bound.keys() & mapspec_input_names:
            msg = (
                f"The bound arguments cannot be part of the MapSpec input names."
                f" The violating bound arguments are: `{bound_inputs}`."
                " Because bound arguments might have the same name in different"
                " functions and the MapSpec input names are unique, the bound"
                " arguments cannot be part of the MapSpec input names."
            )
            # This *can* be implemented but requires a lot of work
            raise ValueError(msg)

        mapspec_output_names = set(self.mapspec.output_names)
        output_names = set(at_least_tuple(self.output_name))
        if mapspec_output_names != output_names:
            msg = (
                f"The output of the function `{self.__name__}` should match"
                f" the output of the MapSpec `{self.mapspec}`:"
                f" `{mapspec_output_names} != {output_names}`."
            )
            raise ValueError(msg)

    @functools.cached_property
    def _cache_id(self) -> str:
        """Return a unique identifier for the function used in cache keys."""
        name = "-".join(at_least_tuple(self.output_name))
        if hasattr(self.func, "__pipefunc_hash__"):
            pipefunc_hash = self.func.__pipefunc_hash__()
            return f"{name}-{pipefunc_hash}"
        return name


def pipefunc(
    output_name: OUTPUT_TYPE,
    *,
    output_picker: Callable[[Any, str], Any] | None = None,
    renames: dict[str, str] | None = None,
    defaults: dict[str, Any] | None = None,
    bound: dict[str, Any] | None = None,
    profile: bool = False,
    debug: bool = False,
    cache: bool = False,
    mapspec: str | MapSpec | None = None,
    internal_shape: int | Literal["?"] | ShapeTuple | None = None,
    post_execution_hook: Callable[[PipeFunc, Any, dict[str, Any]], None] | None = None,
    resources: dict
    | Resources
    | Callable[[dict[str, Any]], Resources | dict[str, Any]]
    | None = None,
    resources_variable: str | None = None,
    resources_scope: Literal["map", "element"] = "map",
    scope: str | None = None,
    variant: str | None = None,
    variant_group: str | None = None,
) -> Callable[[Callable[..., Any]], PipeFunc]:
    """A decorator that wraps a function in a PipeFunc instance.

    Parameters
    ----------
    output_name
        The identifier for the output of the decorated function.
        Provide a tuple of strings for multiple outputs.
    output_picker
        A function that takes the output of the wrapped function as first argument
        and the ``output_name`` (str) as second argument, and returns the desired output.
        If ``None``, the output of the wrapped function is returned as is.
    renames
        A dictionary for renaming function arguments and outputs. The keys are the
        original names (as defined in the function signature or the ``output_name``),
        and the values are the new names to be used. This allows you to change how
        the function is called without modifying its internal logic. For example,
        ``{"old_name": "new_name"}`` would allow the function to be called with
        ``new_name`` instead of ``old_name``. If renaming the ``output_name``, include it
        in this dictionary as well.
    defaults
        Set defaults for parameters. Overwrites any current defaults. Must be in terms
        of the renamed argument names.
    bound
        Bind arguments to the function. These are arguments that are fixed. Even when
        providing different values, the bound values will be used. Must be in terms of
        the renamed argument names.
    profile
        Flag indicating whether the decorated function should be profiled.
    debug
        Flag indicating whether debug information should be printed.
    cache
        Flag indicating whether the decorated function should be cached.
    mapspec
        This is a specification for mapping that dictates how input values should
        be merged together. If ``None``, the default behavior is that the input directly
        maps to the output.
    internal_shape
        The shape of the output produced by this function *when it is used within a
        ``mapspec`` context*. Can be an int or a tuple of ints, or "?" for unknown
        dimensions, or a tuple with a mix of both. If not provided, the shape will be
        inferred from the first execution of the function. If provided, the shape will be
        validated against the actual shape of the output. This parameters is required only
        when a `mapspec` like `... -> out[i]` is used, indicating that the shape cannot be
        derived from the inputs. In case there are multiple outputs, provide the shape for
        one of the outputs. This works because the shape of all outputs are required to be
        identical.
    post_execution_hook
        A callback function that is invoked after the function is executed.
        The callback signature is ``hook(func: PipeFunc, result: Any, kwargs: dict) -> None``.
        This hook can be used for logging, visualization of intermediate results,
        debugging, statistics collection, or other side effects. The hook is executed
        synchronously after the function returns but before the result is passed to
        the next function in the pipeline. Keep the hook lightweight to avoid impacting performance.
    resources
        A dictionary or `Resources` instance containing the resources required
        for the function. This can be used to specify the number of CPUs, GPUs,
        memory, wall time, queue, partition, and any extra job scheduler
        arguments. This is *not* used by the `pipefunc` directly but can be
        used by job schedulers to manage the resources required for the
        function. Alternatively, provide a callable that receives a dict with the
        input values and returns a `Resources` instance.
    resources_variable
        If provided, the resources will be passed as the specified argument name to the function.
        This requires that the function has a parameter with the same name. For example,
        if ``resources_variable="resources"``, the function will be called as
        ``func(..., resources=Resources(...))``. This is useful when the function handles internal
        parallelization.
    resources_scope
        Determines how resources are allocated in relation to the mapspec:

        - "map": Allocate resources for the entire mapspec operation (default).
        - "element": Allocate resources for each element in the mapspec.

        If no mapspec is defined, this parameter is ignored.
    scope
        If provided, *all* parameter names and output names of the function will
        be prefixed with the specified scope followed by a dot (``'.'``), e.g., parameter
        ``x`` with scope ``foo`` becomes ``foo.x``. This allows multiple functions in a
        pipeline to have parameters with the same name without conflict. To be selective
        about which parameters and outputs to include in the scope, use the
        `PipeFunc.update_scope` method.

        When providing parameter values for functions that have scopes, they can
        be provided either as a dictionary for the scope, or by using the
        ``f'{scope}.{name}'`` notation. For example,
        a `PipeFunc` instance with scope "foo" and "bar", the parameters
        can be provided as: ``func(foo=dict(a=1, b=2), bar=dict(a=3, b=4))``
        or ``func(**{"foo.a": 1, "foo.b": 2, "bar.a": 3, "bar.b": 4})``.
    variant
        Identifies this function as an alternative implementation in a
        `VariantPipeline`. When multiple functions share the same `output_name`,
        the variant allows selecting which implementation to use (e.g., "fast"
        vs "accurate"). Only one variant can be selected for execution in
        the pipeline.
    variant_group
        Groups related variants together, allowing independent selection of
        variants from different groups. For example, you might have a "preprocess"
        group with variants "v1"/"v2" and a "compute" group with variants
        "fast"/"accurate". If not provided and `variant` is specified, the variant
        is placed in an unnamed group (None).

    Returns
    -------
        A wrapped function that takes the original function and ``output_name`` and
        creates a `PipeFunc` instance with the specified return identifier.

    See Also
    --------
    PipeFunc
        A function wrapper class for pipeline functions. Has the same functionality
        as the `pipefunc` decorator but can be used to wrap existing functions.

    Examples
    --------
    >>> @pipefunc(output_name="c")
    ... def add(a, b):
    ...     return a + b
    >>> add(a=1, b=2)
    3
    >>> add.update_renames({"a": "x", "b": "y"})
    >>> add(x=1, y=2)
    3

    """

    def decorator(f: Callable[..., Any]) -> PipeFunc:
        """Wraps the original function in a PipeFunc instance.

        Parameters
        ----------
        f
            The original function to be wrapped.

        Returns
        -------
            The wrapped function with the specified return identifier.

        """
        return PipeFunc(
            f,
            output_name,
            output_picker=output_picker,
            renames=renames,
            defaults=defaults,
            bound=bound,
            profile=profile,
            debug=debug,
            cache=cache,
            mapspec=mapspec,
            internal_shape=internal_shape,
            post_execution_hook=post_execution_hook,
            resources=resources,
            resources_variable=resources_variable,
            resources_scope=resources_scope,
            variant=variant,
            variant_group=variant_group,
            scope=scope,
        )

    return decorator


class NestedPipeFunc(PipeFunc):
    """Combine multiple `PipeFunc` instances into a single function with an internal `Pipeline`.

    Parameters
    ----------
    pipefuncs
        A sequence of at least 2 `PipeFunc` instances to combine into a single function.
    output_name
        The identifier for the output of the wrapped function. If ``None``, it is automatically
        constructed from all the output names of the `PipeFunc` instances. Must be a subset of
        the output names of the `PipeFunc` instances.
    function_name
        The name of the nested function, if ``None`` the name will be set
        to ``"NestedPipeFunc_{output_name[0]}_{output_name[...]}"``.
    mapspec
        `~pipefunc.map.MapSpec` for the joint function. If ``None``, the mapspec is inferred
        from the individual `PipeFunc` instances. None of the `MapsSpec` instances should
        have a reduction and all should use identical axes.
    resources
        Same as the `PipeFunc` class. However, if it is ``None`` here, it is inferred from
        from the `PipeFunc` instances. Specifically, it takes the maximum of the resources.
        Unlike the `PipeFunc` class, the `resources` argument cannot be a callable.
    bound
        Same as the `PipeFunc` class. Bind arguments to the functions. These are arguments
        that are fixed. Even when providing different values, the bound values will be
        used. Must be in terms of the renamed argument names.
    variant
        Identifies this function as an alternative implementation in a
        `VariantPipeline`. When multiple functions share the same `output_name`,
        the variant allows selecting which implementation to use (e.g., "fast"
        vs "accurate"). Only one variant can be selected for execution in
        the pipeline.
    variant_group
        Groups related variants together, allowing independent selection of
        variants from different groups. For example, you might have a "preprocess"
        group with variants "v1"/"v2" and a "compute" group with variants
        "fast"/"accurate". If not provided and `variant` is specified, the variant
        is placed in an unnamed group (None).

    Attributes
    ----------
    pipefuncs
        List of `PipeFunc` instances (copies of input) that are used in the internal ``pipeline``.
    pipeline
        The `Pipeline` instance that manages the `PipeFunc` instances.

    Notes
    -----
    The `NestedPipeFunc` class is a subclass of the `PipeFunc` class that allows you to
    combine multiple `PipeFunc` instances into a single function that has an internal
    `~pipefunc.Pipeline` instance.

    """

    def __init__(
        self,
        pipefuncs: list[PipeFunc],
        output_name: OUTPUT_TYPE | None = None,
        function_name: str | None = None,
        *,
        renames: dict[str, str] | None = None,
        mapspec: str | MapSpec | None = None,
        resources: dict | Resources | None = None,
        bound: dict[str, Any] | None = None,
        variant: str | None = None,
        variant_group: str | None = None,
    ) -> None:
        from pipefunc import Pipeline

        self._pipelines: weakref.WeakSet[Pipeline] = weakref.WeakSet()
        _validate_nested_pipefunc(pipefuncs, resources)
        self.resources = _maybe_max_resources(resources, pipefuncs)
        functions = [f.copy(resources=self.resources) for f in pipefuncs]
        self.pipeline = Pipeline(functions)  # type: ignore[arg-type]
        _validate_single_leaf_node(self.pipeline.leaf_nodes)
        _validate_output_name(output_name, self._all_outputs)
        self._output_name: OUTPUT_TYPE = output_name or self._all_outputs
        self.function_name = function_name
        self.debug = False  # The underlying PipeFuncs will handle this
        self.cache = any(f.cache for f in self.pipeline.functions)
        self.variant = variant
        self.variant_group = variant_group
        self._output_picker = None
        self._profile = False
        self._renames: dict[str, str] = renames or {}
        self._defaults: dict[str, Any] = {
            k: v for k, v in self.pipeline.defaults.items() if k in self.parameters
        }
        self._bound: dict[str, Any] = bound or {}
        self.resources_variable = None  # not supported in NestedPipeFunc
        self.profiling_stats = None
        self.post_execution_hook = None
        self.internal_shape = None
        self.mapspec = self._combine_mapspecs() if mapspec is None else _maybe_mapspec(mapspec)
        for f in self.pipeline.functions:
            f.mapspec = None  # MapSpec is handled by the NestedPipeFunc
        self._validate()

    def copy(self, **update: Any) -> NestedPipeFunc:
        # Pass the mapspec to the new instance because we set
        # the child mapspecs to None in the __init__
        kwargs = {
            "pipefuncs": self.pipeline.functions,
            "output_name": self._output_name,
            "function_name": self.function_name,
            "renames": self._renames,
            "bound": self._bound,
            "mapspec": self.mapspec,
            "resources": self.resources,
            "variant": self.variant,
            "variant_group": self.variant_group,
        }
        assert_complete_kwargs(kwargs, NestedPipeFunc, skip={"self"})
        kwargs.update(update)
        f = NestedPipeFunc(**kwargs)  # type: ignore[arg-type]
        f._defaults = self._defaults.copy()
        f._bound = self._bound.copy()
        return f

    def _combine_mapspecs(self) -> MapSpec | None:
        mapspecs = [f.mapspec for f in self.pipeline.functions]
        if all(m is None for m in mapspecs):
            return None
        _validate_combinable_mapspecs(mapspecs)
        axes = mapspec_axes(mapspecs)  # type: ignore[arg-type]
        return MapSpec(
            tuple(ArraySpec(n, axes[n]) for n in sorted(self.parameters) if n in axes),
            tuple(ArraySpec(n, axes[n]) for n in sorted(at_least_tuple(self.output_name))),
            _is_generated=True,
        )

    @functools.cached_property
    def original_parameters(self) -> dict[str, Any]:
        parameters = set(self._all_inputs) - set(self._all_outputs)
        return {
            k: inspect.Parameter(
                k,
                inspect.Parameter.KEYWORD_ONLY,
                # TODO: Do we need defaults here?
                # default=...,  # noqa: ERA001
            )
            for k in sorted(parameters)
        }

    @functools.cached_property
    def output_annotation(self) -> dict[str, Any]:
        return {
            name: self.pipeline[name].output_annotation[name]
            for name in at_least_tuple(self._output_name)
        }

    @functools.cached_property
    def parameter_annotations(self) -> dict[str, Any]:
        """Return the type annotations of the wrapped function's parameters."""
        annotations = self.pipeline.parameter_annotations
        return {p: annotations[p] for p in self.parameters if p in annotations}

    @functools.cached_property
    def _all_outputs(self) -> tuple[str, ...]:
        outputs: set[str] = set()
        for f in self.pipeline.functions:
            outputs.update(at_least_tuple(f.output_name))
        return tuple(sorted(outputs))

    @functools.cached_property
    def _all_inputs(self) -> tuple[str, ...]:
        inputs: set[str] = set()
        for f in self.pipeline.functions:
            parameters_excluding_bound = set(f.parameters) - set(f._bound)
            inputs.update(parameters_excluding_bound)
        return tuple(sorted(inputs))

    @functools.cached_property
    def func(self) -> Callable[..., tuple[Any, ...]]:  # type: ignore[override]
        func = self.pipeline.func(self.pipeline.unique_leaf_node.output_name)
        return _NestedFuncWrapper(func.call_full_output, self._output_name, self.function_name)

    @functools.cached_property
    def __name__(self) -> str:  # type: ignore[override]
        return self.func.__name__

    def __repr__(self) -> str:
        return f"{self.__class__.__name__}(pipefuncs={self.pipeline.functions})"


def _maybe_max_resources(
    resources: dict | Resources | None,
    pipefuncs: list[PipeFunc],
) -> Resources | None:
    if isinstance(resources, Resources) or callable(resources):
        return resources
    if isinstance(resources, dict):
        return Resources.from_dict(resources)
    resources_list = [f.resources for f in pipefuncs if f.resources is not None]
    assert not any(callable(f.resources) for f in pipefuncs)
    if len(resources_list) == 1:
        return resources_list[0]  # type: ignore[return-value]
    if not resources_list:
        return None
    return Resources.combine_max(resources_list)  # type: ignore[arg-type]


class _NestedFuncWrapper:
    """Wrapper class for nested functions.

    Takes a function that returns a dictionary and returns a tuple of values in the
    order specified by the output_name.
    """

    def __init__(
        self,
        func: Callable[..., dict[str, Any]],
        output_name: OUTPUT_TYPE,
        function_name: str | None = None,
    ) -> None:
        self.func: Callable[..., dict[str, Any]] = func
        self.output_name: OUTPUT_TYPE = output_name
        if function_name is not None:
            self.__name__ = function_name
        else:
            self.__name__ = f"NestedPipeFunc_{'_'.join(at_least_tuple(output_name))}"

    def __call__(self, *args: Any, **kwds: Any) -> Any:
        result_dict = self.func(*args, **kwds)
        if isinstance(self.output_name, str):
            return result_dict[self.output_name]
        return tuple(result_dict[name] for name in self.output_name)


def _timestamp() -> str:
    return datetime.datetime.now(tz=datetime.timezone.utc).isoformat()


@dataclass
class ErrorSnapshot:
    """A snapshot that represents an error in a function call."""

    function: Callable[..., Any]
    exception: Exception
    args: tuple[Any, ...]
    kwargs: dict[str, Any]
    traceback: str = field(init=False)
    timestamp: str = field(default_factory=_timestamp)
    user: str = field(default_factory=getpass.getuser)
    machine: str = field(default_factory=platform.node)
    ip_address: str = field(default_factory=get_local_ip)
    current_directory: str = field(default_factory=os.getcwd)

    def __post_init__(self) -> None:
        tb = traceback.format_exception(
            type(self.exception),
            self.exception,
            self.exception.__traceback__,
        )
        self.traceback = "".join(tb)

    def __str__(self) -> str:
        args_repr = ", ".join(repr(a) for a in self.args)
        kwargs_repr = ", ".join(f"{k}={v!r}" for k, v in self.kwargs.items())
        func_name = f"{self.function.__module__}.{self.function.__qualname__}"

        return (
            "ErrorSnapshot:\n"
            "--------------\n"
            f"- 🛠 Function: {func_name}\n"
            f"- 🚨 Exception type: {type(self.exception).__name__}\n"
            f"- 💥 Exception message: {self.exception}\n"
            f"- 📋 Args: ({args_repr})\n"
            f"- 🗂 Kwargs: {{{kwargs_repr}}}\n"
            f"- 🕒 Timestamp: {self.timestamp}\n"
            f"- 👤 User: {self.user}\n"
            f"- 💻 Machine: {self.machine}\n"
            f"- 📡 IP Address: {self.ip_address}\n"
            f"- 📂 Current Directory: {self.current_directory}\n"
            "\n"
            "🔁 Reproduce the error by calling `error_snapshot.reproduce()`.\n"
            "📄 Or see the full stored traceback using `error_snapshot.traceback`.\n"
            "🔍 Inspect `error_snapshot.args` and `error_snapshot.kwargs`.\n"
            "💾 Or save the error to a file using `error_snapshot.save_to_file(filename)`"
            " and load it using `ErrorSnapshot.load_from_file(filename)`."
        )

    def reproduce(self) -> Any | None:
        """Attempt to recreate the error by calling the function with stored arguments."""
        return self.function(*self.args, **self.kwargs)

    def save_to_file(self, filename: str | Path) -> None:
        """Save the error snapshot to a file using cloudpickle."""
        with open(filename, "wb") as f:  # noqa: PTH123
            cloudpickle.dump(self, f)

    @classmethod
    def load_from_file(cls, filename: str | Path) -> ErrorSnapshot:
        """Load an error snapshot from a file using cloudpickle."""
        with open(filename, "rb") as f:  # noqa: PTH123
            return cloudpickle.load(f)

    def _ipython_display_(self) -> None:  # pragma: no cover
        from IPython.display import HTML, display

        display(HTML(f"<pre>{self}</pre>"))


def _validate_identifier(name: str, value: Any) -> None:
    if "." in value:
        scope, value = value.split(".", 1)
        _validate_identifier(name, scope)
        _validate_identifier(name, value)
        return
    if not value.isidentifier():
        msg = f"The `{name}` should contain/be valid Python identifier(s), not `{value}`."
        raise ValueError(msg)


def _validate_nested_pipefunc(
    pipefuncs: Sequence[PipeFunc],
    resources: dict | Resources | None,
) -> None:
    if not all(isinstance(f, PipeFunc) for f in pipefuncs):
        msg = "All elements in `pipefuncs` should be instances of `PipeFunc`."
        raise TypeError(msg)

    if len(pipefuncs) < 2:  # noqa: PLR2004
        msg = "The provided `pipefuncs` should have at least two `PipeFunc`s."
        raise ValueError(msg)

    if resources is None and any(callable(f.resources) for f in pipefuncs):
        msg = (
            "A `NestedPipeFunc` cannot have nested functions with callable `resources`."
            " Provide `NestedPipeFunc(..., resources=...)` instead."
        )
        raise ValueError(msg)

    if callable(resources):
        msg = (
            "`NestedPipeFunc` cannot have callable `resources`."
            " Provide a `Resources` instance instead or do not nest the `PipeFunc`s."
        )
        raise TypeError(msg)


def _validate_single_leaf_node(leaf_nodes: list[PipeFunc]) -> None:
    if len(leaf_nodes) > 1:
        msg = f"The provided `pipefuncs` should have only one leaf node, not {len(leaf_nodes)}."
        raise ValueError(msg)


def _validate_output_name(output_name: OUTPUT_TYPE | None, all_outputs: tuple[str, ...]) -> None:
    if output_name is None:
        return
    if not all(x in all_outputs for x in at_least_tuple(output_name)):
        msg = f"The provided `{output_name=}` should be a subset of the combined output names: {all_outputs}."
        raise ValueError(msg)


def _validate_combinable_mapspecs(mapspecs: list[MapSpec | None]) -> None:
    if any(m is None for m in mapspecs):
        msg = "Cannot combine a mix of None and MapSpec instances."
        raise ValueError(msg)
    assert len(mapspecs) > 1

    first = mapspecs[0]
    assert first is not None
    for m in mapspecs:
        assert m is not None
        if m.input_indices != set(m.output_indices):
            msg = (
                f"Cannot combine MapSpecs with different input and output mappings. Mapspec: `{m}`"
            )
            raise ValueError(msg)
        if m.input_indices != first.input_indices:
            msg = f"Cannot combine MapSpecs with different input mappings. Mapspec: `{m}`"
            raise ValueError(msg)
        if m.output_indices != first.output_indices:
            msg = f"Cannot combine MapSpecs with different output mappings. Mapspec: `{m}`"
            raise ValueError(msg)


def _default_output_picker(output: Any, name: str, output_name: OUTPUT_TYPE) -> Any:
    """Default output picker function for tuples."""
    return output[output_name.index(name)]


def _rename_output_name(
    original_output_name: OUTPUT_TYPE,
    renames: dict[str, str],
) -> OUTPUT_TYPE:
    if isinstance(original_output_name, str):
        return renames.get(original_output_name, original_output_name)
    return tuple(renames.get(name, name) for name in original_output_name)


def _prepend_name_with_scope(name: str, scope: str | None) -> str:
    if scope is None:
        return name.split(".", 1)[1] if "." in name else name
    if name.startswith(f"{scope}."):
        return name
    if "." in name:
        old_scope, name = name.split(".", 1)
        warnings.warn(
            f"Parameter '{name}' already has a scope '{old_scope}', replacing it with '{name}'.",
            stacklevel=3,
        )
    return f"{scope}.{name}"


def _maybe_mapspec(mapspec: str | MapSpec | None) -> MapSpec | None:
    """Return either a MapSpec or None, depending on the input."""
    return MapSpec.from_string(mapspec) if isinstance(mapspec, str) else mapspec


def _maybe_update_kwargs_with_resources(
    kwargs: dict[str, Any],
    resources_variable: str | None,
    evaluated_resources: Resources | None,
    resources: Resources | Callable[[dict[str, Any]], Resources] | None,
) -> None:
    if resources_variable:
        if evaluated_resources is not None:
            kwargs[resources_variable] = evaluated_resources
        elif callable(resources):
            kwargs[resources_variable] = resources(kwargs)
        else:
            kwargs[resources_variable] = resources


def _default_debug_printer(func: PipeFunc, result: Any, kwargs: dict[str, Any]) -> None:
    func_str = format_function_call(func.__name__, (), kwargs)
    now = datetime.datetime.now()  # noqa: DTZ005
    msg = (
        f"{now} - Function returning '{func.output_name}' was invoked"
        f" as `{func_str}` and returned `{result}`."
    )
    if func.profiling_stats is not None:
        dt = func.profiling_stats.time.average
        msg += f" The execution time was {dt:.2e} seconds on average."
    print(msg)


def _get_name(func: Callable[..., Any]) -> str:
    if isinstance(func, PipeFunc):
        return _get_name(func.func)
    if inspect.ismethod(func):
        qualname = func.__qualname__
        if "." in qualname:
            *_, class_name, method_name = qualname.split(".")
            return f"{class_name}.{method_name}"
        return qualname  # pragma: no cover
<<<<<<< HEAD
    if hasattr(func, "__name__"):
        return func.__name__
    return func.__class__.__name__
=======
    if inspect.isfunction(func) or hasattr(func, "__name__"):
        return func.__name__
    return type(func).__name__
>>>>>>> c38a1cec


def _pydantic_defaults(
    func: type[pydantic.BaseModel],
    renames: dict[str, Any],
    defaults: dict[str, Any],
) -> dict[str, Any]:
    import pydantic

    defaults = defaults.copy()  # Make a copy to avoid modifying the original
    if pydantic.__version__.split(".", 1)[0] == "1":  # pragma: no cover
        msg = "Pydantic version 1 defaults cannot be extracted."
        warnings.warn(msg, UserWarning, stacklevel=2)
        return {}
    from pydantic_core import PydanticUndefined

    for name, field_ in func.model_fields.items():
        new_name = renames.get(name, name)
        if new_name in defaults:
            defaults[new_name] = defaults[new_name]
        elif field_.default_factory is not None:
            defaults[new_name] = field_.default_factory()
        elif field_.default is not PydanticUndefined:
            defaults[new_name] = field_.default
    return defaults<|MERGE_RESOLUTION|>--- conflicted
+++ resolved
@@ -1560,15 +1560,9 @@
             *_, class_name, method_name = qualname.split(".")
             return f"{class_name}.{method_name}"
         return qualname  # pragma: no cover
-<<<<<<< HEAD
-    if hasattr(func, "__name__"):
-        return func.__name__
-    return func.__class__.__name__
-=======
     if inspect.isfunction(func) or hasattr(func, "__name__"):
         return func.__name__
     return type(func).__name__
->>>>>>> c38a1cec
 
 
 def _pydantic_defaults(
