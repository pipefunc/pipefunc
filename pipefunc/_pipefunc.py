"""PipeFunc: A Python library for defining, managing, and executing function pipelines.

This module implements the `PipeFunc` class, which is a function wrapper class for
pipeline functions with additional attributes. It also provides a decorator `pipefunc`
that wraps a function in a `PipeFunc` instance.
These `PipeFunc` objects are used to construct a `pipefunc.Pipeline`.
"""

from __future__ import annotations

import contextlib
import dataclasses
import datetime
import functools
import inspect
import os
import warnings
import weakref
from collections import defaultdict
from collections.abc import Callable, Sequence
from typing import TYPE_CHECKING, Any, Generic, Literal, TypeVar, get_args, get_origin

import cloudpickle

from pipefunc._profile import ProfilingStats, ResourceProfiler
from pipefunc._utils import (
    assert_complete_kwargs,
    at_least_tuple,
    clear_cached_properties,
    format_function_call,
    is_classmethod,
    is_pydantic_base_model,
    requires,
)
<<<<<<< HEAD
from pipefunc.exceptions import PipeFuncError
=======
from pipefunc.exceptions import ErrorSnapshot
>>>>>>> aa43f20c
from pipefunc.lazy import evaluate_lazy
from pipefunc.map._mapspec import ArraySpec, MapSpec, mapspec_axes
from pipefunc.map._run import _EVALUATED_RESOURCES
from pipefunc.resources import Resources
from pipefunc.typing import NoAnnotation, safe_get_type_hints

if TYPE_CHECKING:
    import pydantic

    from pipefunc import Pipeline
    from pipefunc._pipeline._types import OUTPUT_TYPE
    from pipefunc.map._types import ShapeTuple

T = TypeVar("T", bound=Callable[..., Any])

MAX_PARAMS_LEN = 15


class PipeFunc(Generic[T]):
    """Function wrapper class for pipeline functions with additional attributes.

    Parameters
    ----------
    func
        The original function to be wrapped.
    output_name
        The identifier for the output of the wrapped function.
        Provide a tuple of strings for multiple outputs.
    output_picker
        A function that takes the output of the wrapped function as first argument
        and the ``output_name`` (str) as second argument, and returns the desired output.
        If ``None``, the output of the wrapped function is returned as is.
    renames
        A dictionary for renaming function arguments and outputs. The keys are the
        original names (as defined in the function signature or the ``output_name``),
        and the values are the new names to be used. This allows you to change how
        the function is called without modifying its internal logic. For example,
        ``{"old_name": "new_name"}`` would allow the function to be called with
        ``new_name`` instead of ``old_name``. If renaming the ``output_name``, include it
        in this dictionary as well.
    defaults
        Set defaults for parameters. Overwrites any current defaults. Must be in terms
        of the renamed argument names.
    bound
        Bind arguments to the function. These are arguments that are fixed. Even when
        providing different values, the bound values will be used. Must be in terms of
        the renamed argument names.
    profile
        Flag indicating whether the wrapped function should be profiled.
        Profiling is only available for sequential execution.
    debug
        Flag indicating whether debug information should be printed.
    print_error
        Flag indicating whether errors raised during the function execution should
        be printed.
    cache
        Flag indicating whether the wrapped function should be cached.
    mapspec
        This is a specification for mapping that dictates how input values should
        be merged together. If ``None``, the default behavior is that the input directly
        maps to the output.
    internal_shape
        The shape of the output produced by this function *when it is used within a
        ``mapspec`` context*. Can be an int or a tuple of ints, or "?" for unknown
        dimensions, or a tuple with a mix of both. If not provided, the shape will be
        inferred from the first execution of the function. If provided, the shape will be
        validated against the actual shape of the output. This parameter is required only
        when a `mapspec` like `... -> out[i]` is used, indicating that the shape cannot be
        derived from the inputs. In case there are multiple outputs, provide the shape for
        one of the outputs. This works because the shape of all outputs are required to be
        identical.
    post_execution_hook
        A callback function that is invoked after the function is executed.
        The callback signature is ``hook(func: PipeFunc, result: Any, kwargs: dict) -> None``.
        This hook can be used for logging, visualization of intermediate results,
        debugging, statistics collection, or other side effects. The hook is executed
        synchronously after the function returns but before the result is passed to
        the next function in the pipeline. Keep the hook lightweight to avoid impacting performance.
    resources
        A dictionary or `Resources` instance containing the resources required
        for the function. This can be used to specify the number of CPUs, GPUs,
        memory, wall time, queue, partition, and any extra job scheduler
        arguments. This is *not* used by the `pipefunc` directly but can be
        used by job schedulers to manage the resources required for the
        function. Alternatively, provide a callable that receives a dict with the
        input values and returns a `Resources` instance.
    resources_variable
        If provided, the resources will be passed as the specified argument name to the function.
        This requires that the function has a parameter with the same name. For example,
        if ``resources_variable="resources"``, the function will be called as
        ``func(..., resources=Resources(...))``. This is useful when the function handles internal
        parallelization.
    resources_scope
        Determines how resources are allocated in relation to the mapspec:

        - "map": Allocate resources for the entire mapspec operation (default).
        - "element": Allocate resources for each element in the mapspec.

        If no mapspec is defined, this parameter is ignored.
    scope
        If provided, *all* parameter names and output names of the function will
        be prefixed with the specified scope followed by a dot (``'.'``), e.g., parameter
        ``x`` with scope ``foo`` becomes ``foo.x``. This allows multiple functions in a
        pipeline to have parameters with the same name without conflict. To be selective
        about which parameters and outputs to include in the scope, use the
        `PipeFunc.update_scope` method.

        When providing parameter values for functions that have scopes, they can
        be provided either as a dictionary for the scope, or by using the
        ``f'{scope}.{name}'`` notation. For example,
        a `PipeFunc` instance with scope "foo" and "bar", the parameters
        can be provided as: ``func(foo=dict(a=1, b=2), bar=dict(a=3, b=4))``
        or ``func(**{"foo.a": 1, "foo.b": 2, "bar.a": 3, "bar.b": 4})``.
    variant
        Identifies this function as an alternative implementation in a
        `VariantPipeline` and specifies which variant groups it belongs to.
        When multiple functions share the same `output_name`, variants allow
        selecting which implementation to use during pipeline execution.

        Can be specified in two formats:
        - A string (e.g., ``"fast"``): Places the function in the default unnamed
          group (None) with the specified variant name. Equivalent to ``{None: "fast"}``.
        - A dictionary (e.g., ``{"algorithm": "fast", "optimization": "level1"}``):
          Assigns the function to multiple variant groups simultaneously, with a
          specific variant name in each group.

        Functions with the same `output_name` but different variant specifications
        represent alternative implementations. The {meth}`VariantPipeline.with_variant`
        method selects which variants to use for execution. For example, you might
        have "preprocessing" variants ("v1"/"v2") independent from "computation"
        variants ("fast"/"accurate"), allowing you to select specific combinations
        like ``{"preprocessing": "v1", "computation": "fast"}``.
    variant_group
        DEPRECATED in v0.58.0: Use `variant` instead.

    Returns
    -------
        A `PipeFunc` instance that wraps the original function with the specified return identifier.

    Attributes
    ----------
    error_snapshot
        If an error occurs while calling the function, this attribute will contain
        an `ErrorSnapshot` instance with information about the error.

    Examples
    --------
    >>> def add_one(a, b):
    ...     return a + 1, b + 1
    >>> add_one_func = PipeFunc(
    ...     add_one,
    ...     output_name="c",
    ...     renames={"a": "x", "b": "y"},
    ... )
    >>> add_one_func(x=1, y=2)
    (2, 3)
    >>> add_one_func.update_defaults({"x": 1, "y": 1})
    >>> add_one_func()
    (2, 2)

    """

    def __init__(
        self,
        func: T,
        output_name: OUTPUT_TYPE,
        *,
        output_picker: Callable[[Any, str], Any] | None = None,
        renames: dict[str, str] | None = None,
        defaults: dict[str, Any] | None = None,
        bound: dict[str, Any] | None = None,
        profile: bool = False,
        debug: bool = False,
        print_error: bool = True,
        cache: bool = False,
        mapspec: str | MapSpec | None = None,
        internal_shape: int | Literal["?"] | ShapeTuple | None = None,
        post_execution_hook: Callable[[PipeFunc, Any, dict[str, Any]], None] | None = None,
        resources: dict
        | Resources
        | Callable[[dict[str, Any]], Resources | dict[str, Any]]
        | None = None,
        resources_variable: str | None = None,
        resources_scope: Literal["map", "element"] = "map",
        scope: str | None = None,
        variant: str | dict[str | None, str] | None = None,
        variant_group: str | None = None,  # deprecated
    ) -> None:
        """Function wrapper class for pipeline functions with additional attributes."""
        self._pipelines: weakref.WeakSet[Pipeline] = weakref.WeakSet()
        self.func: Callable[..., Any] = func
        self.__name__ = _get_name(func)
        self._output_name: OUTPUT_TYPE = output_name
        self.debug = debug
        self.print_error = print_error
        self.cache = cache
        self.mapspec = _maybe_mapspec(mapspec)
        self.internal_shape: int | Literal["?"] | ShapeTuple | None = internal_shape
        self.post_execution_hook = post_execution_hook
        self._output_picker: Callable[[Any, str], Any] | None = output_picker
        self.profile = profile
        self._renames: dict[str, str] = renames or {}
        self._defaults: dict[str, Any] = defaults or {}
        self._bound: dict[str, Any] = bound or {}
        self.resources = Resources.maybe_from_dict(resources)
        self.resources_variable = resources_variable
        self.resources_scope: Literal["map", "element"] = resources_scope
        _maybe_variant_group_error(variant_group, variant)
        self.variant = _ensure_variant(variant)
        self.profiling_stats: ProfilingStats | None
        if scope is not None:
            self.update_scope(scope, inputs="*", outputs="*")
        self._validate()
        self.error_snapshot: ErrorSnapshot | None = None

    @property
    def renames(self) -> dict[str, str]:
        """Return the renames for the function arguments and output name.

        See Also
        --------
        update_renames
            Update the ``renames`` via this method.

        """
        # Is a property to prevent users mutating the renames directly
        return self._renames

    @property
    def bound(self) -> dict[str, Any]:
        """Return the bound arguments for the function. These are arguments that are fixed.

        See Also
        --------
        update_bound
            Update the ``bound`` parameters via this method.

        """
        # Is a property to prevent users mutating `bound` directly
        return self._bound

    @functools.cached_property
    def output_name(self) -> OUTPUT_TYPE:
        """Return the output name(s) of the wrapped function.

        Returns
        -------
            The output name(s) of the wrapped function.

        """
        return _rename_output_name(self._output_name, self._renames)

    @functools.cached_property
    def parameters(self) -> tuple[str, ...]:
        return tuple(self._renames.get(k, k) for k in self.original_parameters)

    @property
    def original_parameters(self) -> dict[str, inspect.Parameter]:
        """Return the original (before renames) parameters of the wrapped function.

        Returns
        -------
            A mapping of the original parameters of the wrapped function to their
            respective `inspect.Parameter` objects.

        """
        parameters = dict(inspect.signature(self.func).parameters)
        if self.resources_variable is not None:
            del parameters[self.resources_variable]
        return parameters

    @functools.cached_property
    def defaults(self) -> dict[str, Any]:
        """Return the defaults for the function arguments.

        Returns
        -------
            A dictionary of default values for the keyword arguments.

        See Also
        --------
        update_defaults
            Update the ``defaults`` via this method.

        """
        parameters = self.original_parameters
        defaults = {}

        # Handle dataclass case
        if dataclasses.is_dataclass(self.func):
            fields = dataclasses.fields(self.func)
            for f in fields:
                new_name = self._renames.get(f.name, f.name)
                if new_name in self._defaults:
                    defaults[new_name] = self._defaults[new_name]
                elif f.default_factory is not dataclasses.MISSING:
                    defaults[new_name] = f.default_factory()
                elif f.default is not dataclasses.MISSING:
                    defaults[new_name] = f.default
            return defaults

        # Handle pydantic case
        if is_pydantic_base_model(self.func):
            return _pydantic_defaults(self.func, self._renames, self._defaults)

        # Handle regular function case
        for original_name, v in parameters.items():
            new_name = self._renames.get(original_name, original_name)
            if new_name in self._defaults:
                defaults[new_name] = self._defaults[new_name]
            elif v.default is not inspect.Parameter.empty and new_name not in self._bound:
                defaults[new_name] = v.default
        return defaults

    @functools.cached_property
    def _inverse_renames(self) -> dict[str, str]:
        """Renames from current name to original name."""
        return {v: k for k, v in self._renames.items()}

    @functools.cached_property
    def output_picker(self) -> Callable[[Any, str], Any] | None:
        """Return the output picker function for the wrapped function.

        The output picker function takes the output of the wrapped function as first
        argument and the ``output_name`` (str) as second argument, and returns the
        desired output.
        """
        if self._output_picker is None and isinstance(self.output_name, tuple):
            return functools.partial(_default_output_picker, output_name=self.output_name)
        return self._output_picker

    def update_defaults(self, defaults: dict[str, Any], *, overwrite: bool = False) -> None:
        """Update defaults to the provided keyword arguments.

        Parameters
        ----------
        defaults
            A dictionary of default values for the keyword arguments.
        overwrite
            Whether to overwrite the existing defaults. If ``False``, the new
            defaults will be added to the existing defaults.

        """
        self._validate_update(defaults, "defaults", self.parameters)
        if overwrite:
            self._defaults = defaults.copy()
        else:
            self._defaults = dict(self._defaults, **defaults)
        self._clear_internal_cache()
        self._validate()

    def update_renames(
        self,
        renames: dict[str, str],
        *,
        update_from: Literal["current", "original"] = "current",
        overwrite: bool = False,
    ) -> None:
        """Update renames to function arguments and ``output_name`` for the wrapped function.

        When renaming the ``output_name`` and if it is a tuple of strings, the
        renames must be provided as individual strings in the tuple.

        Parameters
        ----------
        renames
            A dictionary of renames for the function arguments or ``output_name``.
        update_from
            Whether to update the renames from the ``"current"`` parameter names
            (`PipeFunc.parameters`) or from the ``"original"`` parameter names as
            in the function signature (`PipeFunc.original_parameters`). If also updating
            the ``output_name``, original means the name that was provided to the
            `PipeFunc` instance.
        overwrite
            Whether to overwrite the existing renames. If ``False``, the new
            renames will be added to the existing renames.

        """
        assert update_from in ("current", "original")
        assert all(isinstance(k, str) for k in renames.keys())  # noqa: SIM118
        assert all(isinstance(v, str) for v in renames.values())
        allowed_parameters = tuple(
            self.parameters + at_least_tuple(self.output_name)
            if update_from == "current"
            else tuple(self.original_parameters) + at_least_tuple(self._output_name),
        )
        self._validate_update(renames, "renames", allowed_parameters)
        if update_from == "current":
            # Convert to `renames` in terms of original names
            renames = {
                self._inverse_renames.get(k, k): v
                for k, v in renames.items()
                if k in allowed_parameters
            }
        old_inverse = self._inverse_renames.copy()
        bound_original = {old_inverse.get(k, k): v for k, v in self._bound.items()}
        defaults_original = {old_inverse.get(k, k): v for k, v in self._defaults.items()}
        if overwrite:
            self._renames = renames.copy()
        else:
            self._renames = dict(self._renames, **renames)

        # Update `defaults`
        new_defaults = {}
        for name, value in defaults_original.items():
            name = self._renames.get(name, name)  # noqa: PLW2901
            new_defaults[name] = value
        self._defaults = new_defaults

        # Update `bound`
        new_bound = {}
        for name, value in bound_original.items():
            new_name = self._renames.get(name, name)
            new_bound[new_name] = value
        self._bound = new_bound

        # Update `mapspec`
        if self.mapspec is not None:
            self.mapspec = self.mapspec.rename(old_inverse).rename(self._renames)

        self._clear_internal_cache()
        self._validate()

    def update_scope(
        self,
        scope: str | None,
        inputs: set[str] | Literal["*"] | None = None,
        outputs: set[str] | Literal["*"] | None = None,
        exclude: set[str] | None = None,
    ) -> None:
        """Update the scope for the `PipeFunc` by adding (or removing) a prefix to the input and output names.

        This method updates the names of the specified inputs and outputs by adding the provided
        scope as a prefix. The scope is added to the names using the format `f"{scope}.{name}"`.
        If an input or output name already starts with the scope prefix, it remains unchanged.
        If there is an existing scope, it is replaced with the new scope.

        Internally, simply calls `PipeFunc.update_renames` with  ``renames={name: f"{scope}.{name}", ...}``.

        When providing parameter values for functions that have scopes, they can
        be provided either as a dictionary for the scope, or by using the
        ``f'{scope}.{name}'`` notation. For example,
        a `PipeFunc` instance with scope "foo" and "bar", the parameters
        can be provided as: ``func(foo=dict(a=1, b=2), bar=dict(a=3, b=4))``
        or ``func(**{"foo.a": 1, "foo.b": 2, "bar.a": 3, "bar.b": 4})``.

        Parameters
        ----------
        scope
            The scope to set for the inputs and outputs. If ``None``, the scope of inputs and outputs is removed.
        inputs
            Specific input names to include, or "*" to include all inputs. If None, no inputs are included.
        outputs
            Specific output names to include, or "*" to include all outputs. If None, no outputs are included.
        exclude
            Names to exclude from the scope. This can include both inputs and outputs. Can be used with `inputs`
            or `outputs` being "*" to exclude specific names.

        Examples
        --------
        >>> f.update_scope("my_scope", inputs="*", outputs="*")  # Add scope to all inputs and outputs
        >>> f.update_scope("my_scope", "*", "*", exclude={"output1"}) # Add to all except "output1"
        >>> f.update_scope("my_scope", inputs="*", outputs={"output2"})  # Add scope to all inputs and "output2"
        >>> f.update_scope(None, inputs="*", outputs="*")  # Remove scope from all inputs and outputs

        """
        if scope is not None and (
            scope in self.unscoped_parameters or scope in at_least_tuple(self.output_name)
        ):
            msg = f"The provided `{scope=}` cannot be identical to the function input parameters or output name."
            raise ValueError(msg)

        if exclude is None:
            exclude = set()

        if inputs == "*":
            inputs = set(self.parameters)
        elif inputs is None:
            inputs = set()
        else:
            inputs = set(inputs)  # Ensure it is a set

        if outputs == "*":
            outputs = set(at_least_tuple(self.output_name))
        elif outputs is None:
            outputs = set()
        else:
            outputs = set(outputs)  # Ensure it is a set

        all_parameters = (inputs | outputs) - exclude
        assert all_parameters
        renames = {name: _prepend_name_with_scope(name, scope) for name in all_parameters}
        self.update_renames(renames, update_from="current")

    def update_bound(self, bound: dict[str, Any], *, overwrite: bool = False) -> None:
        """Update the bound arguments for the function that are fixed.

        Parameters
        ----------
        bound
            A dictionary of bound arguments for the function.
        overwrite
            Whether to overwrite the existing bound arguments. If ``False``, the new
            bound arguments will be added to the existing bound arguments.

        """
        self._validate_update(bound, "bound", self.parameters)
        if overwrite:
            self._bound = bound.copy()
        else:
            self._bound = dict(self._bound, **bound)
        self._clear_internal_cache()
        self._validate()

    def _clear_internal_cache(self, *, clear_pipelines: bool = True) -> None:
        clear_cached_properties(self, PipeFunc)
        if clear_pipelines:
            for pipeline in self._pipelines:
                pipeline._clear_internal_cache()

    def _validate_update(
        self,
        update: dict[str, Any],
        name: str,
        parameters: tuple[str, ...],
    ) -> None:
        if extra := set(update) - set(parameters):
            msg = (
                f"Unexpected `{name}` arguments: `{extra}`."
                f" The allowed arguments are: `{parameters}`."
                f" The provided arguments are: `{update}`."
            )
            raise ValueError(msg)

        for key, value in update.items():
            _validate_identifier(name, key)
            if name == "renames":
                _validate_identifier(name, value)

    def _validate(self) -> None:
        self._validate_names()
        self._validate_mapspec()

    def _validate_names(self) -> None:
        if common := set(self._defaults) & set(self._bound):
            msg = (
                f"The following parameters are both defaults and bound: `{common}`."
                " This is not allowed."
            )
            raise ValueError(msg)
        if not isinstance(self._output_name, str | tuple):
            msg = (
                f"The `output_name` should be a string or a tuple of strings,"
                f" not {type(self._output_name)}."
            )
            raise TypeError(msg)
        if self.resources_variable is not None:
            try:
                self.original_parameters  # noqa: B018
            except KeyError as e:
                msg = (
                    f"The `resources_variable={self.resources_variable!r}`"
                    " should be a parameter of the function."
                )
                raise ValueError(msg) from e
        if overlap := set(self.parameters) & set(at_least_tuple(self.output_name)):
            msg = (
                "The `output_name` cannot be the same as any of the input"
                f" parameter names. The overlap is: {overlap}"
            )
            raise ValueError(msg)
        if len(self._renames) != len(self._inverse_renames):
            inverse_renames = defaultdict(list)
            for k, v in self._renames.items():
                inverse_renames[v].append(k)
            violations = {k: v for k, v in inverse_renames.items() if len(v) > 1}
            violation_details = "; ".join(f"`{k}: {v}`" for k, v in violations.items())
            msg = (
                f"The `renames` should be a one-to-one mapping. Found violations where "
                f"multiple keys map to the same value: {violation_details}."
            )
            raise ValueError(msg)
        self._validate_update(
            self._renames,
            "renames",
            tuple(self.original_parameters) + at_least_tuple(self._output_name),  # type: ignore[arg-type]
        )
        self._validate_update(self._defaults, "defaults", self.parameters)
        self._validate_update(self._bound, "bound", self.parameters)
        for name in at_least_tuple(self.output_name):
            _validate_identifier("output_name", name)

    def copy(self, **update: Any) -> PipeFunc:
        """Create a copy of the `PipeFunc` instance, optionally updating the attributes."""
        kwargs = {
            "func": self.func,
            "output_name": self._output_name,
            "output_picker": self._output_picker,
            "renames": self._renames,
            "defaults": self._defaults,
            "bound": self._bound,
            "profile": self._profile,
            "print_error": self.print_error,
            "debug": self.debug,
            "cache": self.cache,
            "mapspec": self.mapspec,
            "internal_shape": self.internal_shape,
            "post_execution_hook": self.post_execution_hook,
            "resources": self.resources,
            "resources_variable": self.resources_variable,
            "resources_scope": self.resources_scope,
            "variant": self.variant,
            "variant_group": None,  # deprecated
        }
        assert_complete_kwargs(kwargs, PipeFunc.__init__, skip={"self", "scope"})
        kwargs.update(update)
        return PipeFunc(**kwargs)  # type: ignore[arg-type,type-var]

    @functools.cached_property
    def _evaluate_lazy(self) -> bool:
        """Return whether the function should evaluate lazy arguments."""
        # This is a cached property because it is slow and otherwise called multiple times.
        # We assume that once it is set, it does not change during the lifetime of the object.
        return any(p.lazy for p in self._pipelines)

    def __call__(self, *args: Any, **kwargs: Any) -> Any:
        """Call the wrapped function with the given arguments.

        Returns
        -------
            The return value of the wrapped function.

        """
        evaluated_resources = kwargs.pop(_EVALUATED_RESOURCES, None)
        kwargs = self._flatten_scopes(kwargs)
        if extra := set(kwargs) - set(self.parameters):
            msg = (
                f"Unexpected keyword arguments: `{extra}`."
                f" The allowed arguments are: `{self.parameters}`."
                f" The provided arguments are: `{kwargs}`."
            )
            raise ValueError(msg)

        if args:  # Put positional arguments into kwargs
            for p, v in zip(self.parameters, args):
                if p in kwargs:
                    msg = f"Multiple values provided for parameter `{p}`."
                    raise ValueError(msg)
                kwargs[p] = v
            args = ()
        kwargs = self.defaults | kwargs | self._bound
        kwargs = {self._inverse_renames.get(k, k): v for k, v in kwargs.items()}

        with self._maybe_profiler():
            if self._evaluate_lazy:
                args = evaluate_lazy(args)
                kwargs = evaluate_lazy(kwargs)
            _maybe_update_kwargs_with_resources(
                kwargs,
                self.resources_variable,
                evaluated_resources,
                self.resources,
            )
            try:
                result = self.func(*args, **kwargs)
            except Exception as e:
                if self.print_error:
                    print(
                        f"An error occurred while calling the function `{self.__name__}`"
                        f" with the arguments `{args=}` and `{kwargs=}`.",
                    )
                self.error_snapshot = ErrorSnapshot(self.func, e, args, kwargs)
                raise PipeFuncError(e, self.error_snapshot.metadata()) from e

        if self.debug:
            _default_debug_printer(self, result, kwargs)
        if self.post_execution_hook is not None:
            self.post_execution_hook(self, result, kwargs)
        return result

    @functools.cached_property
    def __signature__(self) -> inspect.Signature:
        """Return the signature of `__call__` with renamed parameters.

        If *any* of the output annotations are `NoAnnotation`, the return annotation
        is set to `inspect.Parameter.empty`.
        """
        if self._output_picker is None:
            output_annotations = self.output_annotation
            if any(v is NoAnnotation for v in output_annotations.values()):
                return_annotation = inspect.Parameter.empty
            elif isinstance(self.output_name, tuple):
                return_annotations = tuple(output_annotations[name] for name in self.output_name)
                return_annotation = tuple[return_annotations]  # type: ignore[assignment, valid-type]
            else:
                return_annotation = output_annotations[self.output_name]
        else:
            return_annotation = inspect.Parameter.empty
        parameters = [
            inspect.Parameter(
                name=name if "." not in name else _ScopedIdentifier(name),
                kind=inspect.Parameter.POSITIONAL_OR_KEYWORD,
                default=self.defaults.get(name, inspect.Parameter.empty),
                annotation=self.parameter_annotations.get(name, inspect.Parameter.empty),
            )
            for name in self.parameters
            if name not in self.bound
        ]
        return inspect.Signature(parameters, return_annotation=return_annotation)

    @property
    def profile(self) -> bool:
        """Return whether profiling is enabled for the wrapped function."""
        return self._profile

    @profile.setter
    def profile(self, enable: bool) -> None:
        """Enable or disable profiling for the wrapped function."""
        self._profile = enable
        if enable:
            requires("psutil", reason="profile", extras="profiling")
            self.profiling_stats = ProfilingStats()
        else:
            self.profiling_stats = None

    @functools.cached_property
    def parameter_scopes(self) -> set[str]:
        """Return the scopes of the function parameters.

        These are constructed from the parameter names that contain a dot.
        So if the parameter is ``foo.bar``, the scope is ``foo``.
        """
        return {k.split(".", 1)[0] for k in self.parameters if "." in k}

    @functools.cached_property
    def unscoped_parameters(self) -> tuple[str, ...]:
        """Return the parameters with the scope stripped off."""
        return tuple(name.split(".", 1)[-1] for name in self.parameters)

    def _flatten_scopes(self, kwargs: dict[str, Any]) -> dict[str, Any]:
        """Flatten the scopes of the function parameters.

        Flattens `{scope: {name: value}}` to `{f"{scope}.{name}": value}`.

        Examples
        --------
        >>> f_c(x={"a": 1, "b": 1})
        >>> f_c(**{"x.a": 1, "x.b": 1})
        >>> f_c(x=dict(a=1), **{"x.b": 1})

        """
        if not self.parameter_scopes:
            return kwargs

        requires_flattening = self.parameter_scopes & kwargs.keys()
        if not requires_flattening:
            return kwargs

        new_kwargs = {}
        for k, v in kwargs.items():
            if k in self.parameter_scopes:
                new_kwargs.update({f"{k}.{name}": value for name, value in v.items()})
            else:
                new_kwargs[k] = v
        return new_kwargs

    @functools.cached_property
    def parameter_annotations(self) -> dict[str, Any]:
        """Return the type annotations of the wrapped function's parameters."""
        func = self.func
        if not is_pydantic_base_model(func):
            if inspect.isclass(func):
                func = func.__init__
            elif not inspect.isfunction(func) and not is_classmethod(func):
                func = func.__call__  # type: ignore[operator]
        type_hints = safe_get_type_hints(func, include_extras=True)
        return {self.renames.get(k, k): v for k, v in type_hints.items() if k != "return"}

    @functools.cached_property
    def output_annotation(self) -> dict[str, Any]:
        """Return the type annotation of the wrapped function's output."""
        func = self.func
        if inspect.isclass(func) and isinstance(self.output_name, str):
            return {self.output_name: func}
        if not inspect.isfunction(func) and not is_classmethod(func):
            func = func.__call__  # type: ignore[operator]
        if self._output_picker is None:
            hint = safe_get_type_hints(func, include_extras=True).get("return", NoAnnotation)
        else:
            # We cannot determine the output type if a custom output picker
            # is used, however, if the output is a tuple and the _default_output_picker
            # is used, we can determine the output type.
            hint = NoAnnotation
        if not isinstance(self.output_name, tuple):
            return {self.output_name: hint}
        if get_origin(hint) is tuple:
            return dict(zip(self.output_name, get_args(hint)))
        return dict.fromkeys(self.output_name, NoAnnotation)

    @functools.cached_property
    def requires_mapping(self) -> bool:
        return self.mapspec is not None and bool(self.mapspec.inputs)

    def _maybe_profiler(self) -> contextlib.AbstractContextManager:
        """Maybe get profiler.

        Get a profiler instance if profiling is enabled, otherwise
        return a dummy context manager.

        Returns
        -------
            A `ResourceProfiler` instance if profiling is enabled, or a
            `nullcontext` if disabled.

        """
        if self.profiling_stats is not None:
            return ResourceProfiler(os.getpid(), self.profiling_stats)
        return contextlib.nullcontext()

    def __str__(self) -> str:
        """Return a string representation of the PipeFunc instance.

        Returns
        -------
            A string representation of the PipeFunc instance.

        """
        outputs = ", ".join(at_least_tuple(self.output_name))
        return f"{self.__name__}(...) → {outputs}"

    def __repr__(self) -> str:
        """Return a string representation of the PipeFunc instance.

        Returns
        -------
            A string representation of the PipeFunc instance.

        """
        return f"PipeFunc({self.__name__})"

    def __getstate__(self) -> dict:
        """Prepare the state of the current object for pickling.

        The state includes all picklable instance variables.
        For non-picklable instance variables, they are transformed
        into a picklable form or ignored.

        Returns
        -------
            A dictionary containing the picklable state of the object.

        """
        state = {
            k: v for k, v in self.__dict__.items() if k not in ("func", "_pipelines", "resources")
        }
        state["func"] = cloudpickle.dumps(self.func)
        state["resources"] = (
            cloudpickle.dumps(self.resources) if self.resources is not None else None
        )
        return state

    def __setstate__(self, state: dict) -> None:
        """Restore the state of the current object from the provided state.

        It also handles restoring non-picklable instance variable
        into their original form.

        Parameters
        ----------
        state
            A dictionary containing the picklable state of the object.

        """
        self.__dict__.update(state)
        self._pipelines = weakref.WeakSet()
        self.func = cloudpickle.loads(self.func)
        self.resources = cloudpickle.loads(self.resources) if self.resources is not None else None

    def _validate_mapspec(self) -> None:
        if self.mapspec is None:
            return

        if not isinstance(self.mapspec, MapSpec):  # pragma: no cover
            msg = (
                "The 'mapspec' argument should be an instance of MapSpec,"
                f" not {type(self.mapspec)}."
            )
            raise TypeError(msg)

        mapspec_input_names = set(self.mapspec.input_names)
        if extra := mapspec_input_names - set(self.parameters):
            msg = (
                f"The input of the function `{self.__name__}` should match"
                f" the input of the MapSpec `{self.mapspec}`:"
                f" `{extra} not in {self.parameters}`."
            )
            raise ValueError(msg)

        if bound_inputs := self._bound.keys() & mapspec_input_names:
            msg = (
                f"The bound arguments cannot be part of the MapSpec input names."
                f" The violating bound arguments are: `{bound_inputs}`."
                " Because bound arguments might have the same name in different"
                " functions and the MapSpec input names are unique, the bound"
                " arguments cannot be part of the MapSpec input names."
            )
            # This *can* be implemented but requires a lot of work
            raise ValueError(msg)

        mapspec_output_names = set(self.mapspec.output_names)
        output_names = set(at_least_tuple(self.output_name))
        if mapspec_output_names != output_names:
            msg = (
                f"The output of the function `{self.__name__}` should match"
                f" the output of the MapSpec `{self.mapspec}`:"
                f" `{mapspec_output_names} != {output_names}`."
            )
            raise ValueError(msg)

    @functools.cached_property
    def _cache_id(self) -> str:
        """Return a unique identifier for the function used in cache keys."""
        name = "-".join(at_least_tuple(self.output_name))
        if hasattr(self.func, "__pipefunc_hash__"):
            pipefunc_hash = self.func.__pipefunc_hash__()
            return f"{name}-{pipefunc_hash}"
        return name


def pipefunc(
    output_name: OUTPUT_TYPE,
    *,
    output_picker: Callable[[Any, str], Any] | None = None,
    renames: dict[str, str] | None = None,
    defaults: dict[str, Any] | None = None,
    bound: dict[str, Any] | None = None,
    profile: bool = False,
    debug: bool = False,
    print_error: bool = True,
    cache: bool = False,
    mapspec: str | MapSpec | None = None,
    internal_shape: int | Literal["?"] | ShapeTuple | None = None,
    post_execution_hook: Callable[[PipeFunc, Any, dict[str, Any]], None] | None = None,
    resources: dict
    | Resources
    | Callable[[dict[str, Any]], Resources | dict[str, Any]]
    | None = None,
    resources_variable: str | None = None,
    resources_scope: Literal["map", "element"] = "map",
    scope: str | None = None,
    variant: str | dict[str | None, str] | None = None,
    variant_group: str | None = None,  # deprecated
) -> Callable[[Callable[..., Any]], PipeFunc]:
    """A decorator that wraps a function in a PipeFunc instance.

    Parameters
    ----------
    output_name
        The identifier for the output of the decorated function.
        Provide a tuple of strings for multiple outputs.
    output_picker
        A function that takes the output of the wrapped function as first argument
        and the ``output_name`` (str) as second argument, and returns the desired output.
        If ``None``, the output of the wrapped function is returned as is.
    renames
        A dictionary for renaming function arguments and outputs. The keys are the
        original names (as defined in the function signature or the ``output_name``),
        and the values are the new names to be used. This allows you to change how
        the function is called without modifying its internal logic. For example,
        ``{"old_name": "new_name"}`` would allow the function to be called with
        ``new_name`` instead of ``old_name``. If renaming the ``output_name``, include it
        in this dictionary as well.
    defaults
        Set defaults for parameters. Overwrites any current defaults. Must be in terms
        of the renamed argument names.
    bound
        Bind arguments to the function. These are arguments that are fixed. Even when
        providing different values, the bound values will be used. Must be in terms of
        the renamed argument names.
    profile
        Flag indicating whether the decorated function should be profiled.
    debug
        Flag indicating whether debug information should be printed.
    print_error
        Flag indicating whether errors raised during the function execution should
        be printed.
    cache
        Flag indicating whether the decorated function should be cached.
    mapspec
        This is a specification for mapping that dictates how input values should
        be merged together. If ``None``, the default behavior is that the input directly
        maps to the output.
    internal_shape
        The shape of the output produced by this function *when it is used within a
        ``mapspec`` context*. Can be an int or a tuple of ints, or "?" for unknown
        dimensions, or a tuple with a mix of both. If not provided, the shape will be
        inferred from the first execution of the function. If provided, the shape will be
        validated against the actual shape of the output. This parameter is required only
        when a `mapspec` like `... -> out[i]` is used, indicating that the shape cannot be
        derived from the inputs. In case there are multiple outputs, provide the shape for
        one of the outputs. This works because the shape of all outputs are required to be
        identical.
    post_execution_hook
        A callback function that is invoked after the function is executed.
        The callback signature is ``hook(func: PipeFunc, result: Any, kwargs: dict) -> None``.
        This hook can be used for logging, visualization of intermediate results,
        debugging, statistics collection, or other side effects. The hook is executed
        synchronously after the function returns but before the result is passed to
        the next function in the pipeline. Keep the hook lightweight to avoid impacting performance.
    resources
        A dictionary or `Resources` instance containing the resources required
        for the function. This can be used to specify the number of CPUs, GPUs,
        memory, wall time, queue, partition, and any extra job scheduler
        arguments. This is *not* used by the `pipefunc` directly but can be
        used by job schedulers to manage the resources required for the
        function. Alternatively, provide a callable that receives a dict with the
        input values and returns a `Resources` instance.
    resources_variable
        If provided, the resources will be passed as the specified argument name to the function.
        This requires that the function has a parameter with the same name. For example,
        if ``resources_variable="resources"``, the function will be called as
        ``func(..., resources=Resources(...))``. This is useful when the function handles internal
        parallelization.
    resources_scope
        Determines how resources are allocated in relation to the mapspec:

        - "map": Allocate resources for the entire mapspec operation (default).
        - "element": Allocate resources for each element in the mapspec.

        If no mapspec is defined, this parameter is ignored.
    scope
        If provided, *all* parameter names and output names of the function will
        be prefixed with the specified scope followed by a dot (``'.'``), e.g., parameter
        ``x`` with scope ``foo`` becomes ``foo.x``. This allows multiple functions in a
        pipeline to have parameters with the same name without conflict. To be selective
        about which parameters and outputs to include in the scope, use the
        `PipeFunc.update_scope` method.

        When providing parameter values for functions that have scopes, they can
        be provided either as a dictionary for the scope, or by using the
        ``f'{scope}.{name}'`` notation. For example,
        a `PipeFunc` instance with scope "foo" and "bar", the parameters
        can be provided as: ``func(foo=dict(a=1, b=2), bar=dict(a=3, b=4))``
        or ``func(**{"foo.a": 1, "foo.b": 2, "bar.a": 3, "bar.b": 4})``.
    variant
        Identifies this function as an alternative implementation in a
        `VariantPipeline` and specifies which variant groups it belongs to.
        When multiple functions share the same `output_name`, variants allow
        selecting which implementation to use during pipeline execution.

        Can be specified in two formats:
        - A string (e.g., ``"fast"``): Places the function in the default unnamed
          group (None) with the specified variant name. Equivalent to ``{None: "fast"}``.
        - A dictionary (e.g., ``{"algorithm": "fast", "optimization": "level1"}``):
          Assigns the function to multiple variant groups simultaneously, with a
          specific variant name in each group.

        Functions with the same `output_name` but different variant specifications
        represent alternative implementations. The {meth}`VariantPipeline.with_variant`
        method selects which variants to use for execution. For example, you might
        have "preprocessing" variants ("v1"/"v2") independent from "computation"
        variants ("fast"/"accurate"), allowing you to select specific combinations
        like ``{"preprocessing": "v1", "computation": "fast"}``.
    variant_group
        DEPRECATED in v0.58.0: Use `variant` instead.

    Returns
    -------
        A wrapped function that takes the original function and ``output_name`` and
        creates a `PipeFunc` instance with the specified return identifier.

    See Also
    --------
    PipeFunc
        A function wrapper class for pipeline functions. Has the same functionality
        as the `pipefunc` decorator but can be used to wrap existing functions.

    Examples
    --------
    >>> @pipefunc(output_name="c")
    ... def add(a, b):
    ...     return a + b
    >>> add(a=1, b=2)
    3
    >>> add.update_renames({"a": "x", "b": "y"})
    >>> add(x=1, y=2)
    3

    """

    def decorator(f: Callable[..., Any]) -> PipeFunc:
        """Wraps the original function in a PipeFunc instance.

        Parameters
        ----------
        f
            The original function to be wrapped.

        Returns
        -------
            The wrapped function with the specified return identifier.

        """
        return PipeFunc(
            f,
            output_name,
            output_picker=output_picker,
            renames=renames,
            defaults=defaults,
            bound=bound,
            profile=profile,
            debug=debug,
            print_error=print_error,
            cache=cache,
            mapspec=mapspec,
            internal_shape=internal_shape,
            post_execution_hook=post_execution_hook,
            resources=resources,
            resources_variable=resources_variable,
            resources_scope=resources_scope,
            variant=variant,
            variant_group=variant_group,  # deprecated
            scope=scope,
        )

    return decorator


class NestedPipeFunc(PipeFunc):
    """Combine multiple `PipeFunc` instances into a single function with an internal `Pipeline`.

    Parameters
    ----------
    pipefuncs
        A sequence of at least 2 `PipeFunc` instances to combine into a single function.
    output_name
        The identifier for the output of the wrapped function. If ``None``, it is automatically
        constructed from all the output names of the `PipeFunc` instances. Must be a subset of
        the output names of the `PipeFunc` instances.
    function_name
        The name of the nested function, if ``None`` the name will be set
        to ``"NestedPipeFunc_{output_name[0]}_{output_name[...]}"``.
    mapspec
        `~pipefunc.map.MapSpec` for the joint function. If ``None``, the mapspec is inferred
        from the individual `PipeFunc` instances. None of the `MapsSpec` instances should
        have a reduction and all should use identical axes.
    resources
        Same as the `PipeFunc` class. However, if it is ``None`` here, it is inferred from
        from the `PipeFunc` instances. Specifically, it takes the maximum of the resources.
        Unlike the `PipeFunc` class, the `resources` argument cannot be a callable.
    resources_scope
        Same as the `PipeFunc` class.
        Determines how resources are allocated in relation to the mapspec:

        - "map": Allocate resources for the entire mapspec operation (default).
        - "element": Allocate resources for each element in the mapspec.

        If no mapspec is defined, this parameter is ignored.
    cache
        Flag indicating whether the wrapped function should be cached.
        If None, cache will be set to True if any of the `PipeFunc` instances have caching enabled.
    bound
        Same as the `PipeFunc` class. Bind arguments to the functions. These are arguments
        that are fixed. Even when providing different values, the bound values will be
        used. Must be in terms of the renamed argument names.
    variant
        Same as the `PipeFunc` class.
        Identifies this function as an alternative implementation in a
        `VariantPipeline` and specifies which variant groups it belongs to.
        When multiple functions share the same `output_name`, variants allow
        selecting which implementation to use during pipeline execution.

        Can be specified in two formats:
        - A string (e.g., ``"fast"``): Places the function in the default unnamed
          group (None) with the specified variant name. Equivalent to ``{None: "fast"}``.
        - A dictionary (e.g., ``{"algorithm": "fast", "optimization": "level1"}``):
          Assigns the function to multiple variant groups simultaneously, with a
          specific variant name in each group.

        Functions with the same `output_name` but different variant specifications
        represent alternative implementations. The {meth}`VariantPipeline.with_variant`
        method selects which variants to use for execution. For example, you might
        have "preprocessing" variants ("v1"/"v2") independent from "computation"
        variants ("fast"/"accurate"), allowing you to select specific combinations
        like ``{"preprocessing": "v1", "computation": "fast"}``.
    variant_group
        DEPRECATED in v0.58.0: Use `variant` instead.

    Attributes
    ----------
    pipefuncs
        List of `PipeFunc` instances (copies of input) that are used in the internal ``pipeline``.
    pipeline
        The `Pipeline` instance that manages the `PipeFunc` instances.

    Notes
    -----
    The `NestedPipeFunc` class is a subclass of the `PipeFunc` class that allows you to
    combine multiple `PipeFunc` instances into a single function that has an internal
    `~pipefunc.Pipeline` instance.

    """

    def __init__(
        self,
        pipefuncs: list[PipeFunc],
        output_name: OUTPUT_TYPE | None = None,
        function_name: str | None = None,
        *,
        renames: dict[str, str] | None = None,
        mapspec: str | MapSpec | None = None,
        resources: dict | Resources | None = None,
        resources_scope: Literal["map", "element"] = "map",
        bound: dict[str, Any] | None = None,
        cache: bool | None = None,
        variant: str | dict[str | None, str] | None = None,
        variant_group: str | None = None,  # deprecated
    ) -> None:
        from pipefunc import Pipeline

        self._pipelines: weakref.WeakSet[Pipeline] = weakref.WeakSet()
        _validate_nested_pipefunc(pipefuncs, resources)
        self.resources = _maybe_max_resources(resources, pipefuncs)
        self.resources_scope = resources_scope
        functions = [f.copy(resources=self.resources) for f in pipefuncs]
        self.pipeline = Pipeline(functions)  # type: ignore[arg-type]
        _validate_output_name(output_name, self._all_outputs)
        self._output_name: OUTPUT_TYPE = output_name or self._all_outputs
        self.function_name = function_name
        self.debug = False  # The underlying PipeFuncs will handle this
        self.cache: bool = (
            cache if cache is not None else any(f.cache for f in self.pipeline.functions)
        )
        _maybe_variant_group_error(variant_group, variant)
        self.variant: dict[str | None, str] = _ensure_variant(variant)
        self._output_picker = None
        self._profile = False
        self.print_error = True
        self._renames: dict[str, str] = renames or {}
        self._bound: dict[str, Any] = bound or {}
        self._defaults: dict[str, Any] = {
            k: v
            for k, v in self.pipeline.defaults.items()
            if k in self.parameters and k not in self._bound
        }
        self.resources_variable = None  # not supported in NestedPipeFunc
        self.profiling_stats = None
        self.post_execution_hook = None
        self.internal_shape = None
        self.mapspec = self._combine_mapspecs() if mapspec is None else _maybe_mapspec(mapspec)
        for f in self.pipeline.functions:
            f.mapspec = None  # MapSpec is handled by the NestedPipeFunc
        self._validate()

    def copy(self, **update: Any) -> NestedPipeFunc:
        # Pass the mapspec to the new instance because we set
        # the child mapspecs to None in the __init__
        kwargs = {
            "pipefuncs": self.pipeline.functions,
            "output_name": self._output_name,
            "function_name": self.function_name,
            "renames": self._renames,
            "mapspec": self.mapspec,
            "resources": self.resources,
            "resources_scope": self.resources_scope,
            "bound": self._bound,
            "cache": self.cache,
            "variant": self.variant,
            "variant_group": None,  # deprecated
        }
        assert_complete_kwargs(kwargs, NestedPipeFunc.__init__, skip={"self"})
        kwargs.update(update)
        f = self.__class__(**kwargs)  # type: ignore[arg-type]
        f._defaults = self._defaults.copy()
        f._bound = self._bound.copy()
        f.debug = self.debug
        return f

    def _combine_mapspecs(self) -> MapSpec | None:
        mapspecs = [f.mapspec for f in self.pipeline.functions]
        if all(m is None for m in mapspecs):
            return None
        _validate_combinable_mapspecs(mapspecs)
        axes = mapspec_axes(mapspecs)  # type: ignore[arg-type]
        return MapSpec(
            tuple(ArraySpec(n, axes[n]) for n in sorted(self.parameters) if n in axes),
            tuple(ArraySpec(n, axes[n]) for n in sorted(at_least_tuple(self.output_name))),
            _is_generated=True,
        )

    @functools.cached_property
    def original_parameters(self) -> dict[str, Any]:
        parameters = set(self._all_inputs) - set(self._all_outputs)
        return {
            k: inspect.Parameter(
                name=k if "." not in k else _ScopedIdentifier(k),
                kind=inspect.Parameter.KEYWORD_ONLY,
                # `default` and `annotations` not set because they requires `original_parameters`
                default=inspect.Parameter.empty,
                annotation=inspect.Parameter.empty,
            )
            for k in sorted(parameters)
        }

    @functools.cached_property
    def output_annotation(self) -> dict[str, Any]:
        return {
            name: self.pipeline[original_name].output_annotation[original_name]
            for name, original_name in zip(
                at_least_tuple(self.output_name),
                at_least_tuple(self._output_name),
            )
        }

    @functools.cached_property
    def parameter_annotations(self) -> dict[str, Any]:
        """Return the type annotations of the wrapped function's parameters."""
        annotations = self.pipeline.parameter_annotations
        return {
            p: annotations[p_original]
            for p in self.parameters
            if (p_original := self._inverse_renames.get(p, p)) in annotations
        }

    @functools.cached_property
    def _all_outputs(self) -> tuple[str, ...]:
        outputs: list[str] = []
        for f in self.pipeline.sorted_functions:
            outputs.extend(at_least_tuple(f.output_name))
        return tuple(outputs)

    @functools.cached_property
    def _all_inputs(self) -> tuple[str, ...]:
        inputs: set[str] = set()
        for f in self.pipeline.functions:
            parameters_excluding_bound = set(f.parameters) - set(f._bound)
            inputs.update(parameters_excluding_bound)
        return tuple(sorted(inputs))

    @functools.cached_property
    def func(self) -> Callable[..., tuple[Any, ...]]:  # type: ignore[override]
        outputs = [f.output_name for f in self.pipeline.leaf_nodes]
        func = self.pipeline.func(outputs)
        return _NestedFuncWrapper(func.call_full_output, self._output_name, self.function_name)

    @functools.cached_property
    def __name__(self) -> str:  # type: ignore[override]
        return self.func.__name__

    def __repr__(self) -> str:
        return f"{self.__class__.__name__}(pipefuncs={self.pipeline.functions})"


def _maybe_max_resources(
    resources: dict | Resources | None,
    pipefuncs: list[PipeFunc],
) -> Resources | None:
    if isinstance(resources, Resources) or callable(resources):
        return resources
    if isinstance(resources, dict):
        return Resources.from_dict(resources)
    resources_list = [f.resources for f in pipefuncs if f.resources is not None]
    assert not any(callable(f.resources) for f in pipefuncs)
    if len(resources_list) == 1:
        return resources_list[0]  # type: ignore[return-value]
    if not resources_list:
        return None
    return Resources.combine_max(resources_list)  # type: ignore[arg-type]


class _NestedFuncWrapper:
    """Wrapper class for nested functions.

    Takes a function that returns a dictionary and returns a tuple of values in the
    order specified by the output_name.
    """

    def __init__(
        self,
        func: Callable[..., dict[str, Any]],
        output_name: OUTPUT_TYPE,
        function_name: str | None = None,
    ) -> None:
        self.func: Callable[..., dict[str, Any]] = func
        self.output_name: OUTPUT_TYPE = output_name
        if function_name is not None:
            self.__name__ = function_name
        else:
            self.__name__ = f"NestedPipeFunc_{'_'.join(at_least_tuple(output_name))}"

    def __call__(self, *args: Any, **kwds: Any) -> Any:
        result_dict = self.func(*args, **kwds)
        if isinstance(self.output_name, str):
            return result_dict[self.output_name]
        return tuple(result_dict[name] for name in self.output_name)


<<<<<<< HEAD
def _timestamp() -> str:
    return datetime.datetime.now(tz=datetime.timezone.utc).isoformat()


@dataclass
class ErrorSnapshot:
    """A snapshot that represents an error in a function call."""

    function: Callable[..., Any]
    exception: Exception
    args: tuple[Any, ...]
    kwargs: dict[str, Any]
    traceback: str = field(init=False)
    timestamp: str = field(default_factory=_timestamp)
    user: str = field(default_factory=getpass.getuser)
    machine: str = field(default_factory=platform.node)
    ip_address: str = field(default_factory=get_local_ip)
    current_directory: str = field(default_factory=os.getcwd)

    def __post_init__(self) -> None:
        tb = traceback.format_exception(
            type(self.exception),
            self.exception,
            self.exception.__traceback__,
        )
        self.traceback = "".join(tb)

    def __str__(self) -> str:
        args_repr = ", ".join(repr(a) for a in self.args)
        kwargs_repr = ", ".join(f"{k}={v!r}" for k, v in self.kwargs.items())
        func_name = f"{self.function.__module__}.{self.function.__qualname__}"

        return (
            "ErrorSnapshot:\n"
            "--------------\n"
            f"- 🛠 Function: {func_name}\n"
            f"- 🚨 Exception type: {type(self.exception).__name__}\n"
            f"- 💥 Exception message: {self.exception}\n"
            f"- 📋 Args: ({args_repr})\n"
            f"- 🗂 Kwargs: {{{kwargs_repr}}}\n"
            f"- 🕒 Timestamp: {self.timestamp}\n"
            f"- 👤 User: {self.user}\n"
            f"- 💻 Machine: {self.machine}\n"
            f"- 📡 IP Address: {self.ip_address}\n"
            f"- 📂 Current Directory: {self.current_directory}\n"
            "\n"
            "🔁 Reproduce the error by calling `error_snapshot.reproduce()`.\n"
            "📄 Or see the full stored traceback using `error_snapshot.traceback`.\n"
            "🔍 Inspect `error_snapshot.args` and `error_snapshot.kwargs`.\n"
            "💾 Or save the error to a file using `error_snapshot.save_to_file(filename)`"
            " and load it using `ErrorSnapshot.load_from_file(filename)`."
        )

    def reproduce(self) -> Any | None:
        """Attempt to recreate the error by calling the function with stored arguments."""
        return self.function(*self.args, **self.kwargs)

    def save_to_file(self, filename: str | Path) -> None:
        """Save the error snapshot to a file using cloudpickle."""
        with open(filename, "wb") as f:  # noqa: PTH123
            cloudpickle.dump(self, f)

    @classmethod
    def load_from_file(cls, filename: str | Path) -> ErrorSnapshot:
        """Load an error snapshot from a file using cloudpickle."""
        with open(filename, "rb") as f:  # noqa: PTH123
            return cloudpickle.load(f)

    def _ipython_display_(self) -> None:  # pragma: no cover
        from IPython.display import HTML, display

        display(HTML(f"<pre>{self}</pre>"))

    def metadata(self) -> dict[str, Any]:
        """Return the metadata of the error snapshot."""
        return {
            "timestamp": self.timestamp,
            "user": self.user,
            "machine": self.machine,
            "ip_address": self.ip_address,
            "current_directory": self.current_directory,
        }


=======
>>>>>>> aa43f20c
def _validate_identifier(name: str, value: Any) -> None:
    if "." in value:
        scope, value = value.split(".", 1)
        _validate_identifier(name, scope)
        _validate_identifier(name, value)
        return
    if not value.isidentifier():
        msg = f"The `{name}` should contain/be valid Python identifier(s), not `{value}`."
        raise ValueError(msg)


def _validate_nested_pipefunc(
    pipefuncs: Sequence[PipeFunc],
    resources: dict | Resources | None,
) -> None:
    if not all(isinstance(f, PipeFunc) for f in pipefuncs):
        msg = "All elements in `pipefuncs` should be instances of `PipeFunc`."
        raise TypeError(msg)

    if len(pipefuncs) < 2:  # noqa: PLR2004
        msg = "The provided `pipefuncs` should have at least two `PipeFunc`s."
        raise ValueError(msg)

    if resources is None and any(callable(f.resources) for f in pipefuncs):
        msg = (
            "A `NestedPipeFunc` cannot have nested functions with callable `resources`."
            " Provide `NestedPipeFunc(..., resources=...)` instead."
        )
        raise ValueError(msg)

    if callable(resources):
        msg = (
            "`NestedPipeFunc` cannot have callable `resources`."
            " Provide a `Resources` instance instead or do not nest the `PipeFunc`s."
        )
        raise TypeError(msg)


def _validate_output_name(output_name: OUTPUT_TYPE | None, all_outputs: tuple[str, ...]) -> None:
    if output_name is None:
        return
    if not all(x in all_outputs for x in at_least_tuple(output_name)):
        msg = f"The provided `{output_name=}` should be a subset of the combined output names: {all_outputs}."
        raise ValueError(msg)


def _validate_combinable_mapspecs(mapspecs: list[MapSpec | None]) -> None:
    if any(m is None for m in mapspecs):
        msg = "Cannot combine a mix of None and MapSpec instances."
        raise ValueError(msg)
    assert len(mapspecs) > 1

    first = mapspecs[0]
    assert first is not None
    for m in mapspecs:
        assert m is not None
        if m.input_indices != set(m.output_indices):
            msg = (
                f"Cannot combine MapSpecs with different input and output mappings. Mapspec: `{m}`"
            )
            raise ValueError(msg)
        if m.input_indices != first.input_indices:
            msg = f"Cannot combine MapSpecs with different input mappings. Mapspec: `{m}`"
            raise ValueError(msg)
        if m.output_indices != first.output_indices:
            msg = f"Cannot combine MapSpecs with different output mappings. Mapspec: `{m}`"
            raise ValueError(msg)


def _default_output_picker(output: Any, name: str, output_name: OUTPUT_TYPE) -> Any:
    """Default output picker function for tuples."""
    return output[output_name.index(name)]


def _rename_output_name(
    original_output_name: OUTPUT_TYPE,
    renames: dict[str, str],
) -> OUTPUT_TYPE:
    if isinstance(original_output_name, str):
        return renames.get(original_output_name, original_output_name)
    return tuple(renames.get(name, name) for name in original_output_name)


def _prepend_name_with_scope(name: str, scope: str | None) -> str:
    if scope is None:
        return name.split(".", 1)[1] if "." in name else name
    if name.startswith(f"{scope}."):
        return name
    if "." in name:
        old_scope, name = name.split(".", 1)
        warnings.warn(
            f"Parameter '{name}' already has a scope '{old_scope}', replacing it with '{scope}'.",
            stacklevel=3,
        )
    return f"{scope}.{name}"


def _maybe_mapspec(mapspec: str | MapSpec | None) -> MapSpec | None:
    """Return either a MapSpec or None, depending on the input."""
    return MapSpec.from_string(mapspec) if isinstance(mapspec, str) else mapspec


def _maybe_update_kwargs_with_resources(
    kwargs: dict[str, Any],
    resources_variable: str | None,
    evaluated_resources: Resources | None,
    resources: Resources | Callable[[dict[str, Any]], Resources] | None,
) -> None:
    if resources_variable:
        if evaluated_resources is not None:
            kwargs[resources_variable] = evaluated_resources
        elif callable(resources):
            kwargs[resources_variable] = resources(kwargs)
        else:
            kwargs[resources_variable] = resources


def _default_debug_printer(func: PipeFunc, result: Any, kwargs: dict[str, Any]) -> None:
    func_str = format_function_call(func.__name__, (), kwargs)
    now = datetime.datetime.now()  # noqa: DTZ005
    msg = (
        f"{now} - Function returning '{func.output_name}' was invoked"
        f" as `{func_str}` and returned `{result}`."
    )
    if func.profiling_stats is not None:
        dt = func.profiling_stats.time.average
        msg += f" The execution time was {dt:.2e} seconds on average."
    print(msg)


def _get_name(func: Callable[..., Any]) -> str:
    if isinstance(func, PipeFunc):
        return _get_name(func.func)
    if inspect.ismethod(func):
        qualname = func.__qualname__
        if "." in qualname:
            *_, class_name, method_name = qualname.split(".")
            return f"{class_name}.{method_name}"
        return qualname  # pragma: no cover
    if inspect.isfunction(func) or hasattr(func, "__name__"):
        return func.__name__
    return type(func).__name__


def _pydantic_defaults(
    func: type[pydantic.BaseModel],
    renames: dict[str, Any],
    defaults: dict[str, Any],
) -> dict[str, Any]:
    import pydantic

    defaults = defaults.copy()  # Make a copy to avoid modifying the original
    if pydantic.__version__.split(".", 1)[0] == "1":  # pragma: no cover
        msg = "Pydantic version 1 defaults cannot be extracted."
        warnings.warn(msg, UserWarning, stacklevel=2)
        return {}
    from pydantic_core import PydanticUndefined

    for name, field_ in func.model_fields.items():
        new_name = renames.get(name, name)
        if new_name in defaults:
            defaults[new_name] = defaults[new_name]
        elif field_.default_factory is not None:
            defaults[new_name] = field_.default_factory()
        elif field_.default is not PydanticUndefined:
            defaults[new_name] = field_.default
    return defaults


def _ensure_variant(variant: str | dict[str | None, str] | None) -> dict[str | None, str]:
    """Ensure that the variant is in the correct format."""
    # Convert string variant to dict with None as group
    if isinstance(variant, str):
        return {None: variant}
    return variant or {}


def _maybe_variant_group_error(
    variant_group: str | None,
    variant: str | dict[str | None, str] | None,
) -> None:
    if variant_group is not None:  # TODO: remove in 2025-09
        msg = (
            "The `variant_group` parameter has been removed in v0.58.0."
            f" Use the `variant = {{{variant_group!r}: {variant!r}}}` parameter instead."
        )
        raise ValueError(msg)


class _ScopedIdentifier(str):
    """String subclass that represents a scoped identifier in a `inspect.Signature`.

    Its main use is to allow
    >>> Parameter(ScopedIdentifier("myscope.x"), kind=Parameter.POSITIONAL_OR_KEYWORD)
    where the following is not possible
    >>> Parameter("myscope.x", kind=Parameter.POSITIONAL_OR_KEYWORD)
    because "myscope.x" is not a valid identifier.

    Another alternative considered to represent a scoped parameter was to use TypedDict and
    only include the scoped name in the key but this has more limitations such as not
    containing defaults and making parameters KEYWORD_ONLY due to changed order.
    """

    __slots__ = ()

    def isidentifier(self) -> bool:
        """Check if the string is a valid identifier.

        This method overrides the default isidentifier method to allow
        for scoped identifiers (e.g., "myscope.x").
        """
        if "." not in self:  # pragma: no cover
            return super().isidentifier()
        if self.count(".") != 1:  # pragma: no cover
            return False
        scope, name = self.split(".")
        return scope.isidentifier() and name.isidentifier()<|MERGE_RESOLUTION|>--- conflicted
+++ resolved
@@ -32,11 +32,7 @@
     is_pydantic_base_model,
     requires,
 )
-<<<<<<< HEAD
-from pipefunc.exceptions import PipeFuncError
-=======
-from pipefunc.exceptions import ErrorSnapshot
->>>>>>> aa43f20c
+from pipefunc.exceptions import ErrorSnapshot, PipeFuncError
 from pipefunc.lazy import evaluate_lazy
 from pipefunc.map._mapspec import ArraySpec, MapSpec, mapspec_axes
 from pipefunc.map._run import _EVALUATED_RESOURCES
@@ -1434,93 +1430,6 @@
         return tuple(result_dict[name] for name in self.output_name)
 
 
-<<<<<<< HEAD
-def _timestamp() -> str:
-    return datetime.datetime.now(tz=datetime.timezone.utc).isoformat()
-
-
-@dataclass
-class ErrorSnapshot:
-    """A snapshot that represents an error in a function call."""
-
-    function: Callable[..., Any]
-    exception: Exception
-    args: tuple[Any, ...]
-    kwargs: dict[str, Any]
-    traceback: str = field(init=False)
-    timestamp: str = field(default_factory=_timestamp)
-    user: str = field(default_factory=getpass.getuser)
-    machine: str = field(default_factory=platform.node)
-    ip_address: str = field(default_factory=get_local_ip)
-    current_directory: str = field(default_factory=os.getcwd)
-
-    def __post_init__(self) -> None:
-        tb = traceback.format_exception(
-            type(self.exception),
-            self.exception,
-            self.exception.__traceback__,
-        )
-        self.traceback = "".join(tb)
-
-    def __str__(self) -> str:
-        args_repr = ", ".join(repr(a) for a in self.args)
-        kwargs_repr = ", ".join(f"{k}={v!r}" for k, v in self.kwargs.items())
-        func_name = f"{self.function.__module__}.{self.function.__qualname__}"
-
-        return (
-            "ErrorSnapshot:\n"
-            "--------------\n"
-            f"- 🛠 Function: {func_name}\n"
-            f"- 🚨 Exception type: {type(self.exception).__name__}\n"
-            f"- 💥 Exception message: {self.exception}\n"
-            f"- 📋 Args: ({args_repr})\n"
-            f"- 🗂 Kwargs: {{{kwargs_repr}}}\n"
-            f"- 🕒 Timestamp: {self.timestamp}\n"
-            f"- 👤 User: {self.user}\n"
-            f"- 💻 Machine: {self.machine}\n"
-            f"- 📡 IP Address: {self.ip_address}\n"
-            f"- 📂 Current Directory: {self.current_directory}\n"
-            "\n"
-            "🔁 Reproduce the error by calling `error_snapshot.reproduce()`.\n"
-            "📄 Or see the full stored traceback using `error_snapshot.traceback`.\n"
-            "🔍 Inspect `error_snapshot.args` and `error_snapshot.kwargs`.\n"
-            "💾 Or save the error to a file using `error_snapshot.save_to_file(filename)`"
-            " and load it using `ErrorSnapshot.load_from_file(filename)`."
-        )
-
-    def reproduce(self) -> Any | None:
-        """Attempt to recreate the error by calling the function with stored arguments."""
-        return self.function(*self.args, **self.kwargs)
-
-    def save_to_file(self, filename: str | Path) -> None:
-        """Save the error snapshot to a file using cloudpickle."""
-        with open(filename, "wb") as f:  # noqa: PTH123
-            cloudpickle.dump(self, f)
-
-    @classmethod
-    def load_from_file(cls, filename: str | Path) -> ErrorSnapshot:
-        """Load an error snapshot from a file using cloudpickle."""
-        with open(filename, "rb") as f:  # noqa: PTH123
-            return cloudpickle.load(f)
-
-    def _ipython_display_(self) -> None:  # pragma: no cover
-        from IPython.display import HTML, display
-
-        display(HTML(f"<pre>{self}</pre>"))
-
-    def metadata(self) -> dict[str, Any]:
-        """Return the metadata of the error snapshot."""
-        return {
-            "timestamp": self.timestamp,
-            "user": self.user,
-            "machine": self.machine,
-            "ip_address": self.ip_address,
-            "current_directory": self.current_directory,
-        }
-
-
-=======
->>>>>>> aa43f20c
 def _validate_identifier(name: str, value: Any) -> None:
     if "." in value:
         scope, value = value.split(".", 1)
