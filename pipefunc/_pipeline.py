--- conflicted
+++ resolved
@@ -30,7 +30,6 @@
 from pipefunc._pipefunc import PipeFunc
 from pipefunc._plotting import visualize, visualize_holoviews
 from pipefunc._simplify import _combine_nodes, _get_signature, _wrap_dict_to_tuple
-<<<<<<< HEAD
 from pipefunc._utils import (
     at_least_tuple,
     common_in_sets,
@@ -38,9 +37,6 @@
     handle_error,
     join_overlapping_sets,
 )
-=======
-from pipefunc._utils import at_least_tuple, generate_filename_from_dict, handle_error
->>>>>>> a1ef624f
 from pipefunc.exceptions import UnusedParametersError
 from pipefunc.map._mapspec import (
     ArraySpec,
