--- conflicted
+++ resolved
@@ -120,7 +120,7 @@
         self.lazy = lazy
         self._debug = debug
         self._profile = profile
-        self._default_resources = Resources.maybe_from_dict(default_resources)
+        self._default_resources: Resources | None = Resources.maybe_from_dict(default_resources)  # type: ignore[assignment]
         for f in functions:
             if isinstance(f, tuple):
                 f, mapspec = f  # noqa: PLW2901
@@ -129,10 +129,6 @@
             self.add(f, mapspec=mapspec)
         self._cache_type = cache_type
         self._cache_kwargs = cache_kwargs
-<<<<<<< HEAD
-        self.default_resources: Resources | None = Resources.maybe_from_dict(default_resources)  # type: ignore[assignment]
-=======
->>>>>>> 3ba16b5a
         if cache_type is None and any(f.cache for f in self.functions):
             cache_type = "lru"
         self.cache = _create_cache(cache_type, lazy, cache_kwargs)
