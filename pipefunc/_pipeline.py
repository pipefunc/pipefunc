--- conflicted
+++ resolved
@@ -483,59 +483,6 @@
         used_parameters.update(func_args)
         return func_args
 
-<<<<<<< HEAD
-    def _execute_func(self, func: PipeFunc, func_args: dict[str, Any]) -> Any:
-        # Used in _execute_pipeline
-        if self.lazy:
-            r = _LazyFunction(func, kwargs=func_args)
-        else:
-            try:
-                r = func(**func_args)
-            except Exception as e:
-                handle_error(e, func, func_args)
-                raise  # handle_error raises but mypy doesn't know that
-        return r
-
-    def _update_cache(
-        self,
-        cache: LRUCache | HybridCache | DiskCache | SimpleCache,
-        cache_key: _CACHE_KEY_TYPE,
-        r: Any,
-        start_time: float,
-    ) -> None:
-        # Used in _execute_pipeline
-        if isinstance(cache, HybridCache):
-            duration = time.perf_counter() - start_time
-            cache.put(cache_key, r, duration)
-        else:
-            cache.put(cache_key, r)
-
-    def _save_results(
-        self,
-        func: PipeFunc,
-        r: Any,
-        output_name: _OUTPUT_TYPE,
-        all_results: dict[_OUTPUT_TYPE, Any],
-    ) -> None:
-        # Used in _execute_pipeline
-        if func.save:
-            to_save = {k: all_results[k] for k in self.root_args(output_name)}
-            filename = generate_filename_from_dict(to_save)  # type: ignore[arg-type]
-            filename = func.__name__ / filename
-            to_save[output_name] = all_results[output_name]  # type: ignore[index]
-            assert func.save_function is not None
-            if self.lazy:
-                lazy_save = _LazyFunction(
-                    func.save_function,
-                    args=(filename, to_save),
-                    add_to_graph=False,
-                )
-                r.add_delayed_callback(lazy_save)
-            else:
-                func.save_function(filename, to_save)  # type: ignore[arg-type]
-
-=======
->>>>>>> a6dd19ed
     def _execute_pipeline(
         self,
         *,
@@ -1161,9 +1108,6 @@
         return tuple(key)
     if isinstance(key, set):
         return tuple(sorted(key))
-<<<<<<< HEAD
-    return key
-=======
     return key
 
 
@@ -1265,8 +1209,8 @@
     try:
         return func(**func_args)
     except Exception as e:
-        _handle_error(e, func, func_args)
-        raise  # already raised in _handle_error, but mypy doesn't know that
+        handle_error(e, func, func_args)
+        raise  # handle_error raises but mypy doesn't know that
 
 
 def _compute_cache_key(
@@ -1339,5 +1283,4 @@
             )
             r.add_delayed_callback(lazy_save)
         else:
-            func.save_function(filename, to_save)  # type: ignore[arg-type]
->>>>>>> a6dd19ed
+            func.save_function(filename, to_save)  # type: ignore[arg-type]