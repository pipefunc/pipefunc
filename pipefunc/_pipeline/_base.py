"""PipeFunc: A Python library for defining, managing, and executing function pipelines.

This module provides an implementation of a Pipeline class, which allows you
to easily define, manage, and execute a sequence of functions, where each
function may depend on the outputs of other functions. The pipeline is
represented as a directed graph, where nodes represent functions and edges
represent dependencies between functions. The Pipeline class provides methods
for adding functions to the pipeline, executing the pipeline for specific
output values, visualizing the pipeline as a directed graph, and profiling
the resource usage of the pipeline functions.
"""

from __future__ import annotations

import functools
import inspect
import os
import time
import warnings
from dataclasses import dataclass, field
from typing import TYPE_CHECKING, Any, Literal, NamedTuple

import networkx as nx

from pipefunc._pipefunc import ErrorSnapshot, NestedPipeFunc, PipeFunc, _maybe_mapspec
from pipefunc._profile import print_profiling_stats
from pipefunc._utils import (
    assert_complete_kwargs,
    at_least_tuple,
    clear_cached_properties,
    handle_error,
    is_installed,
    is_running_in_ipynb,
    requires,
)
from pipefunc.cache import DiskCache, HybridCache, LRUCache, SimpleCache
from pipefunc.exceptions import UnusedParametersError
from pipefunc.lazy import _LazyFunction, task_graph
from pipefunc.map._mapspec import (
    MapSpec,
    mapspec_axes,
    mapspec_dimensions,
    validate_consistent_axes,
)
from pipefunc.map._run import AsyncMap, run_map, run_map_async
from pipefunc.map._run_eager import run_map_eager
from pipefunc.map._run_eager_async import run_map_eager_async
from pipefunc.resources import Resources

from ._autodoc import PipelineDocumentation, format_pipeline_docs
from ._cache import compute_cache_key, create_cache, get_result_from_cache, update_cache
from ._cli import cli
from ._mapspec import (
    add_mapspec_axis,
    create_missing_mapspecs,
    find_non_root_axes,
    replace_none_in_axes,
)
from ._pydantic import pipeline_to_pydantic
from ._simplify import _func_node_colors, _identify_combinable_nodes, simplified_pipeline
from ._validation import (
    validate_consistent_defaults,
    validate_consistent_type_annotations,
    validate_scopes,
    validate_unique_output_names,
)

if TYPE_CHECKING:
    from collections.abc import Callable, Iterable, Sequence
    from concurrent.futures import Executor
    from pathlib import Path

    import graphviz
    import holoviews as hv
    import IPython.display
    import ipywidgets
    import pydantic
    from rich.table import Table

    from pipefunc._plotting import GraphvizStyle
    from pipefunc._profile import ProfilingStats
    from pipefunc.map._result import ResultDict
    from pipefunc.map._types import UserShapeDict

    from ._types import OUTPUT_TYPE, StorageType


class Pipeline:
    """Pipeline class for managing and executing a sequence of functions.

    Parameters
    ----------
    functions
        A list of functions that form the pipeline. Note that the functions
        are copied when added to the pipeline using `PipeFunc.copy`.
    lazy
        Flag indicating whether the pipeline should be lazy.
    debug
        Flag indicating whether debug information should be printed.
        If ``None``, the value of each PipeFunc's debug attribute is used.
    profile
        Flag indicating whether profiling information should be collected.
        If ``None``, the value of each PipeFunc's profile attribute is used.
        Profiling is only available for sequential execution.
    cache_type
        The type of cache to use. See the notes below for more *important* information.
    cache_kwargs
        Keyword arguments passed to the cache constructor.
    validate_type_annotations
        Flag indicating whether type validation should be performed. If ``True``,
        the type annotations of the functions are validated during the pipeline
        initialization. If ``False``, the type annotations are not validated.
    scope
        If provided, *all* parameter names and output names of the pipeline functions will
        be prefixed with the specified scope followed by a dot (``'.'``), e.g., parameter
        ``x`` with scope ``foo`` becomes ``foo.x``. This allows multiple functions in a
        pipeline to have parameters with the same name without conflict. To be selective
        about which parameters and outputs to include in the scope, use the
        `Pipeline.update_scope` method.

        When providing parameter values for pipelines that have scopes, they can
        be provided either as a dictionary for the scope, or by using the
        ``f'{scope}.{name}'`` notation. For example,
        a `Pipeline` instance with scope "foo" and "bar", the parameters
        can be provided as:
        ``pipeline(output_name, foo=dict(a=1, b=2), bar=dict(a=3, b=4))`` or
        ``pipeline(output_name, **{"foo.a": 1, "foo.b": 2, "bar.a": 3, "bar.b": 4})``.
    default_resources
        Default resources to use for the pipeline functions. If ``None``,
        the resources are not set. Either a dict or a `pipefunc.resources.Resources`
        instance can be provided. If provided, the resources in the `PipeFunc`
        instances are updated with the default resources.

    Notes
    -----
    Important note about caching: The caching behavior differs between ``pipeline.map`` and
    ``pipeline.run`` / ``pipeline(...)``.

    1. For ``pipeline.run`` and ``pipeline(...)`` ("calling the pipeline as a function"):

    - The cache key is computed based solely on the root arguments provided to the pipeline.
    - Only the root arguments need to be hashable.
    - The root arguments uniquely determine the output across the entire pipeline, allowing
      caching to be simple and effective when computing the final result.

    2. For ``pipeline.map``:

    - The cache key is computed based on the input values of each `PipeFunc`.
    - So a `PipeFunc` with ``cache=True`` must have hashable input values.
    - When using ``pipeline.map(..., parallel=True)``, the cache itself will be serialized,
      so one must use a cache that supports shared memory, such as `~pipefunc.cache.LRUCache`
      with ``shared=True`` or uses a disk cache like `~pipefunc.cache.DiskCache`.

    For both methods:

    - The `pipefunc.cache.to_hashable` function is used to attempt to ensure that input values are hashable,
      which is a requirement for storing results in a cache.
    - This function works for many common types but is not guaranteed to work for all types.
    - If `~pipefunc.cache.to_hashable` cannot make a value hashable, it falls back to using the serialized representation of the value.

    The key difference is that ``pipeline.run``'s output is uniquely determined by the root arguments,
    while ``pipeline.map`` is not because it may contain reduction operations as described by `~pipefunc.map.MapSpec`.

    """

    def __init__(
        self,
        functions: list[PipeFunc | tuple[PipeFunc, str | MapSpec]],
        *,
        lazy: bool = False,
        debug: bool | None = None,
        profile: bool | None = None,
        cache_type: Literal["lru", "hybrid", "disk", "simple"] | None = None,
        cache_kwargs: dict[str, Any] | None = None,
        validate_type_annotations: bool = True,
        scope: str | None = None,
        default_resources: dict[str, Any] | Resources | None = None,
    ) -> None:
        """Pipeline class for managing and executing a sequence of functions."""
        self.functions: list[PipeFunc] = []
        self.lazy = lazy
        self._debug = debug
        self._profile = profile
        self._default_resources: Resources | None = Resources.maybe_from_dict(default_resources)  # type: ignore[assignment]
        self.validate_type_annotations = validate_type_annotations
        for f in functions:
            if isinstance(f, tuple):
                f, mapspec = f  # noqa: PLW2901
            else:
                mapspec = None
            self.add(f, mapspec=mapspec)
        self._cache_type = cache_type
        self._cache_kwargs = cache_kwargs
        if cache_type is None and any(f.cache for f in self.functions):
            cache_type = "lru"
        self.cache = create_cache(cache_type, lazy, cache_kwargs)
        if scope is not None:
            self.update_scope(scope, "*", "*")

    def info(self, *, print_table: bool = False) -> dict[str, Any] | None:
        """Return information about inputs and outputs of the Pipeline.

        Parameters
        ----------
        print_table
            Whether to print a rich-formatted table to the console. Requires the `rich` package.

        Returns
        -------
        dict or None
            If `print_table` is False, returns a dictionary containing information about
            the inputs and outputs of the Pipeline, with the following keys:

            - ``inputs``: The input arguments of the Pipeline.
            - ``outputs``: The output arguments of the Pipeline.
            - ``intermediate_outputs``: The intermediate output arguments of the Pipeline.
            - ``required_inputs``: The required input arguments of the Pipeline.
            - ``optional_inputs``: The optional input arguments of the Pipeline (see `Pipeline.defaults`).

            If `print_table` is True, prints a rich-formatted table to the console and returns None.

        See Also
        --------
        defaults
            A dictionary with input name to default value mappings.
        leaf_nodes
            The leaf nodes of the pipeline as `PipeFunc` objects.
        root_args
            The root arguments (inputs) required to compute the output of the pipeline.
        print_documentation
            Print formatted documentation of the pipeline to the console.

        """
        inputs = self.root_args()
        outputs = tuple(sorted(n for f in self.leaf_nodes for n in at_least_tuple(f.output_name)))
        intermediate_outputs = tuple(sorted(self.all_output_names - set(outputs)))
        required_inputs = tuple(sorted(arg for arg in inputs if arg not in self.defaults))
        optional_inputs = tuple(sorted(arg for arg in inputs if arg in self.defaults))
        info = {
            "required_inputs": required_inputs,
            "optional_inputs": optional_inputs,
            "inputs": inputs,
            "intermediate_outputs": intermediate_outputs,
            "outputs": outputs,
        }
        if not print_table:
            return info
        _ = _rich_info_table(info, prints=True)
        return None

    @property
    def profile(self) -> bool | None:
        """Flag indicating whether profiling information should be collected."""
        return self._profile

    @profile.setter
    def profile(self, value: bool | None) -> None:
        """Set the profiling flag for the pipeline and all functions."""
        self._profile = value
        if value is not None:
            for f in self.functions:
                f.profile = value

    @property
    def debug(self) -> bool | None:
        """Flag indicating whether debug information should be printed."""
        return self._debug

    @debug.setter
    def debug(self, value: bool | None) -> None:
        """Set the debug flag for the pipeline and all functions."""
        self._debug = value
        if value is not None:
            for f in self.functions:
                f.debug = value

    def add(self, f: PipeFunc | Callable, mapspec: str | MapSpec | None = None) -> PipeFunc:
        """Add a function to the pipeline.

        Always creates a copy of the `PipeFunc` instance to avoid side effects.

        Parameters
        ----------
        f
            The function to add to the pipeline.
        profile
            Flag indicating whether profiling information should be collected.
        mapspec
            This is a specification for mapping that dictates how input values should
            be merged together. If ``None``, the default behavior is that the input directly
            maps to the output.

        """
        if isinstance(f, PipeFunc):
            resources = Resources.maybe_with_defaults(f.resources, self._default_resources)
            f: PipeFunc = f.copy(  # type: ignore[no-redef]
                resources=resources,
                mapspec=f.mapspec if mapspec is None else _maybe_mapspec(mapspec),
            )
        elif callable(f):
            f = PipeFunc(
                f,
                output_name=f.__name__,
                mapspec=mapspec,
                resources=self._default_resources,
            )
        else:
            msg = f"`f` must be a `PipeFunc` or callable, got {type(f)}"
            raise TypeError(msg)

        validate_unique_output_names(f.output_name, self.output_to_func)
        self.functions.append(f)
        f._pipelines.add(self)

        if self.profile is not None:
            f.profile = self.profile

        if self.debug is not None:
            f.debug = self.debug

        self._clear_internal_cache()  # reset cache
        self.validate()
        return f

    def drop(self, *, f: PipeFunc | None = None, output_name: OUTPUT_TYPE | None = None) -> None:
        """Drop a function from the pipeline.

        Parameters
        ----------
        f
            The function to drop from the pipeline.
        output_name
            The name of the output to drop from the pipeline.

        """
        if (f is not None and output_name is not None) or (f is None and output_name is None):
            msg = "Either `f` or `output_name` should be provided."
            raise ValueError(msg)
        if f is not None:
            if f not in self.functions:
                msg = (
                    f"The function `{f}` is not in the pipeline."
                    " Remember that the `PipeFunc` instances are copied on `Pipeline` initialization."
                )
                if f.output_name in self.output_to_func:
                    msg += (
                        f" However, the function with the same output name `{f.output_name!r}` exists in the"
                        f" pipeline, you can access that function via `pipeline[{f.output_name!r}]`."
                    )
                raise ValueError(msg)
            self.functions.remove(f)
        elif output_name is not None:
            f = self.output_to_func[output_name]
            self.drop(f=f)
        self._clear_internal_cache()
        self.validate()

    def replace(self, new: PipeFunc, old: PipeFunc | None = None) -> None:
        """Replace a function in the pipeline with another function.

        Parameters
        ----------
        new
            The function to add to the pipeline.
        old
            The function to replace in the pipeline. If None, ``old`` is
            assumed to be the function with the same output name as ``new``.

        """
        if old is None:
            self.drop(output_name=new.output_name)
        else:
            self.drop(f=old)
        self.add(new)
        self._clear_internal_cache()
        self.validate()

    @functools.cached_property
    def output_to_func(self) -> dict[OUTPUT_TYPE, PipeFunc]:
        """Return a mapping from output names to functions.

        The mapping includes functions with multiple outputs both as individual
        outputs and as tuples of outputs. For example, if a function has the
        output name ``("a", "b")``, the mapping will include both ``"a"``,
        ``"b"``, and ``("a", "b")`` as keys.

        See Also
        --------
        __getitem__
            Shortcut for accessing the function corresponding to a specific output name.

        """
        output_to_func: dict[OUTPUT_TYPE, PipeFunc] = {}
        for f in self.functions:
            output_to_func[f.output_name] = f
            if isinstance(f.output_name, tuple):
                for name in f.output_name:
                    output_to_func[name] = f
        return output_to_func

    def __getitem__(self, output_name: OUTPUT_TYPE) -> PipeFunc:
        """Return the function corresponding to a specific output name.

        See Also
        --------
        output_to_func
            The mapping from output names to functions.

        """
        if output_name not in self.output_to_func:
            available = list(self.output_to_func.keys())
            msg = f"No function with output name `{output_name!r}` in the pipeline, only `{available}`."
            raise KeyError(msg)
        return self.output_to_func[output_name]

    def __contains__(self, output_name: OUTPUT_TYPE) -> bool:
        """Check if the pipeline contains a function with a specific output name."""
        return output_name in self.output_to_func

    @functools.cached_property
    def node_mapping(self) -> dict[OUTPUT_TYPE, PipeFunc | str]:
        """Return a mapping from node names to nodes.

        Returns
        -------
            A mapping from node names to nodes.

        """
        mapping: dict[OUTPUT_TYPE, PipeFunc | str] = {}
        for node in self.graph.nodes:
            if isinstance(node, PipeFunc):
                if isinstance(node.output_name, tuple):
                    for name in node.output_name:
                        mapping[name] = node
                mapping[node.output_name] = node
            elif isinstance(node, str):
                mapping[node] = node
            else:
                assert isinstance(node, _Bound | _Resources)
        return mapping

    @functools.cached_property
    def graph(self) -> nx.DiGraph:
        """Create a directed graph representing the pipeline.

        Returns
        -------
            A directed graph with nodes representing functions and edges
            representing dependencies between functions.

        """
        validate_consistent_defaults(self.functions, output_to_func=self.output_to_func)
        g = nx.DiGraph()
        for f in self.functions:
            g.add_node(f)
            assert f.parameters is not None
            for arg in f.parameters:
                if arg in self.output_to_func:  # is function output
                    if arg in f._bound:
                        bound = _Bound(arg, f.output_name)
                        g.add_edge(bound, f)
                    else:
                        edge = (self.output_to_func[arg], f)
                        if edge not in g.edges:
                            g.add_edge(*edge, arg=arg)
                        else:
                            # edge already exists because of multiple outputs
                            assert isinstance(edge[0].output_name, tuple)
                            current = g.edges[edge]["arg"]
                            g.edges[edge]["arg"] = (*at_least_tuple(current), arg)
                else:  # noqa: PLR5501
                    if arg in f._bound:
                        bound = _Bound(arg, f.output_name)
                        g.add_edge(bound, f)
                    else:
                        if arg not in g:
                            # Add the node only if it doesn't exist
                            g.add_node(arg)
                        g.add_edge(arg, f, arg=arg)
            if f.resources_variable is not None:
                g.add_edge(_Resources(f.resources_variable, f.output_name), f)
        return g

    def func(self, output_name: OUTPUT_TYPE | list[OUTPUT_TYPE]) -> _PipelineAsFunc:
        """Create a composed function that can be called with keyword arguments.

        Parameters
        ----------
        output_name
            The identifier for the return value of the composed function.

        Returns
        -------
            The composed function that can be called with keyword arguments.

        """
<<<<<<< HEAD
        key = _maybe_tuple(output_name)
=======
        key = tuple(output_name) if isinstance(output_name, list) else output_name
>>>>>>> 071dd18f
        if f := self._internal_cache.func.get(key):
            return f
        root_args = _root_args(self, output_name)
        assert isinstance(root_args, tuple)
        f = _PipelineAsFunc(self, output_name, root_args=root_args)
        self._internal_cache.func[key] = f
        return f

    @functools.cached_property
    def _internal_cache(self) -> _PipelineInternalCache:
        return _PipelineInternalCache()

    def _clear_internal_cache(self) -> None:
        clear_cached_properties(self)
        for f in self.functions:
            # `clear_pipelines=False` to avoid infinite recursion
            f._clear_internal_cache(clear_pipelines=False)

    def __call__(self, __output_name__: OUTPUT_TYPE | None = None, /, **kwargs: Any) -> Any:
        """Call the pipeline for a specific return value.

        Parameters
        ----------
        __output_name__
            The identifier for the return value of the pipeline.
            Is None by default, in which case the unique leaf node is used.
            This parameter is positional-only and the strange name is used
            to avoid conflicts with the ``output_name`` argument that might be
            passed via ``kwargs``.
        kwargs
            Keyword arguments to be passed to the pipeline functions.

        Returns
        -------
            The return value of the pipeline.

        """
        if __output_name__ is None:
            __output_name__ = self.unique_leaf_node.output_name
        return self.run(__output_name__, kwargs=kwargs)

    def _get_func_args(
        self,
        func: PipeFunc,
        flat_scope_kwargs: dict[str, Any],
        all_results: dict[OUTPUT_TYPE, Any],
        full_output: bool,  # noqa: FBT001
        used_parameters: set[str | None],
    ) -> dict[str, Any]:
        # Used in _run
        func_args = {}
        for arg in func.parameters:
            if arg in func._bound:
                value = func._bound[arg]
            elif arg in flat_scope_kwargs:
                value = flat_scope_kwargs[arg]
            elif arg in self.output_to_func:
                value = self._run(
                    output_name=arg,
                    flat_scope_kwargs=flat_scope_kwargs,
                    all_results=all_results,
                    full_output=full_output,
                    used_parameters=used_parameters,
                )
            elif arg in self.defaults:
                value = self.defaults[arg]
            else:
                msg = f"Missing value for argument `{arg}` in `{func}`."
                raise ValueError(msg)
            func_args[arg] = value
            used_parameters.add(arg)
        return func_args

    def _current_cache(self) -> LRUCache | HybridCache | DiskCache | SimpleCache | None:
        """Return the cache used by the pipeline."""
        if not isinstance(self.cache, SimpleCache) and (tg := task_graph()) is not None:
            return tg.cache
        return self.cache

    def _run(
        self,
        *,
        output_name: OUTPUT_TYPE,
        flat_scope_kwargs: dict[str, Any],
        all_results: dict[OUTPUT_TYPE, Any],
        full_output: bool,
        used_parameters: set[str | None],
    ) -> Any:
        if output_name in all_results:
            return all_results[output_name]
        func = self.output_to_func[output_name]
        assert func.parameters is not None

        cache = self._current_cache()
        use_cache = (func.cache and cache is not None) or task_graph() is not None
        root_args = self.root_args(output_name)
        result_from_cache = False
        if use_cache:
            assert cache is not None
            cache_key = compute_cache_key(
                func._cache_id,
                self._func_defaults(func) | flat_scope_kwargs | func._bound,
                root_args,
            )
            return_now, result_from_cache = get_result_from_cache(
                func,
                cache,
                cache_key,
                output_name,
                all_results,
                full_output,
                used_parameters,
                self.lazy,
            )
            if return_now:
                return all_results[output_name]

        func_args = self._get_func_args(
            func,
            flat_scope_kwargs,
            all_results,
            full_output,
            used_parameters,
        )

        if result_from_cache:
            assert full_output
            return all_results[output_name]

        start_time = time.perf_counter()
        r = _execute_func(func, func_args, self.lazy)
        if use_cache and cache_key is not None:
            assert cache is not None
            update_cache(cache, cache_key, r, start_time)
        _update_all_results(func, r, output_name, all_results, self.lazy)
        return all_results[output_name]

    def _validate_run_output_name(
        self,
        kwargs: dict[str, Any],
        output_name: OUTPUT_TYPE | list[OUTPUT_TYPE],
    ) -> None:
        if isinstance(output_name, list):
            for name in output_name:
                self._validate_run_output_name(kwargs, name)
            return
        if output_name in kwargs:
            msg = f"The `output_name='{output_name}'` argument cannot be provided in `kwargs={kwargs}`."
            raise ValueError(msg)
        if output_name not in self.output_to_func:
            available = ", ".join(k for k in self.output_to_func if isinstance(k, str))
            msg = (
                f"No function with output name `{output_name}` in the pipeline, only `{available}`."
            )
            raise ValueError(msg)

        if p := self.mapspec_names & set(self.func_dependencies(output_name)):
            inputs = self.mapspec_names & set(self.root_args(output_name))
            msg = (
                f"Cannot execute pipeline to get `{output_name}` because `{p}`"
                f" (depends on `{inputs=}`) have `MapSpec`(s). Use `Pipeline.map` instead."
            )
            raise RuntimeError(msg)

    def run(
        self,
        output_name: OUTPUT_TYPE | list[OUTPUT_TYPE],
        *,
        full_output: bool = False,
        kwargs: dict[str, Any],
    ) -> Any:
        """Execute the pipeline for a specific return value.

        Parameters
        ----------
        output_name
            The identifier for the return value of the pipeline. Can be a single
            output name or a list of output names.
        full_output
            Whether to return the outputs of all function executions
            as a dictionary mapping function names to their return values.
        kwargs
            Keyword arguments to be passed to the pipeline functions.

        Returns
        -------
            A dictionary mapping function names to their return values
            if ``full_output`` is ``True``. Otherwise, the return value is the
            return value of the pipeline function specified by ``output_name``.
            If ``output_name`` is a list, the return value is a tuple of the
            return values of the pipeline functions.

        """
        self._validate_run_output_name(kwargs, output_name)
        flat_scope_kwargs = self._flatten_scopes(kwargs)

        all_results: dict[OUTPUT_TYPE, Any] = flat_scope_kwargs.copy()  # type: ignore[assignment]
        used_parameters: set[str | None] = set()
        output_names = [output_name] if not isinstance(output_name, list) else output_name
        for _output_name in output_names:
            self._run(
                output_name=_output_name,
                flat_scope_kwargs=flat_scope_kwargs,
                all_results=all_results,
                full_output=full_output,
                used_parameters=used_parameters,
            )

        # if has None, result was from cache, so we don't know which parameters were used
        if None not in used_parameters and (
            unused := flat_scope_kwargs.keys() - set(used_parameters)
        ):
            unused_str = ", ".join(sorted(unused))
            msg = f"Unused keyword arguments: `{unused_str}`. {kwargs=}, {used_parameters=}"
            raise UnusedParametersError(msg)

        if full_output:
            return all_results
        if isinstance(output_name, list):
            return tuple(all_results[k] for k in output_name)
        return all_results[output_name]

    def map(
        self,
        inputs: dict[str, Any] | pydantic.BaseModel,
        run_folder: str | Path | None = None,
        internal_shapes: UserShapeDict | None = None,
        *,
        output_names: set[OUTPUT_TYPE] | None = None,
        parallel: bool = True,
        executor: Executor | dict[OUTPUT_TYPE, Executor] | None = None,
        chunksizes: int | dict[OUTPUT_TYPE, int | Callable[[int], int]] | None = None,
        storage: StorageType = "file_array",
        persist_memory: bool = True,
        cleanup: bool = True,
        fixed_indices: dict[str, int | slice] | None = None,
        auto_subpipeline: bool = False,
        show_progress: bool = False,
        return_results: bool = True,
        scheduling_strategy: Literal["generation", "eager"] = "generation",
    ) -> ResultDict:
        """Run a pipeline with `MapSpec` functions for given ``inputs``.

        Parameters
        ----------
        inputs
            The inputs to the pipeline. The keys should be the names of the input
            parameters of the pipeline functions and the values should be the
            corresponding input data, these are either single values for functions without ``mapspec``
            or lists of values or `numpy.ndarray`s for functions with ``mapspec``.
        run_folder
            The folder to store the run information. If ``None``, either a temporary folder
            is created or no folder is used, depending on whether the storage class requires serialization.
        internal_shapes
            The shapes for intermediary outputs that cannot be inferred from the inputs.
            If not provided, the shapes will be inferred from the first execution of the function.
            If provided, the shapes will be validated against the actual shapes of the outputs.
            The values can be either integers or "?" for unknown dimensions.
            The ``internal_shape`` can also be provided via the ``PipeFunc(..., internal_shape=...)`` argument.
            If a `PipeFunc` has an ``internal_shape`` argument *and* it is provided here, the provided value is used.
        output_names
            The output(s) to calculate. If ``None``, the entire pipeline is run and all outputs are computed.
        parallel
            Whether to run the functions in parallel. Is ignored if provided ``executor`` is not ``None``.
        executor
            The executor to use for parallel execution. Can be specified as:

            1. ``None``: A `concurrent.futures.ProcessPoolExecutor` is used (only if ``parallel=True``).
            2. A `concurrent.futures.Executor` instance: Used for all outputs.
            3. A dictionary: Specify different executors for different outputs.

               - Use output names as keys and `~concurrent.futures.Executor` instances as values.
               - Use an empty string ``""`` as a key to set a default executor.

            If parallel is ``False``, this argument is ignored.
        chunksizes
            Controls batching of `~pipefunc.map.MapSpec` computations for parallel execution.
            Reduces overhead by grouping multiple function calls into single tasks.
            Can be specified as:

            - None: Automatically determine optimal chunk sizes (default)
            - int: Same chunk size for all outputs
            - dict: Different chunk sizes per output where:
                - Keys are output names (or ``""`` for default)
                - Values are either integers or callables
                - Callables take total execution count and return chunk size

            **Examples:**

            >>> chunksizes = None  # Auto-determine optimal chunk sizes
            >>> chunksizes = 100  # All outputs use chunks of 100
            >>> chunksizes = {"out1": 50, "out2": 100}  # Different sizes per output
            >>> chunksizes = {"": 50, "out1": lambda n: n // 20}  # Default and dynamic
        storage
            The storage class to use for storing intermediate and final results.
            Can be specified as:

            1. A string: Use a single storage class for all outputs.
            2. A dictionary: Specify different storage classes for different outputs.

               - Use output names as keys and storage class names as values.
               - Use an empty string ``""`` as a key to set a default storage class.

            Available storage classes are registered in `pipefunc.map.storage_registry`.
            Common options include ``"file_array"``, ``"dict"``, and ``"shared_memory_dict"``.
        persist_memory
            Whether to write results to disk when memory based storage is used.
            Does not have any effect when file based storage is used.
        cleanup
            Whether to clean up the ``run_folder`` before running the pipeline.
        fixed_indices
            A dictionary mapping axes names to indices that should be fixed for the run.
            If not provided, all indices are iterated over.
        auto_subpipeline
            If ``True``, a subpipeline is created with the specified ``inputs``, using
            `Pipeline.subpipeline`. This allows to provide intermediate results in the ``inputs`` instead
            of providing the root arguments. If ``False``, all root arguments must be provided,
            and an exception is raised if any are missing.
        show_progress
            Whether to display a progress bar. Only works if ``parallel=True``.
        return_results
            Whether to return the results of the pipeline. If ``False``, the pipeline is run
            without keeping the results in memory. Instead the results are only kept in the set
            ``storage``. This is useful for very large pipelines where the results do not fit into memory.
        scheduling_strategy
            Strategy for scheduling pipeline function execution:

            - "generation" (default): Executes functions in strict topological generations,
              waiting for all functions in a generation to complete before starting the next.
              Provides predictable execution order but may not maximize parallelism.

            - "eager": Dynamically schedules functions as soon as their dependencies are met,
              without waiting for entire generations to complete. Can improve performance
              by maximizing parallel execution, especially for complex dependency graphs
              with varied execution times.

        See Also
        --------
        map_async
            The asynchronous version of this method.

        Returns
        -------
            A `ResultDict` containing the results of the pipeline. The values are of type `Result`,
            use `Result.output` to get the actual result.

        """
        if scheduling_strategy == "generation":
            run_map_func = run_map
        elif scheduling_strategy == "eager":
            run_map_func = run_map_eager
        else:  # pragma: no cover
            msg = f"Invalid scheduling type: {scheduling_strategy}"
            raise ValueError(msg)
        return run_map_func(
            self,
            inputs,
            run_folder,
            internal_shapes=internal_shapes,
            output_names=output_names,
            parallel=parallel,
            executor=executor,
            chunksizes=chunksizes,
            storage=storage,
            persist_memory=persist_memory,
            cleanup=cleanup,
            fixed_indices=fixed_indices,
            auto_subpipeline=auto_subpipeline,
            show_progress=show_progress,
            return_results=return_results,
        )

    def map_async(
        self,
        inputs: dict[str, Any] | pydantic.BaseModel,
        run_folder: str | Path | None = None,
        internal_shapes: UserShapeDict | None = None,
        *,
        output_names: set[OUTPUT_TYPE] | None = None,
        executor: Executor | dict[OUTPUT_TYPE, Executor] | None = None,
        chunksizes: int | dict[OUTPUT_TYPE, int | Callable[[int], int]] | None = None,
        storage: StorageType = "file_array",
        persist_memory: bool = True,
        cleanup: bool = True,
        fixed_indices: dict[str, int | slice] | None = None,
        auto_subpipeline: bool = False,
        show_progress: bool = False,
        return_results: bool = True,
        scheduling_strategy: Literal["generation", "eager"] = "generation",
    ) -> AsyncMap:
        """Asynchronously run a pipeline with `MapSpec` functions for given ``inputs``.

        Returns immediately with an `AsyncRun` instance with a `task` attribute that can be awaited.

        Parameters
        ----------
        inputs
            The inputs to the pipeline. The keys should be the names of the input
            parameters of the pipeline functions and the values should be the
            corresponding input data, these are either single values for functions without ``mapspec``
            or lists of values or `numpy.ndarray`s for functions with ``mapspec``.
        run_folder
            The folder to store the run information. If ``None``, either a temporary folder
            is created or no folder is used, depending on whether the storage class requires serialization.
        internal_shapes
            The shapes for intermediary outputs that cannot be inferred from the inputs.
            If not provided, the shapes will be inferred from the first execution of the function.
            If provided, the shapes will be validated against the actual shapes of the outputs.
            The values can be either integers or "?" for unknown dimensions.
            The ``internal_shape`` can also be provided via the ``PipeFunc(..., internal_shape=...)`` argument.
            If a `PipeFunc` has an ``internal_shape`` argument *and* it is provided here, the provided value is used.
        output_names
            The output(s) to calculate. If ``None``, the entire pipeline is run and all outputs are computed.
        executor
            The executor to use for parallel execution. Can be specified as:

            1. ``None``: A `concurrent.futures.ProcessPoolExecutor` is used (only if ``parallel=True``).
            2. A `concurrent.futures.Executor` instance: Used for all outputs.
            3. A dictionary: Specify different executors for different outputs.

               - Use output names as keys and `~concurrent.futures.Executor` instances as values.
               - Use an empty string ``""`` as a key to set a default executor.
        chunksizes
            Controls batching of `~pipefunc.map.MapSpec` computations for parallel execution.
            Reduces overhead by grouping multiple function calls into single tasks.
            Can be specified as:

            - None: Automatically determine optimal chunk sizes (default)
            - int: Same chunk size for all outputs
            - dict: Different chunk sizes per output where:
                - Keys are output names (or ``""`` for default)
                - Values are either integers or callables
                - Callables take total execution count and return chunk size

            **Examples:**

            >>> chunksizes = None  # Auto-determine optimal chunk sizes
            >>> chunksizes = 100  # All outputs use chunks of 100
            >>> chunksizes = {"out1": 50, "out2": 100}  # Different sizes per output
            >>> chunksizes = {"": 50, "out1": lambda n: n // 20}  # Default and dynamic
        storage
            The storage class to use for storing intermediate and final results.
            Can be specified as:

            1. A string: Use a single storage class for all outputs.
            2. A dictionary: Specify different storage classes for different outputs.

               - Use output names as keys and storage class names as values.
               - Use an empty string ``""`` as a key to set a default storage class.

            Available storage classes are registered in `pipefunc.map.storage_registry`.
            Common options include ``"file_array"``, ``"dict"``, and ``"shared_memory_dict"``.
        persist_memory
            Whether to write results to disk when memory based storage is used.
            Does not have any effect when file based storage is used.
        cleanup
            Whether to clean up the ``run_folder`` before running the pipeline.
        fixed_indices
            A dictionary mapping axes names to indices that should be fixed for the run.
            If not provided, all indices are iterated over.
        auto_subpipeline
            If ``True``, a subpipeline is created with the specified ``inputs``, using
            `Pipeline.subpipeline`. This allows to provide intermediate results in the ``inputs`` instead
            of providing the root arguments. If ``False``, all root arguments must be provided,
            and an exception is raised if any are missing.
        show_progress
            Whether to display a progress bar.
        return_results
            Whether to return the results of the pipeline. If ``False``, the pipeline is run
            without keeping the results in memory. Instead the results are only kept in the set
            ``storage``. This is useful for very large pipelines where the results do not fit into memory.
        scheduling_strategy
            Strategy for scheduling pipeline function execution:

            - "generation" (default): Executes functions in strict topological generations,
              waiting for all functions in a generation to complete before starting the next.
              Provides predictable execution order but may not maximize parallelism.

            - "eager": Dynamically schedules functions as soon as their dependencies are met,
              without waiting for entire generations to complete. Can improve performance
              by maximizing parallel execution, especially for complex dependency graphs
              with varied execution times.

        See Also
        --------
        map
            The synchronous version of this method.

        Returns
        -------
            An `AsyncRun` instance that contains ``run_info``, ``progress`` and ``task``.
            The ``task`` can be awaited to get the final result of the pipeline.


        """
        if scheduling_strategy == "generation":
            run_map_func = run_map_async
        elif scheduling_strategy == "eager":
            run_map_func = run_map_eager_async
        else:  # pragma: no cover
            msg = f"Invalid scheduling type: {scheduling_strategy}"
            raise ValueError(msg)

        return run_map_func(
            self,
            inputs,
            run_folder,
            internal_shapes=internal_shapes,
            output_names=output_names,
            executor=executor,
            chunksizes=chunksizes,
            storage=storage,
            persist_memory=persist_memory,
            cleanup=cleanup,
            fixed_indices=fixed_indices,
            auto_subpipeline=auto_subpipeline,
            show_progress=show_progress,
            return_results=return_results,
        )

    def arg_combinations(self, output_name: OUTPUT_TYPE) -> set[tuple[str, ...]]:
        """Return the arguments required to compute a specific output.

        Parameters
        ----------
        output_name
            The identifier for the return value of the pipeline.

        Returns
        -------
            A set of tuples containing possible argument combinations.
            The tuples are sorted in lexicographical order.

        """
        if r := self._internal_cache.arg_combinations.get(output_name):
            return r
        head = self.node_mapping[output_name]
        arg_set: set[tuple[str, ...]] = set()
        _compute_arg_mapping(self.graph, head, head, [], [], arg_set)  # type: ignore[arg-type]
        self._internal_cache.arg_combinations[output_name] = arg_set
        return arg_set

    def root_args(self, output_name: OUTPUT_TYPE | None = None) -> tuple[str, ...]:
        """Return the root arguments required to compute a specific (or all) output(s).

        Parameters
        ----------
        output_name
            The identifier for the return value of the pipeline. If ``None``,
            the root arguments for all outputs are returned.

        Returns
        -------
            A tuple containing the root arguments required to compute the output.
            The tuple is sorted in alphabetical order.

        """
        if r := self._internal_cache.root_args.get(output_name):
            return r

        if output_name is None:
            root_args = tuple(sorted(self.topological_generations.root_args))
        else:
            all_root_args = set(self.topological_generations.root_args)
            ancestors = nx.ancestors(self.graph, self.output_to_func[output_name])
            root_args_set = {n for n in self.graph.nodes if n in all_root_args and n in ancestors}
            root_args = tuple(sorted(root_args_set))

        self._internal_cache.root_args[output_name] = root_args
        return root_args

    def func_dependencies(self, output_name: OUTPUT_TYPE | PipeFunc) -> list[OUTPUT_TYPE]:
        """Return the functions required to compute a specific output.

        See Also
        --------
        func_dependents

        """
        return _traverse_graph(output_name, "predecessors", self.graph, self.node_mapping)

    def func_dependents(self, name: OUTPUT_TYPE | PipeFunc) -> list[OUTPUT_TYPE]:
        """Return the functions that depend on a specific input/output.

        See Also
        --------
        func_dependencies

        """
        return _traverse_graph(name, "successors", self.graph, self.node_mapping)

    @functools.cached_property
    def defaults(self) -> dict[str, Any]:
        return {
            arg: value
            for func in self.functions
            for arg, value in func.defaults.items()
            if arg not in func._bound and arg not in self.output_to_func
        }

    def _func_defaults(self, func: PipeFunc) -> dict[str, Any]:
        """Retrieve defaults for a function, including those set by other functions."""
        if r := self._internal_cache.func_defaults.get(func.output_name):
            return r
        defaults = func.defaults.copy()
        for arg in func.parameters:
            if arg in self.defaults:
                pipeline_default = self.defaults[arg]
                if arg in defaults:
                    assert defaults[arg] == pipeline_default
                    continue
                defaults[arg] = self.defaults[arg]
        self._internal_cache.func_defaults[func.output_name] = defaults
        return defaults

    def update_defaults(self, defaults: dict[str, Any], *, overwrite: bool = False) -> None:
        """Update defaults to the provided keyword arguments.

        Automatically traverses the pipeline graph to find all functions that
        that the defaults can be applied to.

        If `overwrite` is `False`, the new defaults will be added to the existing
        defaults. If `overwrite` is `True`, the existing defaults will be replaced
        with the new defaults.

        Parameters
        ----------
        defaults
            A dictionary of default values for the keyword arguments.
        overwrite
            Whether to overwrite the existing defaults. If ``False``, the new
            defaults will be added to the existing defaults.

        """
        unused = set(defaults.keys())
        for f in self.functions:
            update = {k: v for k, v in defaults.items() if k in f.parameters if k not in f.bound}
            unused -= set(update.keys())
            if overwrite or update:
                f.update_defaults(update, overwrite=overwrite)
        self._clear_internal_cache()
        if unused:
            unused_str = ", ".join(sorted(unused))
            msg = f"Unused keyword arguments: `{unused_str}`. These are not settable defaults."
            raise ValueError(msg)
        self.validate()

    def update_renames(
        self,
        renames: dict[str, str],
        *,
        update_from: Literal["current", "original"] = "current",
        overwrite: bool = False,
    ) -> None:
        """Update the renames for the pipeline.

        Automatically traverses the pipeline graph to find all functions that
        the renames can be applied to.

        Parameters
        ----------
        renames
            A dictionary mapping old parameter names to new parameter and output names.
        update_from
            Whether to update the renames from the current parameter names (`PipeFunc.parameters`)
            or from the original parameter names (`PipeFunc.original_parameters`).
        overwrite
            Whether to overwrite the existing renames. If ``False``, the new
            renames will be added to the existing renames.

        """
        unused = set(renames.keys())
        for f in self.functions:
            parameters = tuple(
                f.parameters + at_least_tuple(f.output_name)
                if update_from == "current"
                else tuple(f.original_parameters) + at_least_tuple(f._output_name),
            )
            update = {k: v for k, v in renames.items() if k in parameters}
            unused -= set(update.keys())
            f.update_renames(update, overwrite=overwrite, update_from=update_from)
        self._clear_internal_cache()
        if unused:
            unused_str = ", ".join(sorted(unused))
            msg = f"Unused keyword arguments: `{unused_str}`. These are not settable renames."
            raise ValueError(msg)
        self.validate()

    def update_scope(
        self,
        scope: str | None,
        inputs: set[str] | Literal["*"] | None = None,
        outputs: set[str] | Literal["*"] | None = None,
        exclude: set[str] | None = None,
    ) -> None:
        """Update the scope for the pipeline by adding (or removing) a prefix to the input and output names.

        This method updates the names of the specified inputs and outputs by adding the provided
        scope as a prefix. The scope is added to the names using the format ``f"{scope}.{name}"``.
        If an input or output name already starts with the scope prefix, it remains unchanged.
        If their is an existing scope, it is replaced with the new scope.

        ``inputs`` are the root arguments of the pipeline. Inputs to functions
        which are outputs of other functions are considered to be outputs.

        Internally, simply calls `PipeFunc.update_renames` with  ``renames={name: f"{scope}.{name}", ...}``.

        When providing parameter values for pipelines that have scopes, they can
        be provided either as a dictionary for the scope, or by using the
        ``f'{scope}.{name}'`` notation. For example,
        a `Pipeline` instance with scope "foo" and "bar", the parameters
        can be provided as:
        ``pipeline(output_name, foo=dict(a=1, b=2), bar=dict(a=3, b=4))`` or
        ``pipeline(output_name, **{"foo.a": 1, "foo.b": 2, "bar.a": 3, "bar.b": 4})``.

        Parameters
        ----------
        scope
            The scope to set for the inputs and outputs. If ``None``, the scope of inputs and outputs is removed.
        inputs
            Specific input names to include, or ``"*"`` to include all inputs.
            The inputs are *only* the root arguments of the pipeline.
            If ``None``, no inputs are included.
        outputs
            Specific output names to include, or ``"*"`` to include all outputs.
            If ``None``, no outputs are included.
        exclude
            Names to exclude from the scope. Both inputs and outputs can be excluded.
            Can be used with ``inputs`` or ``outputs`` being ``"*"`` to exclude specific names.

        Raises
        ------
        ValueError
            If no function's scope was updated, e.g., when both ``inputs=None`` and ``outputs=None``.

        Examples
        --------
        >>> pipeline.update_scope("my_scope", inputs="*", outputs="*")  # Add scope to all inputs and outputs
        >>> pipeline.update_scope("my_scope", "*", "*", exclude={"output1"}) # Add to all except "output1"
        >>> pipeline.update_scope("my_scope", inputs="*", outputs={"output2"})  # Add scope to all inputs and "output2"
        >>> pipeline.update_scope(None, inputs="*", outputs="*")  # Remove scope from all inputs and outputs

        """
        validate_scopes(self.functions, scope)
        all_inputs = set(self.topological_generations.root_args)
        all_outputs = self.all_output_names
        if inputs == "*":
            inputs = all_inputs
        if outputs == "*":
            outputs = all_outputs
        if exclude is None:
            exclude = set()
        changed_any = False
        for f in self.functions:
            parameters = set(f.parameters)
            f_inputs = (
                (set(inputs) & parameters & all_inputs) - exclude
                if isinstance(inputs, set)
                else inputs
            )
            all_names = set(at_least_tuple(f.output_name)) | parameters
            f_outputs = (
                (set(outputs) & all_names & all_outputs) - exclude
                if isinstance(outputs, set)
                else outputs
            )
            if f_inputs or f_outputs:
                changed_any = True
                f.update_scope(scope, inputs=f_inputs, outputs=f_outputs, exclude=exclude)
        if not changed_any:
            msg = "No function's scope was updated. Ensure `inputs` and/or `outputs` are specified correctly."
            raise ValueError(msg)
        self._clear_internal_cache()
        self.validate()

    def _flatten_scopes(self, kwargs: dict[str, Any]) -> dict[str, Any]:
        flat_scope_kwargs = kwargs
        for f in self.functions:
            flat_scope_kwargs = f._flatten_scopes(flat_scope_kwargs)
        return flat_scope_kwargs

    @functools.cached_property
    def parameter_annotations(self) -> dict[str, Any]:
        """Return the parameter annotations for the pipeline.

        The parameter annotations are computed by traversing the pipeline graph in topological order
        and collecting the annotations from the functions. If there are conflicting annotations
        for the same parameter, a warning is issued and the first encountered annotation is used.
        """
        annotations: dict[str, Any] = {}
        for f in self.sorted_functions:
            for p, v in f.parameter_annotations.items():
                if p in annotations and annotations[p] != v:
                    msg = (
                        f"Conflicting annotations for parameter `{p}`: `{annotations[p]}` != `{v}`."
                    )
                    warnings.warn(msg, stacklevel=2)
                    continue
                annotations[p] = v
        return annotations

    @functools.cached_property
    def output_annotations(self) -> dict[str, Any]:
        """Return the (final and intermediate) output annotations for the pipeline."""
        annotations: dict[str, Any] = {}
        for f in self.sorted_functions:
            annotations.update(f.output_annotation)
        return annotations

    @functools.cached_property
    def all_arg_combinations(self) -> dict[OUTPUT_TYPE, set[tuple[str, ...]]]:
        """Compute all possible argument mappings for the pipeline.

        Returns
        -------
            A dictionary mapping function names to sets of tuples containing
            possible argument combinations.

        """
        return {
            node.output_name: self.arg_combinations(node.output_name)
            for node in self.graph.nodes
            if isinstance(node, PipeFunc)
        }

    @functools.cached_property
    def all_root_args(self) -> dict[OUTPUT_TYPE, tuple[str, ...]]:
        """Return the root arguments required to compute all outputs."""
        return {
            node.output_name: self.root_args(node.output_name)
            for node in self.graph.nodes
            if isinstance(node, PipeFunc)
        }

    @functools.cached_property
    def mapspec_names(self) -> set[str]:
        return {
            name
            for mapspec in self.mapspecs()
            for name in mapspec.input_names + mapspec.output_names
        }

    def mapspecs(self, *, ordered: bool = True) -> list[MapSpec]:
        """Return the MapSpecs for all functions in the pipeline."""
        functions = self.sorted_functions if ordered else self.functions
        return [f.mapspec for f in functions if f.mapspec]

    @functools.cached_property
    def mapspecs_as_strings(self) -> list[str]:
        """Return the MapSpecs for all functions in the pipeline as strings."""
        return [str(mapspec) for mapspec in self.mapspecs(ordered=True)]

    @functools.cached_property
    def mapspec_dimensions(self: Pipeline) -> dict[str, int]:
        """Return the number of dimensions for each array parameter in the pipeline."""
        return mapspec_dimensions(self.mapspecs())

    @functools.cached_property
    def mapspec_axes(self: Pipeline) -> dict[str, tuple[str, ...]]:
        """Return the axes for each array parameter in the pipeline."""
        return mapspec_axes(self.mapspecs())

    def validate(self) -> None:
        """Validate the pipeline (checks its scopes, renames, defaults, mapspec, type hints).

        This is automatically called when the pipeline is created and when calling state
        updating methods like {method}`~Pipeline.update_renames` or
        {method}`~Pipeline.update_defaults`. Should be called manually after e.g.,
        manually updating `pipeline.validate_type_annotations` or changing some other attributes.
        """
        validate_scopes(self.functions)
        validate_consistent_defaults(self.functions, output_to_func=self.output_to_func)
        self._validate_mapspec()
        if self.validate_type_annotations:
            validate_consistent_type_annotations(self.graph)

    def _validate_mapspec(self) -> None:
        """Validate the MapSpecs for all functions in the pipeline."""
        for f in self.functions:
            if f.mapspec and at_least_tuple(f.output_name) != f.mapspec.output_names:
                msg = (
                    f"The output_name of the function `{f}` does not match the output_names"
                    f" in the MapSpec: `{f.output_name}` != `{f.mapspec.output_names}`."
                )
                raise ValueError(msg)
        validate_consistent_axes(self.mapspecs(ordered=False))
        self._autogen_mapspec_axes()

    @functools.cached_property
    def unique_leaf_node(self) -> PipeFunc:
        """Return the unique leaf node of the pipeline graph."""
        leaf_nodes = self.leaf_nodes
        if len(leaf_nodes) != 1:  # pragma: no cover
            msg = (
                "The pipeline has multiple leaf nodes. Please specify the output_name"
                " argument to disambiguate."
            )
            raise ValueError(msg)
        return leaf_nodes[0]

    @functools.cached_property
    def topological_generations(self) -> Generations:
        """Return the functions in the pipeline grouped by topological generation.

        This method uses `networkx.topological_generations` on the pipeline graph to group
        functions by their dependency order. The result includes:

        - Root arguments: Initial inputs to the pipeline.
        - Function generations: Subsequent groups of functions in topological order.

        Nullary functions (those without parameters) are handled specially to ensure
        they're included in the generations rather than treated as root arguments.
        """
        nullary_functions = [f for f in self.functions if not f.parameters]
        if nullary_functions:
            # Handle nullary functions by adding placeholder edges.
            # This ensures they're included in the generations rather than as root arguments.
            graph = self.graph.copy()
            for i, f in enumerate(nullary_functions):
                graph.add_edge(i, f)
        else:
            graph = self.graph

        generations = list(nx.topological_generations(graph))
        if not generations:
            return Generations([], [])

        root_args: list[str] = []
        function_lists: list[list[PipeFunc]] = []
        for i, generation in enumerate(generations):
            generation_functions: list[PipeFunc] = []
            for x in generation:
                if i == 0 and isinstance(x, str):
                    root_args.append(x)
                elif i == 0 and isinstance(x, _Bound | _Resources | int):
                    # Skip special first-generation nodes that aren't root arguments
                    pass
                else:
                    assert isinstance(x, PipeFunc)
                    generation_functions.append(x)
            if generation_functions:
                function_lists.append(generation_functions)

        return Generations(root_args, function_lists)

    @functools.cached_property
    def sorted_functions(self) -> list[PipeFunc]:
        """Return the functions in the pipeline in topological order."""
        return [f for gen in self.topological_generations.function_lists for f in gen]

    @functools.cached_property
    def all_output_names(self) -> set[str]:
        return {name for f in self.functions for name in at_least_tuple(f.output_name)}

    def _autogen_mapspec_axes(self) -> set[PipeFunc]:
        """Generate `MapSpec`s for functions that return arrays with ``internal_shapes``."""
        root_args = self.topological_generations.root_args
        mapspecs = self.mapspecs(ordered=False)
        non_root_inputs = find_non_root_axes(mapspecs, root_args)
        output_names = {at_least_tuple(f.output_name) for f in self.functions}
        multi_output_mapping = {n: names for names in output_names for n in names if len(names) > 1}
        replace_none_in_axes(mapspecs, non_root_inputs, multi_output_mapping)  # type: ignore[arg-type]
        return create_missing_mapspecs(self.functions, non_root_inputs)  # type: ignore[arg-type]

    def add_mapspec_axis(self, *parameter: str, axis: str) -> None:
        """Add a new axis to ``parameter``'s `MapSpec`.

        Parameters
        ----------
        parameter
            The parameter to add an axis to.
        axis
            The axis to add to the `MapSpec` of all functions that depends on
            ``parameter``. Provide a new axis name to add a new axis or an
            existing axis name to zip the parameter with the existing axis.

        """
        self._autogen_mapspec_axes()
        for p in parameter:
            add_mapspec_axis(p, dims={}, axis=axis, functions=self.sorted_functions)
        self._clear_internal_cache()
        self.validate()

    def _func_node_colors(
        self,
        *,
        conservatively_combine: bool = False,
        output_name: OUTPUT_TYPE | None = None,
    ) -> list[str]:
        if output_name is None:
            output_name = self.unique_leaf_node.output_name
        combinable_nodes = _identify_combinable_nodes(
            self.output_to_func[output_name],
            self.graph,
            self.all_root_args,
            conservatively_combine=conservatively_combine,
        )
        return _func_node_colors(self.functions, combinable_nodes)

    def visualize(
        self,
        *,
        backend: Literal["matplotlib", "graphviz", "graphviz_widget", "holoviews"] | None = None,
        **kwargs: Any,
    ) -> Any:
        """Visualize the pipeline as a directed graph.

        If running in a Jupyter notebook and *not* in VS Code a widget-based backend
        will be used if available.

        Parameters
        ----------
        backend
            The plotting backend to use. If ``None``, the best backend available
            will be used in the following order: Graphviz (widget), Graphviz,
            Matplotlib, and HoloViews.
        kwargs
            Additional keyword arguments passed to the plotting function.

        Returns
        -------
            The output of the plotting function.

        See Also
        --------
        visualize_graphviz
            Create a directed graph using Graphviz (``backend="graphviz"``).
        visualize_graphviz_widget
            Create a directed graph using Graphviz and ipywidgets (``backend="graphviz_widget"``).
        visualize_matplotlib
            Create a directed graph using Matplotlib (``backend="matplotlib"``).
        visualize_holoviews
            Create a directed graph using HoloViews (``backend="holoviews"``).

        """
        if backend is None:  # pragma: no cover
            if os.getenv("READTHEDOCS") is not None:
                # Set a default visualization backend in the docs
                # until AnyWidget shares JS code: https://github.com/manzt/anywidget/pull/628
                # https://github.com/manzt/anywidget/issues/613
                # TODO: Remove this.
                backend = "graphviz"
            elif is_installed("graphviz"):
                if is_installed("graphviz_anywidget") and is_running_in_ipynb():
                    backend = "graphviz_widget"
                else:
                    backend = "graphviz"
            elif is_installed("matplotlib"):
                backend = "matplotlib"
            elif is_installed("holoviews"):
                backend = "holoviews"
            else:
                msg = (
                    "No plotting backends are installed."
                    " Install 'graphviz', 'matplotlib', or 'holoviews' to visualize the pipeline."
                    " To install all backends, run `pip install 'pipefunc[plotting]'`."
                )
                raise ImportError(msg)
        if backend == "graphviz":
            return self.visualize_graphviz(**kwargs)
        if backend == "graphviz_widget":
            return self.visualize_graphviz_widget(**kwargs)
        if backend == "matplotlib":
            return self.visualize_matplotlib(**kwargs)
        if backend == "holoviews":
            return self.visualize_holoviews(**kwargs)
        msg = f"Invalid backend: {backend}. Must be 'graphviz_widget', 'graphviz', 'matplotlib', or 'holoviews'."  # pragma: no cover
        raise ValueError(msg)  # pragma: no cover

    def visualize_graphviz(
        self,
        *,
        figsize: tuple[int, int] | int | None = None,
        collapse_scopes: bool | Sequence[str] = False,
        filename: str | Path | None = None,
        style: GraphvizStyle | None = None,
        orient: Literal["TB", "LR", "BT", "RL"] = "LR",
        graphviz_kwargs: dict[str, Any] | None = None,
        show_legend: bool = True,
        include_full_mapspec: bool = False,
        return_type: Literal["graphviz", "html"] | None = None,
    ) -> graphviz.Digraph | IPython.display.HTML:
        """Visualize the pipeline as a directed graph using Graphviz.

        Parameters
        ----------
        figsize
            The width and height of the figure in inches.
            If a single integer is provided, the figure will be a square.
            If ``None``, the size will be determined automatically.
        collapse_scopes
            Whether to collapse functions with the same scope into a single node.
            If a sequence of scopes is provided, only functions with those scopes are collapsed.
        filename
            The filename to save the figure to, if provided.
        style
            Style for the graph visualization.
        orient
            Graph orientation: 'TB', 'LR', 'BT', 'RL'.
        graphviz_kwargs
            Graphviz-specific keyword arguments for customizing the graph's appearance.
        show_legend
            Whether to show the legend in the graph visualization.
        include_full_mapspec
            Whether to include the full mapspec as a separate line in the `PipeFunc` labels.
        return_type
            The format to return the visualization in.
            If ``'html'``, the visualization is returned as a `IPython.display.html`,
            if ``'graphviz'``, the `graphviz.Digraph` object is returned.
            If ``None``, the format is ``'html'`` if running in a Jupyter notebook,
            otherwise ``'graphviz'``.

        Returns
        -------
        graphviz.Digraph
            The resulting Graphviz Digraph object.

        """
        from pipefunc._plotting import visualize_graphviz

        return visualize_graphviz(
            self.graph,
            self.defaults,
            figsize=figsize,
            collapse_scopes=collapse_scopes,
            filename=filename,
            style=style,
            orient=orient,
            graphviz_kwargs=graphviz_kwargs,
            show_legend=show_legend,
            include_full_mapspec=include_full_mapspec,
            return_type=return_type,
        )

    def visualize_graphviz_widget(
        self,
        *,
        orient: Literal["TB", "LR", "BT", "RL"] = "LR",
        graphviz_kwargs: dict[str, Any] | None = None,
    ) -> ipywidgets.VBox:
        """Create an interactive visualization of the pipeline as a directed graph.

        Creates a widget that allows interactive exploration of the pipeline graph.
        The widget provides the following interactions:

        - Zoom: Use mouse scroll
        - Pan: Click and drag
        - Node selection: Click on nodes to highlight connected nodes
        - Multi-select: Shift-click on nodes to select multiple routes
        - Search: Use the search box to highlight matching nodes
        - Reset view: Press Escape

        Requires the `graphviz-anywidget` package to be installed, which is maintained
        by the pipefunc authors, see https://github.com/pipefunc/graphviz-anywidget

        Parameters
        ----------
        orient
            Graph orientation, controlling the main direction of the graph flow.
            Options are:
            - 'TB': Top to bottom
            - 'LR': Left to right
            - 'BT': Bottom to top
            - 'RL': Right to left
        graphviz_kwargs
            Graphviz-specific keyword arguments for customizing the graph's appearance.

        Returns
        -------
        ipywidgets.VBox
            Interactive widget containing the graph visualization.

        """
        requires(
            "graphviz_anywidget",
            "graphviz",
            reason="visualize_graphviz_widget",
            extras="plotting",
        )
        import graphviz
        from graphviz_anywidget import graphviz_widget

        graph = self.visualize_graphviz(
            orient=orient,
            graphviz_kwargs=graphviz_kwargs,
            return_type="graphviz",
        )
        assert isinstance(graph, graphviz.Digraph)
        dot_source = graph.source
        return graphviz_widget(dot_source)

    def visualize_matplotlib(
        self,
        figsize: tuple[int, int] | int = (10, 10),
        filename: str | Path | None = None,
        *,
        color_combinable: bool = False,
        conservatively_combine: bool = False,
        output_name: OUTPUT_TYPE | None = None,
    ) -> None:
        """Visualize the pipeline as a directed graph.

        Parameters
        ----------
        figsize
            The width and height of the figure in inches.
            If a single integer is provided, the figure will be a square.
        filename
            The filename to save the figure to.
        color_combinable
            Whether to color combinable nodes differently.
        conservatively_combine
            Argument as passed to `Pipeline.simplify_pipeline`.
        output_name
            Argument as passed to `Pipeline.simplify_pipeline`.

        """
        from pipefunc._plotting import visualize_matplotlib

        if color_combinable:
            func_node_colors = self._func_node_colors(
                conservatively_combine=conservatively_combine,
                output_name=output_name,
            )
        else:
            func_node_colors = None
        visualize_matplotlib(
            self.graph,
            figsize=figsize,
            filename=filename,
            func_node_colors=func_node_colors,
        )

    def visualize_holoviews(self, *, show: bool = False) -> hv.Graph | None:
        """Visualize the pipeline as a directed graph using HoloViews.

        Parameters
        ----------
        show
            Whether to show the plot. Uses `bokeh.plotting.show(holoviews.render(plot))`.
            If ``False`` the `holoviews.Graph` object is returned.

        """
        from pipefunc._plotting import visualize_holoviews

        return visualize_holoviews(self.graph, show=show)

    def print_profiling_stats(self) -> None:
        """Display the resource usage report for each function in the pipeline."""
        if not self.profiling_stats:
            msg = "Profiling is not enabled."
            raise ValueError(msg)
        print_profiling_stats(self.profiling_stats)

    def simplified_pipeline(
        self,
        output_name: OUTPUT_TYPE | None = None,
        *,
        conservatively_combine: bool = False,
    ) -> Pipeline:
        """Simplify pipeline with combined function nodes.

        Generate a simplified version of the pipeline where combinable function
        nodes have been merged into single function nodes.

        This method identifies combinable nodes in the pipeline's execution
        graph (i.e., functions that share the same root arguments) and merges
        them into single function nodes. This results in a simplified pipeline
        where each key function only depends on nodes that cannot be further
        combined.

        Parameters
        ----------
        output_name
            The name of the output from the pipeline function we are starting
            the simplification from. If ``None``, the unique tip of the pipeline
            graph is used (if there is one).
        conservatively_combine
            If True, only combine a function node with its predecessors if all
            of its predecessors have the same root arguments as the function
            node itself. If False, combine a function node with its predecessors
            if any of its predecessors have the same root arguments as the
            function node.

        Returns
        -------
            The simplified version of the pipeline.

        """
        if output_name is None:
            output_name = self.unique_leaf_node.output_name
        return simplified_pipeline(
            functions=self.functions,
            graph=self.graph,
            all_root_args=self.all_root_args,
            node_mapping=self.node_mapping,
            output_name=output_name,
            conservatively_combine=conservatively_combine,
        )

    @functools.cached_property
    def leaf_nodes(self) -> list[PipeFunc]:
        """Return the leaf nodes in the pipeline's execution graph."""
        return _leaf_nodes(self.graph)

    @functools.cached_property
    def root_nodes(self) -> list[PipeFunc]:
        """Return the root nodes in the pipeline's execution graph."""
        return [node for node in self.graph.nodes() if self.graph.in_degree(node) == 0]

    @property
    def profiling_stats(self) -> dict[str, ProfilingStats]:
        """Return the profiling data for each function in the pipeline."""
        return {f.__name__: f.profiling_stats for f in self.functions if f.profiling_stats}

    def __str__(self) -> str:
        """Return a string representation of the pipeline."""
        pipeline_str = "Pipeline:\n"
        for node in self.graph.nodes:
            if isinstance(node, PipeFunc):
                fn = node
                input_args = self.all_arg_combinations[fn.output_name]
                pipeline_str += f"  {fn.output_name} = {fn.__name__}({', '.join(fn.parameters)})\n"
                pipeline_str += f"    Possible input arguments: {input_args}\n"
        return pipeline_str

    def copy(self, **update: Any) -> Pipeline:
        """Return a copy of the pipeline.

        Parameters
        ----------
        update
            Keyword arguments passed to the `Pipeline` constructor instead of the
            original values.

        """
        kwargs = {
            "functions": self.functions,
            "lazy": self.lazy,
            "debug": self._debug,
            "profile": self._profile,
            "cache_type": self._cache_type,
            "cache_kwargs": self._cache_kwargs,
            "default_resources": self._default_resources,
            "validate_type_annotations": self.validate_type_annotations,
        }
        assert_complete_kwargs(kwargs, Pipeline.__init__, skip={"self", "scope"})
        kwargs.update(update)
        return Pipeline(**kwargs)  # type: ignore[arg-type]

    @property
    def error_snapshot(self) -> ErrorSnapshot | None:
        """Return an error snapshot for the pipeline.

        This value is `None` if no errors have occurred during
        the pipeline execution.
        """
        for f in self.functions:
            if f.error_snapshot:
                return f.error_snapshot
        return None

    def nest_funcs(
        self,
        output_names: set[OUTPUT_TYPE] | Literal["*"],
        new_output_name: OUTPUT_TYPE | None = None,
        function_name: str | None = None,
    ) -> NestedPipeFunc:
        """Replaces a set of output names with a single nested function inplace.

        Parameters
        ----------
        output_names
            The output names to nest in a `NestedPipeFunc`. Can also be ``"*"`` to nest all functions
            in the pipeline into a single `NestedPipeFunc`.
        new_output_name
            The identifier for the output of the wrapped function. If ``None``, it is automatically
            constructed from all the output names of the `PipeFunc` instances. Must be a subset of
            the output names of the `PipeFunc` instances.
        function_name
            The name of the nested function, if ``None`` the name will be set
            to ``"NestedPipeFunc_{output_name[0]}_{output_name[...]}"``.

        Returns
        -------
            The newly added `NestedPipeFunc` instance.

        """
        if output_names == "*":
            funcs = self.functions.copy()
        else:
            funcs = [self.output_to_func[output_name] for output_name in output_names]

        for f in funcs:
            self.drop(f=f)
        nested_func = NestedPipeFunc(
            funcs,
            output_name=new_output_name,
            function_name=function_name,
        )
        self.add(nested_func)
        return nested_func

    def join(self, *pipelines: Pipeline | PipeFunc) -> Pipeline:
        """Join multiple pipelines into a single new pipeline.

        The new pipeline has no `default_resources` set, instead, each function has a
        `Resources` attribute that is created via
        ``Resources.maybe_with_defaults(f.resources, pipeline.default_resources)``.

        Parameters
        ----------
        pipelines
            The pipelines to join. Can also be individual `PipeFunc` instances.

        Returns
        -------
            A new pipeline containing all functions from the original pipelines.

        """
        functions = []
        for pipeline in [self, *pipelines]:
            if isinstance(pipeline, Pipeline):
                for f in pipeline.functions:
                    f_new = f.copy(resources=f.resources)
                    functions.append(f_new)
            elif isinstance(pipeline, PipeFunc):
                functions.append(pipeline.copy())
            else:
                msg = "Only `Pipeline` or `PipeFunc` instances can be joined."
                raise TypeError(msg)

        return self.copy(functions=functions, default_resources=None)

    def __or__(self, other: Pipeline | PipeFunc) -> Pipeline:
        """Combine two pipelines using the ``|`` operator.

        See Also
        --------
        join
            The method that is called when using the ``|`` operator.

        Examples
        --------
        >>> pipeline1 = Pipeline([f1, f2])
        >>> pipeline2 = Pipeline([f3, f4])
        >>> combined_pipeline = pipeline1 | pipeline2

        """
        return self.join(other)

    def _connected_components(self) -> list[set[PipeFunc | str]]:
        """Return the connected components of the pipeline graph."""
        return list(nx.connected_components(self.graph.to_undirected()))

    def split_disconnected(self: Pipeline, **pipeline_kwargs: Any) -> tuple[Pipeline, ...]:
        """Split disconnected components of the pipeline into separate pipelines.

        Parameters
        ----------
        pipeline_kwargs
            Keyword arguments to pass to the `Pipeline` constructor.

        Returns
        -------
            Tuple of fully connected `Pipeline` objects.

        """
        connected_components = self._connected_components()
        pipefunc_lists = [
            [x.copy() for x in xs if isinstance(x, PipeFunc)] for xs in connected_components
        ]
        if len(pipefunc_lists) == 1:
            msg = "Pipeline is fully connected, no need to split."
            raise ValueError(msg)
        return tuple(Pipeline(pfs, **pipeline_kwargs) for pfs in pipefunc_lists)  # type: ignore[arg-type]

    def _axis_in_root_arg(
        self,
        axis: str,
        output_name: OUTPUT_TYPE,
        root_args: tuple[str, ...] | None = None,
        visited: set[OUTPUT_TYPE] | None = None,
        result: set[bool] | None = None,
    ) -> bool:
        if root_args is None:
            root_args = self.root_args(output_name)
        if visited is None:
            visited = set()
        if result is None:
            result = set()
        if output_name in visited:
            return None  # type: ignore[return-value]

        visited.add(output_name)
        visited.update(at_least_tuple(output_name))

        func = self.output_to_func[output_name]
        assert func.mapspec is not None
        if axis not in func.mapspec.output_indices:  # pragma: no cover
            msg = f"Axis `{axis}` not in output indices for `{output_name=}`"
            raise ValueError(msg)

        if axis not in func.mapspec.input_indices:
            # Axis was in output but not in input
            result.add(False)  # noqa: FBT003

        axes = self.mapspec_axes
        for name in func.mapspec.input_names:
            if axis not in axes[name]:
                continue
            if name in root_args:
                if axis in axes[name]:
                    result.add(True)  # noqa: FBT003
            else:
                self._axis_in_root_arg(axis, name, root_args, visited, result)

        return all(result)

    def independent_axes_in_mapspecs(self, output_name: OUTPUT_TYPE) -> set[str]:
        """Return the axes that are both in the output and in the root arguments.

        Identifies axes that are cross-products and can be computed independently.
        """
        func = self.output_to_func[output_name]
        if func.mapspec is None:
            return set()
        return {
            axis
            for axis in func.mapspec.output_indices
            if self._axis_in_root_arg(axis, output_name)
        }

    def subpipeline(
        self,
        inputs: set[str] | None = None,
        output_names: set[OUTPUT_TYPE] | None = None,
    ) -> Pipeline:
        """Create a new pipeline containing only the nodes between the specified inputs and outputs.

        Parameters
        ----------
        inputs
            Set of input names to include in the subpipeline. If ``None``, all root nodes of the
            original pipeline will be used as inputs.
        output_names
            Set of output names to include in the subpipeline. If ``None``, all leaf nodes of the
            original pipeline will be used as outputs.

        Returns
        -------
            A new pipeline containing only the nodes and connections between the specified
            inputs and outputs.

        Notes
        -----
        The subpipeline is created by copying the original pipeline and then removing the nodes
        that are not part of the path from the specified inputs to the specified outputs. The
        resulting subpipeline will have the same behavior as the original pipeline for the
        selected inputs and outputs.

        If ``inputs`` is provided, the subpipeline will use those nodes as the new root nodes. If
        ``output_names`` is provided, the subpipeline will use those nodes as the new leaf nodes.

        Examples
        --------
        >>> @pipefunc(output_name="y", mapspec="x[i] -> y[i]")
        ... def f(x: int) -> int:
        ...     return x
        ...
        >>> @pipefunc(output_name="z")
        ... def g(y: np.ndarray) -> int:
        ...     return sum(y)
        ...
        >>> pipeline = Pipeline([f, g])
        >>> inputs = {"x": [1, 2, 3]}
        >>> results = pipeline.map(inputs, "tmp_path")
        >>> partial = pipeline.subpipeline({"y"})
        >>> r = partial.map({"y": results["y"].output}, "tmp_path")
        >>> assert len(r) == 1
        >>> assert r["z"].output == 6

        """
        if inputs is None and output_names is None:
            msg = "At least one of `inputs` or `output_names` should be provided."
            raise ValueError(msg)

        pipeline = self.copy()

        input_nodes: set[str | PipeFunc] = (
            set(pipeline.topological_generations.root_args)
            if inputs is None
            else {pipeline.node_mapping[n] for n in inputs}
        )
        output_nodes: set[PipeFunc] = (
            set(pipeline.leaf_nodes)
            if output_names is None
            else {pipeline.node_mapping[n] for n in output_names}  # type: ignore[misc]
        )
        between = _find_nodes_between(pipeline.graph, input_nodes, output_nodes)
        drop = [f for f in pipeline.functions if f not in between]
        for f in drop:
            pipeline.drop(f=f)

        if inputs is not None:
            new_root_args = set(pipeline.topological_generations.root_args)
            if not new_root_args.issubset(inputs):
                outputs = {f.output_name for f in pipeline.functions}
                msg = (
                    f"Cannot construct a partial pipeline with `{outputs=}`"
                    f" and `{inputs=}`, it would require `{new_root_args}`."
                )
                raise ValueError(msg)

        return pipeline

    def _repr_mimebundle_(
        self,
        include: set[str] | None = None,
        exclude: set[str] | None = None,
    ) -> dict[str, str]:  # pragma: no cover
        """Display the pipeline widget."""
        if is_running_in_ipynb() and is_installed("rich"):
            info = self.info()
            assert isinstance(info, dict)
            table = _rich_info_table(info)
            return table._repr_mimebundle_(include=include, exclude=exclude)
        # Return a plaintext representation of the object
        return {"text/plain": repr(self)}

    def print_documentation(
        self,
        *,
        borders: bool = False,
        skip_optional: bool = False,
        skip_intermediate: bool = True,
        description_table: bool = True,
        parameters_table: bool = True,
        returns_table: bool = True,
        order: Literal["topological", "alphabetical"] = "topological",
    ) -> None:
        """Print the documentation for the pipeline as a table formatted with Rich.

        Parameters
        ----------
        borders
            Whether to include borders in the tables.
        skip_optional
            Whether to skip optional parameters.
        skip_intermediate
            Whether to skip intermediate outputs and only show root parameters.
        description_table
            Whether to generate the function description table.
        parameters_table
            Whether to generate the function parameters table.
        returns_table
            Whether to generate the function returns table.
        order
            The order in which to display the functions in the documentation.
            Options are:

            * ``topological``: Display functions in topological order.
            * ``alphabetical``: Display functions in alphabetical order (using ``output_name``).

        See Also
        --------
        info
            Returns the input and output information for the pipeline.

        """
        requires("rich", "griffe", reason="print_doc", extras="autodoc")
        doc = PipelineDocumentation.from_pipeline(self)
        format_pipeline_docs(
            doc,
            skip_optional=skip_optional,
            skip_intermediate=skip_intermediate,
            borders=borders,
            description_table=description_table,
            parameters_table=parameters_table,
            returns_table=returns_table,
            order=order,
        )

    def pydantic_model(self, model_name: str = "InputModel") -> type[pydantic.BaseModel]:
        """Generate a Pydantic model for pipeline root input parameters.

        Inspects the pipeline to extract defaults, type annotations, and docstrings to
        create a model that validates and coerces input data (e.g., from JSON) to the
        correct types. This is useful for ensuring that inputs meet the pipeline's
        requirements and for generating a CLI.

        **Multidimensional Array Handling:**
        Array inputs specified via mapspecs are annotated as nested lists because Pydantic
        cannot directly coerce JSON arrays into NumPy arrays. After validation, these
        lists are converted to NumPy ndarrays.

        Parameters
        ----------
        model_name
            Name for the generated Pydantic model class.

        Returns
        -------
        type[pydantic.BaseModel]
            A dynamically generated Pydantic model class for validating pipeline inputs. It:

            - Validates and coerces input data to the expected types.
            - Annotates multidimensional arrays as nested lists and converts them to NumPy arrays.
            - Facilitates CLI creation by ensuring proper input validation.

        Examples
        --------
        >>> from pipefunc import Pipeline, pipefunc
        >>> @pipefunc("foo")
        ... def foo(x: int, y: int = 1) -> int:
        ...     return x + y
        >>> pipeline = Pipeline([foo])
        >>> InputModel = pipeline.pydantic_model()
        >>> inputs = {"x": "10", "y": "2"}
        >>> model = InputModel(**inputs)
        >>> model.x, model.y
        (10, 2)
        >>> results = pipeline.map(model)  # Equivalent to `pipeline.map(inputs)`

        Notes
        -----
        - If available, detailed parameter descriptions are extracted from docstrings using griffe.
        - This method is especially useful for CLI generation, ensuring that user inputs are properly
          validated and converted before pipeline execution.

        See Also
        --------
        cli
            Automatically construct a command-line interface using argparse.
        print_documentation
            Print the pipeline documentation as a table formatted with Rich.

        """
        return pipeline_to_pydantic(self, model_name)

    def cli(self: Pipeline, description: str | None = None) -> None:
        """Automatically construct a command-line interface using argparse.

        This method creates an `argparse.ArgumentParser` instance, adds arguments for each
        root parameter in the pipeline using a Pydantic model, sets default values if they exist,
        parses the command-line arguments, and runs one of three subcommands:

        - ``cli``: Supply individual input parameters as command-line options.
        - ``json``: Load all input parameters from a JSON file.
        - ``docs``: Display the pipeline documentation (using `pipeline.print_documentation`).

        Mapping options (prefixed with `--map-`) are available for the `cli` and `json` subcommands to control
        parallel execution, storage method, and cleanup behavior.

        Usage Examples:

        **CLI mode:**
            ``python cli-example.py cli --x 2 --y 3 --map-parallel false --map-cleanup true``

        **JSON mode:**
            ``python cli-example.py json --json-file inputs.json --map-parallel false --map-cleanup true``

        **Docs mode:**
            ``python cli-example.py docs``

        Parameters
        ----------
        pipeline
            The PipeFunc pipeline instance to be executed.
        description
            A custom description for the CLI help message. If not provided, a default description is used.

        Raises
        ------
        ValueError
            If an invalid subcommand is specified.
        FileNotFoundError
            If the JSON input file does not exist (in JSON mode).
        json.JSONDecodeError
            If the JSON input file is not formatted correctly.

        Examples
        --------
        >>> if __name__ == "__main__":
        ...     pipeline = create_my_pipeline()
        ...     pipeline.cli()

        See Also
        --------
        pydantic_model
            Generate a Pydantic model for pipeline root input parameters.
        print_documentation
            Print the pipeline documentation as a table formatted with Rich.

        """
        cli(self, description=description)


class Generations(NamedTuple):
    root_args: list[str]
    function_lists: list[list[PipeFunc]]


@dataclass(frozen=True, slots=True, eq=True)
class _Bound:
    name: str
    output_name: OUTPUT_TYPE


@dataclass(frozen=True, slots=True, eq=True)
class _Resources:
    name: str
    output_name: OUTPUT_TYPE


class _PipelineAsFunc:
    """Wrapper class for a pipeline function.

    Parameters
    ----------
    pipeline
        The pipeline to which the function belongs.
    output_name
        The identifier for the return value of the pipeline function.
    root_args
        The names of the pipeline function's root inputs.

    """

    __slots__ = ["_call_with_root_args", "output_name", "pipeline", "root_args"]

    def __init__(
        self,
        pipeline: Pipeline,
        output_name: OUTPUT_TYPE | list[OUTPUT_TYPE],
        root_args: tuple[str, ...],
    ) -> None:
        """Initialize the function wrapper."""
        self.pipeline = pipeline
        self.output_name = output_name
        self.root_args = root_args
        self._call_with_root_args: Callable[..., Any] | None = None

    @property
    def call_with_root_args(self) -> Callable[..., Any]:
        if self._call_with_root_args is None:
            self._call_with_root_args = self._create_call_with_root_args_method()
        return self._call_with_root_args

    def __call__(self, **kwargs: Any) -> Any:
        """Call the pipeline function with the given arguments.

        Parameters
        ----------
        kwargs
            Keyword arguments to be passed to the pipeline function.

        Returns
        -------
            The return value of the pipeline function.

        """
        return self.pipeline.run(output_name=self.output_name, kwargs=kwargs)

    def call_full_output(self, **kwargs: Any) -> dict[str, Any]:
        """Call the pipeline function with the given arguments and return all outputs.

        Parameters
        ----------
        kwargs
            Keyword arguments to be passed to the pipeline function.

        Returns
        -------
            The return value of the pipeline function.

        """
        return self.pipeline.run(self.output_name, full_output=True, kwargs=kwargs)

    def call_with_dict(self, kwargs: dict[str, Any]) -> Any:
        """Call the pipeline function with the given arguments.

        Parameters
        ----------
        kwargs
            Keyword arguments to be passed to the pipeline function.

        Returns
        -------
            The return value of the pipeline function.

        """
        return self(**kwargs)

    def __getstate__(self) -> dict:
        """Prepare the state of the current object for pickling."""
        state = {slot: getattr(self, slot) for slot in self.__slots__}
        state["_call_with_root_args"] = None  # don't pickle the execute method
        return state

    def __setstate__(self, state: dict) -> None:
        """Restore the state of the current object from the provided state."""
        for slot in self.__slots__:
            setattr(self, slot, state[slot])
        # Initialize _call_with_root_args if necessary
        self._call_with_root_args = None

    def _create_call_with_parameters_method(
        self,
        parameters: tuple[str, ...],
    ) -> Callable[..., Any]:
        sig = inspect.signature(self.__call__)
        new_params = [
            inspect.Parameter(name, inspect.Parameter.POSITIONAL_OR_KEYWORD) for name in parameters
        ]
        new_sig = sig.replace(parameters=new_params)

        def call(*args: Any, **kwargs: Any) -> Any:
            """Call the pipeline function with the root arguments."""
            bound = new_sig.bind(*args, **kwargs)
            bound.apply_defaults()
            return self(**bound.arguments)

        call.__signature__ = new_sig  # type: ignore[attr-defined]
        return call

    def _create_call_with_root_args_method(self) -> Callable[..., Any]:
        return self._create_call_with_parameters_method(self.root_args)


def _update_all_results(
    func: PipeFunc,
    r: Any,
    output_name: OUTPUT_TYPE,
    all_results: dict[OUTPUT_TYPE, Any],
    lazy: bool,  # noqa: FBT001
) -> None:
    if isinstance(func.output_name, tuple):
        assert func.output_picker is not None
        for name in func.output_name:
            all_results[name] = (
                _LazyFunction(func.output_picker, args=(r, name))
                if lazy
                else func.output_picker(r, name)
            )
        if isinstance(output_name, tuple):
            # Also assign the full name because `_run` will need it
            # This duplicates the result but it's a small overhead
            all_results[func.output_name] = r
    else:
        all_results[func.output_name] = r


def _execute_func(func: PipeFunc, func_args: dict[str, Any], lazy: bool) -> Any:  # noqa: FBT001
    if lazy:
        return _LazyFunction(func, kwargs=func_args)
    try:
        return func(**func_args)
    except Exception as e:
        handle_error(e, func, func_args)
        # handle_error raises but mypy doesn't know that
        raise  # pragma: no cover


def _names(nodes: Iterable[PipeFunc | str]) -> tuple[str, ...]:
    names: list[str] = []
    for n in nodes:
        if isinstance(n, PipeFunc):
            names.extend(at_least_tuple(n.output_name))
        else:
            assert isinstance(n, str)
            names.append(n)
    return tuple(sorted(names))


def _sort_key(node: PipeFunc | str) -> str:
    if isinstance(node, PipeFunc):
        if isinstance(node.output_name, tuple):
            return ",".join(node.output_name)
        return node.output_name
    return node


def _unique(nodes: Iterable[PipeFunc | str]) -> tuple[PipeFunc | str, ...]:
    return tuple(sorted(set(nodes), key=_sort_key))


def _filter_funcs(funcs: Iterable[PipeFunc | str]) -> list[PipeFunc]:
    return [f for f in funcs if isinstance(f, PipeFunc)]


def _compute_arg_mapping(
    graph: nx.DiGraph,
    node: PipeFunc,
    head: PipeFunc,
    args: list[PipeFunc | str],
    replaced: list[PipeFunc | str],
    arg_set: set[tuple[str, ...]],
) -> None:
    preds = [
        n
        for n in graph.predecessors(node)
        if n not in replaced and not isinstance(n, _Bound | _Resources)
    ]
    deps = _unique(args + preds)
    deps_names = _names(deps)
    if deps_names in arg_set:
        return
    arg_set.add(deps_names)

    for func in _filter_funcs(deps):
        new_args = [dep for dep in deps if dep != func]
        _compute_arg_mapping(graph, func, head, new_args, [*replaced, node], arg_set)


def _traverse_graph(
    start: OUTPUT_TYPE | PipeFunc,
    direction: Literal["predecessors", "successors"],
    graph: nx.DiGraph,
    node_mapping: dict[OUTPUT_TYPE, PipeFunc | str],
) -> list[OUTPUT_TYPE]:
    visited = set()

    def _traverse(x: OUTPUT_TYPE | PipeFunc) -> list[OUTPUT_TYPE]:
        results = set()
        if isinstance(x, str | tuple):
            x = node_mapping[x]
        for neighbor in getattr(graph, direction)(x):
            if isinstance(neighbor, PipeFunc):
                output_name = neighbor.output_name
                if output_name not in visited:
                    visited.add(output_name)
                    results.add(output_name)
                    results.update(_traverse(neighbor))
        return results  # type: ignore[return-value]

    return sorted(_traverse(start), key=at_least_tuple)


def _find_nodes_between(
    graph: nx.DiGraph,
    input_nodes: set[Any],
    output_nodes: set[Any],
) -> set[Any]:
    reachable_from_inputs = set()
    for input_node in input_nodes:
        reachable_from_inputs.update(nx.descendants(graph, input_node))
    reachable_to_outputs = set()
    for output_node in output_nodes:
        reachable_to_outputs.update(nx.ancestors(graph, output_node))
    reachable_to_outputs.update(output_nodes)
    return reachable_from_inputs & reachable_to_outputs


@dataclass(frozen=True, slots=True)
class _PipelineInternalCache:
    arg_combinations: dict[OUTPUT_TYPE, set[tuple[str, ...]]] = field(default_factory=dict)
    root_args: dict[OUTPUT_TYPE | None, tuple[str, ...]] = field(default_factory=dict)
    func: dict[OUTPUT_TYPE | tuple[OUTPUT_TYPE, ...], _PipelineAsFunc] = field(default_factory=dict)
    func_defaults: dict[OUTPUT_TYPE, dict[str, Any]] = field(default_factory=dict)


def _rich_info_table(info: dict[str, Any], *, prints: bool = False) -> Table:
    """Create a rich table from a dictionary of information."""
    requires("rich", reason="print_table=True", extras="rich")
    import rich.table

    table = rich.table.Table(title="Pipeline Info", box=rich.box.DOUBLE)
    table.add_column("Category", style="dim", width=20)
    table.add_column("Items")

    for category, items in info.items():
        styles = {"required_inputs": "bold green", "optional_inputs": "bold yellow"}
        table.add_row(category, ", ".join(items), style=styles.get(category))
    if prints:
        console = rich.get_console()
        console.print(table)
    return table


<<<<<<< HEAD
def _leaf_nodes(graph: nx.DiGraph) -> list[PipeFunc]:
    return [node for node in graph.nodes() if graph.out_degree(node) == 0]


def _maybe_tuple(value: OUTPUT_TYPE | list[OUTPUT_TYPE]) -> OUTPUT_TYPE | tuple[OUTPUT_TYPE, ...]:
    if isinstance(value, list):
        return tuple(value)
    return value


=======
>>>>>>> 071dd18f
def _root_args(pipeline: Pipeline, output_name: OUTPUT_TYPE | list[OUTPUT_TYPE]) -> tuple[str, ...]:
    if not isinstance(output_name, list):
        return pipeline.root_args(output_name)
    root_args: list[str] = []
    for name in output_name:
        root_args.extend(pipeline.root_args(name))
    # deduplicate while preserving order
    return tuple(dict.fromkeys(root_args))<|MERGE_RESOLUTION|>--- conflicted
+++ resolved
@@ -494,11 +494,7 @@
             The composed function that can be called with keyword arguments.
 
         """
-<<<<<<< HEAD
-        key = _maybe_tuple(output_name)
-=======
         key = tuple(output_name) if isinstance(output_name, list) else output_name
->>>>>>> 071dd18f
         if f := self._internal_cache.func.get(key):
             return f
         root_args = _root_args(self, output_name)
@@ -1802,7 +1798,7 @@
     @functools.cached_property
     def leaf_nodes(self) -> list[PipeFunc]:
         """Return the leaf nodes in the pipeline's execution graph."""
-        return _leaf_nodes(self.graph)
+        return [node for node in self.graph.nodes() if self.graph.out_degree(node) == 0]
 
     @functools.cached_property
     def root_nodes(self) -> list[PipeFunc]:
@@ -2579,19 +2575,6 @@
     return table
 
 
-<<<<<<< HEAD
-def _leaf_nodes(graph: nx.DiGraph) -> list[PipeFunc]:
-    return [node for node in graph.nodes() if graph.out_degree(node) == 0]
-
-
-def _maybe_tuple(value: OUTPUT_TYPE | list[OUTPUT_TYPE]) -> OUTPUT_TYPE | tuple[OUTPUT_TYPE, ...]:
-    if isinstance(value, list):
-        return tuple(value)
-    return value
-
-
-=======
->>>>>>> 071dd18f
 def _root_args(pipeline: Pipeline, output_name: OUTPUT_TYPE | list[OUTPUT_TYPE]) -> tuple[str, ...]:
     if not isinstance(output_name, list):
         return pipeline.root_args(output_name)
