"""PipeFunc: A Python library for defining, managing, and executing function pipelines.

This module provides an implementation of a Pipeline class, which allows you
to easily define, manage, and execute a sequence of functions, where each
function may depend on the outputs of other functions. The pipeline is
represented as a directed graph, where nodes represent functions and edges
represent dependencies between functions. The Pipeline class provides methods
for adding functions to the pipeline, executing the pipeline for specific
output values, visualizing the pipeline as a directed graph, and profiling
the resource usage of the pipeline functions.
"""

from __future__ import annotations

import functools
import inspect
import os
import time
import warnings
from dataclasses import dataclass, field
from typing import TYPE_CHECKING, Any, Literal, NamedTuple

import networkx as nx

from pipefunc._pipefunc import NestedPipeFunc, PipeFunc, _maybe_mapspec
from pipefunc._pipefunc_utils import handle_pipefunc_error
from pipefunc._profile import print_profiling_stats
from pipefunc._utils import (
    assert_complete_kwargs,
    at_least_tuple,
    clear_cached_properties,
    is_installed,
    is_running_in_ipynb,
    requires,
)
from pipefunc.cache import DiskCache, HybridCache, LRUCache, SimpleCache
from pipefunc.exceptions import ErrorSnapshot, UnusedParametersError
from pipefunc.lazy import _LazyFunction, task_graph
from pipefunc.map._mapspec import (
    MapSpec,
    mapspec_axes,
    mapspec_dimensions,
    validate_consistent_axes,
)
from pipefunc.map._run import AsyncMap, run_map, run_map_async
from pipefunc.map._run_eager import run_map_eager
from pipefunc.map._run_eager_async import run_map_eager_async
from pipefunc.resources import Resources

from ._autodoc import PipelineDocumentation, format_pipeline_docs
from ._cache import compute_cache_key, create_cache, get_result_from_cache, update_cache
from ._cli import cli
from ._mapspec import (
    add_mapspec_axis,
    create_missing_mapspecs,
    find_non_root_axes,
    replace_none_in_axes,
)
from ._pydantic import pipeline_to_pydantic
from ._simplify import _func_node_colors, _identify_combinable_nodes, simplified_pipeline
from ._validation import (
    validate_consistent_defaults,
    validate_consistent_type_annotations,
    validate_scopes,
    validate_unique_output_names,
)

if TYPE_CHECKING:
    from collections.abc import Callable, Iterable, Sequence
    from concurrent.futures import Executor
    from pathlib import Path

    import graphviz
    import holoviews as hv
    import IPython.display
    import ipywidgets
    import pydantic
    from rich.table import Table

    from pipefunc._plotting import GraphvizStyle
    from pipefunc._profile import ProfilingStats
    from pipefunc.map._result import ResultDict
    from pipefunc.map._types import UserShapeDict

    from ._types import OUTPUT_TYPE, StorageType


class Pipeline:
    """Pipeline class for managing and executing a sequence of functions.

    Parameters
    ----------
    functions
        A list of functions that form the pipeline. Note that the functions
        are copied when added to the pipeline using `PipeFunc.copy`.
    lazy
        Flag indicating whether the pipeline should be lazy.
    debug
        Flag indicating whether debug information should be printed.
        If ``None``, the value of each PipeFunc's debug attribute is used.
    print_error
        Flag indicating whether errors raised during the function execution should
        be printed.
        If ``None``, the value of each PipeFunc's print_error attribute is used.
    profile
        Flag indicating whether profiling information should be collected.
        If ``None``, the value of each PipeFunc's profile attribute is used.
        Profiling is only available for sequential execution.
    cache_type
        The type of cache to use. See the notes below for more *important* information.
    cache_kwargs
        Keyword arguments passed to the cache constructor.
    validate_type_annotations
        Flag indicating whether type validation should be performed. If ``True``,
        the type annotations of the functions are validated during the pipeline
        initialization. If ``False``, the type annotations are not validated.
    scope
        If provided, *all* parameter names and output names of the pipeline functions will
        be prefixed with the specified scope followed by a dot (``'.'``), e.g., parameter
        ``x`` with scope ``foo`` becomes ``foo.x``. This allows multiple functions in a
        pipeline to have parameters with the same name without conflict. To be selective
        about which parameters and outputs to include in the scope, use the
        `Pipeline.update_scope` method.

        When providing parameter values for pipelines that have scopes, they can
        be provided either as a dictionary for the scope, or by using the
        ``f'{scope}.{name}'`` notation. For example,
        a `Pipeline` instance with scope "foo" and "bar", the parameters
        can be provided as:
        ``pipeline(output_name, foo=dict(a=1, b=2), bar=dict(a=3, b=4))`` or
        ``pipeline(output_name, **{"foo.a": 1, "foo.b": 2, "bar.a": 3, "bar.b": 4})``.
    default_resources
        Default resources to use for the pipeline functions. If ``None``,
        the resources are not set. Either a dict or a `pipefunc.resources.Resources`
        instance can be provided. If provided, the resources in the `PipeFunc`
        instances are updated with the default resources.
    name
        A name for the pipeline. If provided, it will be used to generate e.g., docs
        and MCP server descriptions.
    description
        A description of the pipeline. If provided, it will be used to generate e.g., docs
        and MCP server descriptions.

    Notes
    -----
    Important note about caching: The caching behavior differs between ``pipeline.map`` and
    ``pipeline.run`` / ``pipeline(...)``.

    1. For ``pipeline.run`` and ``pipeline(...)`` ("calling the pipeline as a function"):

    - The cache key is computed based solely on the root arguments provided to the pipeline.
    - Only the root arguments need to be hashable.
    - The root arguments uniquely determine the output across the entire pipeline, allowing
      caching to be simple and effective when computing the final result.

    2. For ``pipeline.map``:

    - The cache key is computed based on the input values of each `PipeFunc`.
    - So a `PipeFunc` with ``cache=True`` must have hashable input values.
    - When using ``pipeline.map(..., parallel=True)``, the cache itself will be serialized,
      so one must use a cache that supports shared memory, such as `~pipefunc.cache.LRUCache`
      with ``shared=True`` or uses a disk cache like `~pipefunc.cache.DiskCache`.

    For both methods:

    - The `pipefunc.cache.to_hashable` function is used to attempt to ensure that input values are hashable,
      which is a requirement for storing results in a cache.
    - This function works for many common types but is not guaranteed to work for all types.
    - If `~pipefunc.cache.to_hashable` cannot make a value hashable, it falls back to using the serialized representation of the value.

    The key difference is that ``pipeline.run``'s output is uniquely determined by the root arguments,
    while ``pipeline.map`` is not because it may contain reduction operations as described by `~pipefunc.map.MapSpec`.

    """

    def __init__(
        self,
        functions: list[PipeFunc | tuple[PipeFunc, str | MapSpec]],
        *,
        lazy: bool = False,
        debug: bool | None = None,
        print_error: bool | None = None,
        profile: bool | None = None,
        cache_type: Literal["lru", "hybrid", "disk", "simple"] | None = None,
        cache_kwargs: dict[str, Any] | None = None,
        validate_type_annotations: bool = True,
        scope: str | None = None,
        default_resources: dict[str, Any] | Resources | None = None,
        name: str | None = None,
        description: str | None = None,
    ) -> None:
        """Pipeline class for managing and executing a sequence of functions."""
        self.functions: list[PipeFunc] = []
        self.lazy = lazy
        self._debug = debug
        self._print_error = print_error
        self._profile = profile
        self._default_resources: Resources | None = Resources.maybe_from_dict(default_resources)  # type: ignore[assignment]
        self.validate_type_annotations = validate_type_annotations
        self.name = name
        self.description = description
        for f in functions:
            if isinstance(f, tuple):
                f, mapspec = f  # noqa: PLW2901
            else:
                mapspec = None
            self.add(f, mapspec=mapspec)
        self._cache_type = cache_type
        self._cache_kwargs = cache_kwargs
        if cache_type is None and any(f.cache for f in self.functions):
            cache_type = "lru"
        self.cache = create_cache(cache_type, lazy, cache_kwargs)
        if scope is not None:
            self.update_scope(scope, "*", "*")

    def info(self, *, print_table: bool = False) -> dict[str, tuple[str, ...]] | None:
        """Return information about inputs and outputs of the Pipeline.

        Parameters
        ----------
        print_table
            Whether to print a rich-formatted table to the console. Requires the `rich` package.

        Returns
        -------
        dict or None
            If `print_table` is False, returns a dictionary containing information about
            the inputs and outputs of the Pipeline, with the following keys:

            - ``inputs``: The input arguments of the Pipeline.
            - ``outputs``: The output arguments of the Pipeline.
            - ``intermediate_outputs``: The intermediate output arguments of the Pipeline.
            - ``required_inputs``: The required input arguments of the Pipeline.
            - ``optional_inputs``: The optional input arguments of the Pipeline (see `Pipeline.defaults`).

            If `print_table` is True, prints a rich-formatted table to the console and returns None.

        See Also
        --------
        defaults
            A dictionary with input name to default value mappings.
        leaf_nodes
            The leaf nodes of the pipeline as `PipeFunc` objects.
        root_args
            The root arguments (inputs) required to compute the output of the pipeline.
        print_documentation
            Print formatted documentation of the pipeline to the console.

        """
        inputs = self.root_args()
        outputs = tuple(sorted(n for f in self.leaf_nodes for n in at_least_tuple(f.output_name)))
        intermediate_outputs = tuple(sorted(self.all_output_names - set(outputs)))
        required_inputs = tuple(sorted(arg for arg in inputs if arg not in self.defaults))
        optional_inputs = tuple(sorted(arg for arg in inputs if arg in self.defaults))
        info: dict[str, tuple[str, ...]] = {
            "required_inputs": required_inputs,
            "optional_inputs": optional_inputs,
            "inputs": inputs,
            "intermediate_outputs": intermediate_outputs,
            "outputs": outputs,
        }
        if not print_table:
            return info
        _ = _rich_info_table(info, prints=True)
        return None

    @property
    def profile(self) -> bool | None:
        """Flag indicating whether profiling information should be collected."""
        return self._profile

    @profile.setter
    def profile(self, value: bool | None) -> None:
        """Set the profiling flag for the pipeline and all functions."""
        self._profile = value
        if value is not None:
            for f in self.functions:
                f.profile = value

    @property
    def debug(self) -> bool | None:
        """Flag indicating whether debug information should be printed."""
        return self._debug

    @debug.setter
    def debug(self, value: bool | None) -> None:
        """Set the debug flag for the pipeline and all functions."""
        self._debug = value
        if value is not None:
            for f in self.functions:
                f.debug = value

    @property
    def print_error(self) -> bool | None:
        """Flag indicating whether errors raised during the function execution should be printed."""
        return self._print_error

    @print_error.setter
    def print_error(self, value: bool | None) -> None:
        """Set the print_error flag for the pipeline and all functions."""
        self._print_error = value
        if value is not None:
            for f in self.functions:
                f.print_error = value

    def add(self, f: PipeFunc | Callable, mapspec: str | MapSpec | None = None) -> PipeFunc:
        """Add a function to the pipeline.

        Always creates a copy of the `PipeFunc` instance to avoid side effects.

        Parameters
        ----------
        f
            The function to add to the pipeline.
        profile
            Flag indicating whether profiling information should be collected.
        mapspec
            This is a specification for mapping that dictates how input values should
            be merged together. If ``None``, the default behavior is that the input directly
            maps to the output.

        """
        if isinstance(f, PipeFunc):
            resources = Resources.maybe_with_defaults(f.resources, self._default_resources)
            f: PipeFunc = f.copy(  # type: ignore[no-redef]
                resources=resources,
                mapspec=f.mapspec if mapspec is None else _maybe_mapspec(mapspec),
            )
        elif callable(f):
            f = PipeFunc(
                f,
                output_name=f.__name__,
                mapspec=mapspec,
                resources=self._default_resources,
            )
        else:
            msg = f"`f` must be a `PipeFunc` or callable, got {type(f)}"
            raise TypeError(msg)

        validate_unique_output_names(f.output_name, self.output_to_func)
        self.functions.append(f)
        f._pipelines.add(self)

        if self.profile is not None:
            f.profile = self.profile

        if self.debug is not None:
            f.debug = self.debug

        if self.print_error is not None:
            f.print_error = self.print_error

        self._clear_internal_cache()  # reset cache
        self.validate()
        return f

    def drop(self, *, f: PipeFunc | None = None, output_name: OUTPUT_TYPE | None = None) -> None:
        """Drop a function from the pipeline.

        Parameters
        ----------
        f
            The function to drop from the pipeline.
        output_name
            The name of the output to drop from the pipeline.

        """
        if (f is not None and output_name is not None) or (f is None and output_name is None):
            msg = "Either `f` or `output_name` should be provided."
            raise ValueError(msg)
        if f is not None:
            if f not in self.functions:
                msg = (
                    f"The function `{f}` is not in the pipeline."
                    " Remember that the `PipeFunc` instances are copied on `Pipeline` initialization."
                )
                if f.output_name in self.output_to_func:
                    msg += (
                        f" However, the function with the same output name `{f.output_name!r}` exists in the"
                        f" pipeline, you can access that function via `pipeline[{f.output_name!r}]`."
                    )
                raise ValueError(msg)
            self.functions.remove(f)
        elif output_name is not None:
            f = self.output_to_func[output_name]
            self.drop(f=f)
        self._clear_internal_cache()
        self.validate()

    def replace(self, new: PipeFunc, old: PipeFunc | None = None) -> None:
        """Replace a function in the pipeline with another function.

        Parameters
        ----------
        new
            The function to add to the pipeline.
        old
            The function to replace in the pipeline. If None, ``old`` is
            assumed to be the function with the same output name as ``new``.

        """
        if old is None:
            self.drop(output_name=new.output_name)
        else:
            self.drop(f=old)
        self.add(new)
        self._clear_internal_cache()
        self.validate()

    @functools.cached_property
    def output_to_func(self) -> dict[OUTPUT_TYPE, PipeFunc]:
        """Return a mapping from output names to functions.

        The mapping includes functions with multiple outputs both as individual
        outputs and as tuples of outputs. For example, if a function has the
        output name ``("a", "b")``, the mapping will include both ``"a"``,
        ``"b"``, and ``("a", "b")`` as keys.

        See Also
        --------
        __getitem__
            Shortcut for accessing the function corresponding to a specific output name.

        """
        output_to_func: dict[OUTPUT_TYPE, PipeFunc] = {}
        for f in self.functions:
            output_to_func[f.output_name] = f
            if isinstance(f.output_name, tuple):
                for name in f.output_name:
                    output_to_func[name] = f
        return output_to_func

    def __getitem__(self, output_name: OUTPUT_TYPE) -> PipeFunc:
        """Return the function corresponding to a specific output name.

        See Also
        --------
        output_to_func
            The mapping from output names to functions.

        """
        if output_name not in self.output_to_func:
            available = list(self.output_to_func.keys())
            msg = f"No function with output name `{output_name!r}` in the pipeline, only `{available}`."
            raise KeyError(msg)
        return self.output_to_func[output_name]

    def __contains__(self, output_name: OUTPUT_TYPE) -> bool:
        """Check if the pipeline contains a function with a specific output name."""
        return output_name in self.output_to_func

    @functools.cached_property
    def node_mapping(self) -> dict[OUTPUT_TYPE, PipeFunc | str]:
        """Return a mapping from node names to nodes.

        Returns
        -------
            A mapping from node names to nodes.

        """
        mapping: dict[OUTPUT_TYPE, PipeFunc | str] = {}
        for node in self.graph.nodes:
            if isinstance(node, PipeFunc):
                if isinstance(node.output_name, tuple):
                    for name in node.output_name:
                        mapping[name] = node
                mapping[node.output_name] = node
            elif isinstance(node, str):
                mapping[node] = node
            else:
                assert isinstance(node, _Bound | _Resources)
        return mapping

    @functools.cached_property
    def graph(self) -> nx.DiGraph:
        """Create a directed graph representing the pipeline.

        Returns
        -------
            A directed graph with nodes representing functions and edges
            representing dependencies between functions.

        """
        validate_consistent_defaults(self.functions, output_to_func=self.output_to_func)
        g = nx.DiGraph()
        for f in self.functions:
            g.add_node(f)
            assert f.parameters is not None
            for arg in f.parameters:
                if arg in self.output_to_func:  # is function output
                    if arg in f._bound:
                        bound = _Bound(arg, f.output_name)
                        g.add_edge(bound, f)
                    else:
                        edge = (self.output_to_func[arg], f)
                        if edge not in g.edges:
                            g.add_edge(*edge, arg=arg)
                        else:
                            # edge already exists because of multiple outputs
                            assert isinstance(edge[0].output_name, tuple)
                            current = g.edges[edge]["arg"]
                            g.edges[edge]["arg"] = (*at_least_tuple(current), arg)
                else:  # noqa: PLR5501
                    if arg in f._bound:
                        bound = _Bound(arg, f.output_name)
                        g.add_edge(bound, f)
                    else:
                        if arg not in g:
                            # Add the node only if it doesn't exist
                            g.add_node(arg)
                        g.add_edge(arg, f, arg=arg)
            if f.resources_variable is not None:
                g.add_edge(_Resources(f.resources_variable, f.output_name), f)
        return g

    def func(self, output_name: OUTPUT_TYPE | list[OUTPUT_TYPE]) -> _PipelineAsFunc:
        """Create a composed function that can be called with keyword arguments.

        Parameters
        ----------
        output_name
            The identifier for the return value of the composed function.

        Returns
        -------
            The composed function that can be called with keyword arguments.

        """
        key = tuple(output_name) if isinstance(output_name, list) else output_name
        if f := self._internal_cache.func.get(key):
            return f
        root_args = _root_args(self, output_name)
        assert isinstance(root_args, tuple)
        f = _PipelineAsFunc(self, output_name, root_args=root_args)
        self._internal_cache.func[key] = f
        return f

    @functools.cached_property
    def _internal_cache(self) -> _PipelineInternalCache:
        return _PipelineInternalCache()

    def _clear_internal_cache(self) -> None:
        clear_cached_properties(self)
        for f in self.functions:
            # `clear_pipelines=False` to avoid infinite recursion
            f._clear_internal_cache(clear_pipelines=False)

    def __call__(self, __output_name__: OUTPUT_TYPE | None = None, /, **kwargs: Any) -> Any:
        """Call the pipeline for a specific return value.

        Parameters
        ----------
        __output_name__
            The identifier for the return value of the pipeline.
            Is None by default, in which case the unique leaf node is used.
            This parameter is positional-only and the strange name is used
            to avoid conflicts with the ``output_name`` argument that might be
            passed via ``kwargs``.
        kwargs
            Keyword arguments to be passed to the pipeline functions.

        Returns
        -------
            The return value of the pipeline.

        """
        if __output_name__ is None:
            __output_name__ = self.unique_leaf_node.output_name
        return self.run(__output_name__, kwargs=kwargs)

    def _get_func_args(
        self,
        func: PipeFunc,
        flat_scope_kwargs: dict[str, Any],
        all_results: dict[OUTPUT_TYPE, Any],
        full_output: bool,
        used_parameters: set[str | None],
    ) -> dict[str, Any]:
        # Used in _run
        func_args = {}
        for arg in func.parameters:
            if arg in func._bound:
                value = func._bound[arg]
            elif arg in flat_scope_kwargs:
                value = flat_scope_kwargs[arg]
            elif arg in self.output_to_func:
                value = self._run(
                    output_name=arg,
                    flat_scope_kwargs=flat_scope_kwargs,
                    all_results=all_results,
                    full_output=full_output,
                    used_parameters=used_parameters,
                )
            elif arg in self.defaults:
                value = self.defaults[arg]
            else:
                msg = f"Missing value for argument `{arg}` in `{func}`."
                raise ValueError(msg)
            func_args[arg] = value
            used_parameters.add(arg)
        return func_args

    def _current_cache(self) -> LRUCache | HybridCache | DiskCache | SimpleCache | None:
        """Return the cache used by the pipeline."""
        if not isinstance(self.cache, SimpleCache) and (tg := task_graph()) is not None:
            return tg.cache
        return self.cache

    def _run(
        self,
        *,
        output_name: OUTPUT_TYPE,
        flat_scope_kwargs: dict[str, Any],
        all_results: dict[OUTPUT_TYPE, Any],
        full_output: bool,
        used_parameters: set[str | None],
    ) -> Any:
        if output_name in all_results:
            return all_results[output_name]
        func = self.output_to_func[output_name]
        assert func.parameters is not None

        cache = self._current_cache()
        use_cache = (func.cache and cache is not None) or task_graph() is not None
        root_args = self.root_args(output_name)
        result_from_cache = False
        if use_cache:
            assert cache is not None
            cache_key = compute_cache_key(
                func._cache_id,
                self._func_defaults(func) | flat_scope_kwargs | func._bound,
                root_args,
            )
            return_now, result_from_cache = get_result_from_cache(
                func,
                cache,
                cache_key,
                output_name,
                all_results,
                full_output,
                used_parameters,
                self.lazy,
            )
            if return_now:
                return all_results[output_name]

        func_args = self._get_func_args(
            func,
            flat_scope_kwargs,
            all_results,
            full_output,
            used_parameters,
        )

        if result_from_cache:
            assert full_output
            return all_results[output_name]

        start_time = time.perf_counter()
        r = _execute_func(func, func_args, self.lazy)
        if use_cache and cache_key is not None:
            assert cache is not None
            update_cache(cache, cache_key, r, start_time)
        _update_all_results(func, r, output_name, all_results, self.lazy)
        return all_results[output_name]

    def _validate_run_output_name(
        self,
        kwargs: dict[str, Any],
        output_name: OUTPUT_TYPE | list[OUTPUT_TYPE],
    ) -> None:
        if isinstance(output_name, list):
            for name in output_name:
                self._validate_run_output_name(kwargs, name)
            return
        if output_name in kwargs:
            msg = f"The `output_name='{output_name}'` argument cannot be provided in `kwargs={kwargs}`."
            raise ValueError(msg)
        if output_name not in self.output_to_func:
            available = ", ".join(k for k in self.output_to_func if isinstance(k, str))
            msg = (
                f"No function with output name `{output_name}` in the pipeline, only `{available}`."
            )
            raise ValueError(msg)

        if p := self.mapspec_names & set(self.func_dependencies(output_name)):
            inputs = self.mapspec_names & set(self.root_args(output_name))
            msg = (
                f"Cannot execute pipeline to get `{output_name}` because `{p}`"
                f" (depends on `{inputs=}`) have `MapSpec`(s). Use `Pipeline.map` instead."
            )
            raise RuntimeError(msg)

    def run(
        self,
        output_name: OUTPUT_TYPE | list[OUTPUT_TYPE],
        *,
        full_output: bool = False,
        kwargs: dict[str, Any],
        allow_unused: bool = False,
    ) -> Any:
        """Execute the pipeline for a specific return value.

        Parameters
        ----------
        output_name
            The identifier for the return value of the pipeline. Can be a single
            output name or a list of output names.
        full_output
            Whether to return the outputs of all function executions
            as a dictionary mapping function names to their return values.
        kwargs
            Keyword arguments to be passed to the pipeline functions.
        allow_unused
            Whether to allow unused keyword arguments. If ``False``, an error
            is raised if any keyword arguments are unused. If ``True``, unused
            keyword arguments are ignored.

        Returns
        -------
            A dictionary mapping function names to their return values
            if ``full_output`` is ``True``. Otherwise, the return value is the
            return value of the pipeline function specified by ``output_name``.
            If ``output_name`` is a list, the return value is a tuple of the
            return values of the pipeline functions.

        """
        self._validate_run_output_name(kwargs, output_name)
        self._validate_scoped_parameters(kwargs)
        flat_scope_kwargs = self._flatten_scopes(kwargs)

        all_results: dict[OUTPUT_TYPE, Any] = flat_scope_kwargs.copy()  # type: ignore[assignment]
        used_parameters: set[str | None] = set()
        output_names = [output_name] if not isinstance(output_name, list) else output_name
        for _output_name in output_names:
            self._run(
                output_name=_output_name,
                flat_scope_kwargs=flat_scope_kwargs,
                all_results=all_results,
                full_output=full_output,
                used_parameters=used_parameters,
            )

        # if has None, result was from cache, so we don't know which parameters were used
        if (
            not allow_unused
            and None not in used_parameters
            and (unused := flat_scope_kwargs.keys() - set(used_parameters))
        ):
            unused_str = ", ".join(sorted(unused))
            msg = f"Unused keyword arguments: `{unused_str}`. {kwargs=}, {used_parameters=}"
            raise UnusedParametersError(msg)

        if full_output:
            return all_results
        if isinstance(output_name, list):
            return tuple(all_results[k] for k in output_name)
        return all_results[output_name]

    def map(
        self,
        inputs: dict[str, Any] | pydantic.BaseModel,
        run_folder: str | Path | None = None,
        internal_shapes: UserShapeDict | None = None,
        *,
        output_names: set[OUTPUT_TYPE] | None = None,
        parallel: bool = True,
        executor: Executor | dict[OUTPUT_TYPE, Executor] | None = None,
        chunksizes: int | dict[OUTPUT_TYPE, int | Callable[[int], int] | None] | None = None,
        storage: StorageType | None = None,
        persist_memory: bool = True,
        cleanup: bool = True,
        fixed_indices: dict[str, int | slice] | None = None,
        auto_subpipeline: bool = False,
        show_progress: bool | Literal["rich", "ipywidgets", "headless"] | None = None,
        return_results: bool = True,
        scheduling_strategy: Literal["generation", "eager"] = "generation",
    ) -> ResultDict:
        """Run a pipeline with `MapSpec` functions for given ``inputs``.

        Parameters
        ----------
        inputs
            The inputs to the pipeline. The keys should be the names of the input
            parameters of the pipeline functions and the values should be the
            corresponding input data, these are either single values for functions without ``mapspec``
            or lists of values or `numpy.ndarray`s for functions with ``mapspec``.
        run_folder
            The folder to store the run information. If ``None``, either a temporary folder
            is created or no folder is used, depending on whether the storage class requires serialization.
        internal_shapes
            The shapes for intermediary outputs that cannot be inferred from the inputs.
            If not provided, the shapes will be inferred from the first execution of the function.
            If provided, the shapes will be validated against the actual shapes of the outputs.
            The values can be either integers or "?" for unknown dimensions.
            The ``internal_shape`` can also be provided via the ``PipeFunc(..., internal_shape=...)`` argument.
            If a `PipeFunc` has an ``internal_shape`` argument *and* it is provided here, the provided value is used.
        output_names
            The output(s) to calculate. If ``None``, the entire pipeline is run and all outputs are computed.
        parallel
            Whether to run the functions in parallel. Is ignored if provided ``executor`` is not ``None``.
        executor
            The executor to use for parallel execution. Can be specified as:

            1. ``None``: A `concurrent.futures.ProcessPoolExecutor` is used (only if ``parallel=True``).
            2. A `concurrent.futures.Executor` instance: Used for all outputs.
            3. A dictionary: Specify different executors for different outputs.

               - Use output names as keys and `~concurrent.futures.Executor` instances as values.
               - Use an empty string ``""`` as a key to set a default executor.

            If parallel is ``False``, this argument is ignored.
        chunksizes
            Controls batching of `~pipefunc.map.MapSpec` computations for parallel execution.
            Reduces overhead by grouping multiple function calls into single tasks.
            Can be specified as:

            - None: Automatically determine optimal chunk sizes (default)
            - int: Same chunk size for all outputs
            - dict: Different chunk sizes per output where:
                - Keys are output names (or ``""`` for default)
                - Values are either integers or callables
                - Callables take total execution count and return chunk size

            **Examples:**

            >>> chunksizes = None  # Auto-determine optimal chunk sizes
            >>> chunksizes = 100  # All outputs use chunks of 100
            >>> chunksizes = {"out1": 50, "out2": 100}  # Different sizes per output
            >>> chunksizes = {"": 50, "out1": lambda n: n // 20}  # Default and dynamic
        storage
            The storage class to use for storing intermediate and final results.
            Can be specified as:

            1. A string: Use a single storage class for all outputs.
            2. A dictionary: Specify different storage classes for different outputs.

               - Use output names as keys and storage class names as values.
               - Use an empty string ``""`` as a key to set a default storage class.

            Available storage classes are registered in `pipefunc.map.storage_registry`.
            Common options include ``"file_array"``, ``"dict"``, and ``"shared_memory_dict"``.
            Defaults to ``"file_array"`` if ``run_folder`` is provided, otherwise ``"dict"``.
        persist_memory
            Whether to write results to disk when memory based storage is used.
            Does not have any effect when file based storage is used.
        cleanup
            Whether to clean up the ``run_folder`` before running the pipeline.
        fixed_indices
            A dictionary mapping axes names to indices that should be fixed for the run.
            If not provided, all indices are iterated over.
        auto_subpipeline
            If ``True``, a subpipeline is created with the specified ``inputs``, using
            `Pipeline.subpipeline`. This allows to provide intermediate results in the ``inputs`` instead
            of providing the root arguments. If ``False``, all root arguments must be provided,
            and an exception is raised if any are missing.
        show_progress
            Whether to display a progress bar. Can be:

            - ``True``: Display a progress bar. Auto-selects based on environment:
              `ipywidgets` in Jupyter (if installed), otherwise `rich` (if installed).
            - ``False``: No progress bar.
            - ``"ipywidgets"``: Force `ipywidgets` progress bar (HTML-based).
              Shown only if in a Jupyter notebook and `ipywidgets` is installed.
            - ``"rich"``: Force `rich` progress bar (text-based).
              Shown only if `rich` is installed.
            - ``"headless"``: No progress bar, but the progress is still tracked internally.
            - ``None`` (default): Shows `ipywidgets` progress bar *only if*
              running in a Jupyter notebook and `ipywidgets` is installed.
              Otherwise, no progress bar is shown.
        return_results
            Whether to return the results of the pipeline. If ``False``, the pipeline is run
            without keeping the results in memory. Instead the results are only kept in the set
            ``storage``. This is useful for very large pipelines where the results do not fit into memory.
        scheduling_strategy
            Strategy for scheduling pipeline function execution:

            - "generation" (default): Executes functions in strict topological generations,
              waiting for all functions in a generation to complete before starting the next.
              Provides predictable execution order but may not maximize parallelism.

            - "eager": Dynamically schedules functions as soon as their dependencies are met,
              without waiting for entire generations to complete. Can improve performance
              by maximizing parallel execution, especially for complex dependency graphs
              with varied execution times.

        See Also
        --------
        map_async
            The asynchronous version of this method.

        Returns
        -------
            A `ResultDict` containing the results of the pipeline. The values are of type `Result`,
            use `Result.output` to get the actual result.

        """
        if scheduling_strategy == "generation":
            run_map_func = run_map
        elif scheduling_strategy == "eager":
            run_map_func = run_map_eager
        else:  # pragma: no cover
            msg = f"Invalid scheduling type: {scheduling_strategy}"
            raise ValueError(msg)
        return run_map_func(
            self,
            inputs,
            run_folder,
            internal_shapes=internal_shapes,
            output_names=output_names,
            parallel=parallel,
            executor=executor,
            chunksizes=chunksizes,
            storage=storage,
            persist_memory=persist_memory,
            cleanup=cleanup,
            fixed_indices=fixed_indices,
            auto_subpipeline=auto_subpipeline,
            show_progress=show_progress,
            return_results=return_results,
        )

    def map_async(
        self,
        inputs: dict[str, Any] | pydantic.BaseModel,
        run_folder: str | Path | None = None,
        internal_shapes: UserShapeDict | None = None,
        *,
        output_names: set[OUTPUT_TYPE] | None = None,
        executor: Executor | dict[OUTPUT_TYPE, Executor] | None = None,
        chunksizes: int | dict[OUTPUT_TYPE, int | Callable[[int], int] | None] | None = None,
        storage: StorageType | None = None,
        persist_memory: bool = True,
        cleanup: bool = True,
        fixed_indices: dict[str, int | slice] | None = None,
        auto_subpipeline: bool = False,
        show_progress: bool | Literal["rich", "ipywidgets", "headless"] | None = None,
        display_widgets: bool = True,
        return_results: bool = True,
        scheduling_strategy: Literal["generation", "eager"] = "generation",
        start: bool = True,
    ) -> AsyncMap:
        """Asynchronously run a pipeline with `MapSpec` functions for given ``inputs``.

        Returns immediately with an `AsyncRun` instance with a `task` attribute that can be awaited.

        Parameters
        ----------
        inputs
            The inputs to the pipeline. The keys should be the names of the input
            parameters of the pipeline functions and the values should be the
            corresponding input data, these are either single values for functions without ``mapspec``
            or lists of values or `numpy.ndarray`s for functions with ``mapspec``.
        run_folder
            The folder to store the run information. If ``None``, either a temporary folder
            is created or no folder is used, depending on whether the storage class requires serialization.
        internal_shapes
            The shapes for intermediary outputs that cannot be inferred from the inputs.
            If not provided, the shapes will be inferred from the first execution of the function.
            If provided, the shapes will be validated against the actual shapes of the outputs.
            The values can be either integers or "?" for unknown dimensions.
            The ``internal_shape`` can also be provided via the ``PipeFunc(..., internal_shape=...)`` argument.
            If a `PipeFunc` has an ``internal_shape`` argument *and* it is provided here, the provided value is used.
        output_names
            The output(s) to calculate. If ``None``, the entire pipeline is run and all outputs are computed.
        executor
            The executor to use for parallel execution. Can be specified as:

            1. ``None``: A `concurrent.futures.ProcessPoolExecutor` is used (only if ``parallel=True``).
            2. A `concurrent.futures.Executor` instance: Used for all outputs.
            3. A dictionary: Specify different executors for different outputs.

               - Use output names as keys and `~concurrent.futures.Executor` instances as values.
               - Use an empty string ``""`` as a key to set a default executor.
        chunksizes
            Controls batching of `~pipefunc.map.MapSpec` computations for parallel execution.
            Reduces overhead by grouping multiple function calls into single tasks.
            Can be specified as:

            - None: Automatically determine optimal chunk sizes (default)
            - int: Same chunk size for all outputs
            - dict: Different chunk sizes per output where:
                - Keys are output names (or ``""`` for default)
                - Values are either integers or callables
                - Callables take total execution count and return chunk size

            **Examples:**

            >>> chunksizes = None  # Auto-determine optimal chunk sizes
            >>> chunksizes = 100  # All outputs use chunks of 100
            >>> chunksizes = {"out1": 50, "out2": 100}  # Different sizes per output
            >>> chunksizes = {"": 50, "out1": lambda n: n // 20}  # Default and dynamic
        storage
            The storage class to use for storing intermediate and final results.
            Can be specified as:

            1. A string: Use a single storage class for all outputs.
            2. A dictionary: Specify different storage classes for different outputs.

               - Use output names as keys and storage class names as values.
               - Use an empty string ``""`` as a key to set a default storage class.

            Available storage classes are registered in `pipefunc.map.storage_registry`.
            Common options include ``"file_array"``, ``"dict"``, and ``"shared_memory_dict"``.
            Defaults to ``"file_array"`` if ``run_folder`` is provided, otherwise ``"dict"``.
        persist_memory
            Whether to write results to disk when memory based storage is used.
            Does not have any effect when file based storage is used.
        cleanup
            Whether to clean up the ``run_folder`` before running the pipeline.
        fixed_indices
            A dictionary mapping axes names to indices that should be fixed for the run.
            If not provided, all indices are iterated over.
        auto_subpipeline
            If ``True``, a subpipeline is created with the specified ``inputs``, using
            `Pipeline.subpipeline`. This allows to provide intermediate results in the ``inputs`` instead
            of providing the root arguments. If ``False``, all root arguments must be provided,
            and an exception is raised if any are missing.
        show_progress
            Whether to display a progress bar. Can be:

            - ``True``: Display a progress bar. Auto-selects based on environment:
              `ipywidgets` in Jupyter (if installed), otherwise `rich` (if installed).
            - ``False``: No progress bar.
            - ``"ipywidgets"``: Force `ipywidgets` progress bar (HTML-based).
              Shown only if in a Jupyter notebook and `ipywidgets` is installed.
            - ``"rich"``: Force `rich` progress bar (text-based).
              Shown only if `rich` is installed.
            - ``"headless"``: No progress bar, but the progress is still tracked internally.
            - ``None`` (default): Shows `ipywidgets` progress bar *only if*
              running in a Jupyter notebook and `ipywidgets` is installed.
              Otherwise, no progress bar is shown.
        display_widgets
            Whether to call ``IPython.display.display(...)`` on widgets.
            Ignored if **outside** of a Jupyter notebook.
        return_results
            Whether to return the results of the pipeline. If ``False``, the pipeline is run
            without keeping the results in memory. Instead the results are only kept in the set
            ``storage``. This is useful for very large pipelines where the results do not fit into memory.
        scheduling_strategy
            Strategy for scheduling pipeline function execution:

            - "generation" (default): Executes functions in strict topological generations,
              waiting for all functions in a generation to complete before starting the next.
              Provides predictable execution order but may not maximize parallelism.

            - "eager": Dynamically schedules functions as soon as their dependencies are met,
              without waiting for entire generations to complete. Can improve performance
              by maximizing parallel execution, especially for complex dependency graphs
              with varied execution times.
        start
            Whether to start the pipeline immediately. If ``False``, the pipeline is not started until the
            `start()` method on the `AsyncMap` instance is called.

        See Also
        --------
        map
            The synchronous version of this method.

        Returns
        -------
            An `AsyncRun` instance that contains ``run_info``, ``progress`` and ``task``.
            The ``task`` can be awaited to get the final result of the pipeline.


        """
        if scheduling_strategy == "generation":
            run_map_func = run_map_async
        elif scheduling_strategy == "eager":
            run_map_func = run_map_eager_async
        else:  # pragma: no cover
            msg = f"Invalid scheduling type: {scheduling_strategy}"
            raise ValueError(msg)

        return run_map_func(
            self,
            inputs,
            run_folder,
            internal_shapes=internal_shapes,
            output_names=output_names,
            executor=executor,
            chunksizes=chunksizes,
            storage=storage,
            persist_memory=persist_memory,
            cleanup=cleanup,
            fixed_indices=fixed_indices,
            auto_subpipeline=auto_subpipeline,
            show_progress=show_progress,
            display_widgets=display_widgets,
            return_results=return_results,
            start=start,
        )

    def arg_combinations(self, output_name: OUTPUT_TYPE) -> set[tuple[str, ...]]:
        """Return the arguments required to compute a specific output.

        Parameters
        ----------
        output_name
            The identifier for the return value of the pipeline.

        Returns
        -------
            A set of tuples containing possible argument combinations.
            The tuples are sorted in lexicographical order.

        """
        if r := self._internal_cache.arg_combinations.get(output_name):
            return r
        head = self.node_mapping[output_name]
        arg_set: set[tuple[str, ...]] = set()
        _compute_arg_mapping(self.graph, head, head, [], [], arg_set)  # type: ignore[arg-type]
        self._internal_cache.arg_combinations[output_name] = arg_set
        return arg_set

    def root_args(self, output_name: OUTPUT_TYPE | None = None) -> tuple[str, ...]:
        """Return the root arguments required to compute a specific (or all) output(s).

        Parameters
        ----------
        output_name
            The identifier for the return value of the pipeline. If ``None``,
            the root arguments for all outputs are returned.

        Returns
        -------
            A tuple containing the root arguments required to compute the output.
            The tuple is sorted in alphabetical order.

        """
        if r := self._internal_cache.root_args.get(output_name):
            return r

        if output_name is None:
            root_args = tuple(sorted(self.topological_generations.root_args))
        else:
            all_root_args = set(self.topological_generations.root_args)
            ancestors = nx.ancestors(self.graph, self.output_to_func[output_name])
            root_args_set = {n for n in self.graph.nodes if n in all_root_args and n in ancestors}
            root_args = tuple(sorted(root_args_set))

        self._internal_cache.root_args[output_name] = root_args
        return root_args

    def func_dependencies(self, output_name: OUTPUT_TYPE | PipeFunc) -> list[OUTPUT_TYPE]:
        """Return the functions required to compute a specific output.

        See Also
        --------
        func_dependents

        """
        return _traverse_graph(output_name, "predecessors", self.graph, self.node_mapping)

    def func_dependents(self, name: OUTPUT_TYPE | PipeFunc) -> list[OUTPUT_TYPE]:
        """Return the functions that depend on a specific input/output.

        See Also
        --------
        func_dependencies

        """
        return _traverse_graph(name, "successors", self.graph, self.node_mapping)

    @functools.cached_property
    def defaults(self) -> dict[str, Any]:
        return {
            arg: value
            for func in self.functions
            for arg, value in func.defaults.items()
            if arg not in func._bound and arg not in self.output_to_func
        }

    @functools.cached_property
    def scopes(self) -> set[str]:
        return {scope for func in self.functions for scope in func.parameter_scopes}

    def _func_defaults(self, func: PipeFunc) -> dict[str, Any]:
        """Retrieve defaults for a function, including those set by other functions."""
        if r := self._internal_cache.func_defaults.get(func.output_name):
            return r
        defaults = func.defaults.copy()
        for arg in func.parameters:
            if arg in self.defaults:
                pipeline_default = self.defaults[arg]
                if arg in defaults:
                    assert defaults[arg] == pipeline_default
                    continue
                defaults[arg] = self.defaults[arg]
        self._internal_cache.func_defaults[func.output_name] = defaults
        return defaults

    def update_defaults(
        self,
        defaults: dict[str, Any | dict[str, Any]],
        *,
        overwrite: bool = False,
    ) -> None:
        """Update defaults to the provided keyword arguments.

        Automatically traverses the pipeline graph to find all functions that
        the defaults can be applied to.

        If `overwrite` is `False`, the new defaults will be added to the existing
        defaults. If `overwrite` is `True`, the existing defaults will be replaced
        with the new defaults.

        Parameters
        ----------
        defaults
            A dictionary of default values for the keyword arguments.
        overwrite
            Whether to overwrite the existing defaults. If ``False``, the new
            defaults will be added to the existing defaults.

        """
        self._validate_scoped_parameters(defaults)

        defaults = self._flatten_scopes(defaults)
        unused = set(defaults.keys())
        for f in self.functions:
            update = {k: v for k, v in defaults.items() if k in f.parameters if k not in f.bound}
            unused -= set(update.keys())
            if overwrite or update:
                f.update_defaults(update, overwrite=overwrite)
        self._clear_internal_cache()
        if unused:
            unused_str = ", ".join(sorted(unused))
            msg = f"Unused keyword arguments: `{unused_str}`. These are not settable defaults."
            raise ValueError(msg)
        self.validate()

    def update_renames(
        self,
        renames: dict[str, str],
        *,
        update_from: Literal["current", "original"] = "current",
        overwrite: bool = False,
    ) -> None:
        """Update the renames for the pipeline.

        Automatically traverses the pipeline graph to find all functions that
        the renames can be applied to.

        Parameters
        ----------
        renames
            A dictionary mapping old parameter names to new parameter and output names.
        update_from
            Whether to update the renames from the current parameter names (`PipeFunc.parameters`)
            or from the original parameter names (`PipeFunc.original_parameters`).
        overwrite
            Whether to overwrite the existing renames. If ``False``, the new
            renames will be added to the existing renames.

        """
        unused = set(renames.keys())
        for f in self.functions:
            parameters = tuple(
                f.parameters + at_least_tuple(f.output_name)
                if update_from == "current"
                else tuple(f.original_parameters) + at_least_tuple(f._output_name),
            )
            update = {k: v for k, v in renames.items() if k in parameters}
            unused -= set(update.keys())
            f.update_renames(update, overwrite=overwrite, update_from=update_from)
        self._clear_internal_cache()
        if unused:
            unused_str = ", ".join(sorted(unused))
            msg = f"Unused keyword arguments: `{unused_str}`. These are not settable renames."
            raise ValueError(msg)
        self.validate()

    def update_scope(
        self,
        scope: str | None,
        inputs: set[str] | Literal["*"] | None = None,
        outputs: set[str] | Literal["*"] | None = None,
        exclude: set[str] | None = None,
    ) -> None:
        """Update the scope for the pipeline by adding (or removing) a prefix to the input and output names.

        This method updates the names of the specified inputs and outputs by adding the provided
        scope as a prefix. The scope is added to the names using the format ``f"{scope}.{name}"``.
        If an input or output name already starts with the scope prefix, it remains unchanged.
        If there is an existing scope, it is replaced with the new scope.

        ``inputs`` are the root arguments of the pipeline. Inputs to functions
        which are outputs of other functions are considered to be outputs.

        Internally, simply calls `PipeFunc.update_renames` with  ``renames={name: f"{scope}.{name}", ...}``.

        When providing parameter values for pipelines that have scopes, they can
        be provided either as a dictionary for the scope, or by using the
        ``f'{scope}.{name}'`` notation. For example,
        a `Pipeline` instance with scope "foo" and "bar", the parameters
        can be provided as:
        ``pipeline(output_name, foo=dict(a=1, b=2), bar=dict(a=3, b=4))`` or
        ``pipeline(output_name, **{"foo.a": 1, "foo.b": 2, "bar.a": 3, "bar.b": 4})``.

        Parameters
        ----------
        scope
            The scope to set for the inputs and outputs. If ``None``, the scope of inputs and outputs is removed.
        inputs
            Specific input names to include, or ``"*"`` to include all inputs.
            The inputs are *only* the root arguments of the pipeline.
            If ``None``, no inputs are included.
        outputs
            Specific output names to include, or ``"*"`` to include all outputs.
            If ``None``, no outputs are included.
        exclude
            Names to exclude from the scope. Both inputs and outputs can be excluded.
            Can be used with ``inputs`` or ``outputs`` being ``"*"`` to exclude specific names.

        Raises
        ------
        ValueError
            If no function's scope was updated, e.g., when both ``inputs=None`` and ``outputs=None``.

        Examples
        --------
        >>> pipeline.update_scope("my_scope", inputs="*", outputs="*")  # Add scope to all inputs and outputs
        >>> pipeline.update_scope("my_scope", "*", "*", exclude={"output1"}) # Add to all except "output1"
        >>> pipeline.update_scope("my_scope", inputs="*", outputs={"output2"})  # Add scope to all inputs and "output2"
        >>> pipeline.update_scope(None, inputs="*", outputs="*")  # Remove scope from all inputs and outputs

        """
        validate_scopes(self.functions, scope)
        all_inputs = set(self.topological_generations.root_args)
        all_outputs = self.all_output_names
        if inputs == "*":
            inputs = all_inputs
        if outputs == "*":
            outputs = all_outputs
        if exclude is None:
            exclude = set()
        changed_any = False
        for f in self.functions:
            parameters = set(f.parameters)
            f_inputs = (
                (set(inputs) & parameters & all_inputs) - exclude
                if isinstance(inputs, set)
                else inputs
            )
            all_names = set(at_least_tuple(f.output_name)) | parameters
            f_outputs = (
                (set(outputs) & all_names & all_outputs) - exclude
                if isinstance(outputs, set)
                else outputs
            )
            if f_inputs or f_outputs:
                changed_any = True
                f.update_scope(scope, inputs=f_inputs, outputs=f_outputs, exclude=exclude)
        if not changed_any:
            msg = "No function's scope was updated. Ensure `inputs` and/or `outputs` are specified correctly."
            raise ValueError(msg)
        self._clear_internal_cache()
        self.validate()

    def _validate_scoped_parameters(self, kwargs: dict[str, Any]) -> None:
        """Validate that scoped parameters are not defined in both flattened and nested formats."""
        if overlap := kwargs.keys() & self._flatten_scopes(
            {
                scope: scoped_kwargs
                for scope, scoped_kwargs in kwargs.items()
                if scope in self.scopes
            },
        ):
            overlap_str = ", ".join(sorted(overlap))
            msg = (
                f"Conflicting definitions for `{overlap_str}`:"
                " found both flattened ('scope.param') and nested ({'scope': {'param': ...}}) formats."
            )
            raise ValueError(msg)

    def _flatten_scopes(self, kwargs: dict[str, Any]) -> dict[str, Any]:
        flat_scope_kwargs = kwargs
        for f in self.functions:
            flat_scope_kwargs = f._flatten_scopes(flat_scope_kwargs)
        return flat_scope_kwargs

    @functools.cached_property
    def parameter_annotations(self) -> dict[str, Any]:
        """Return the parameter annotations for the pipeline.

        The parameter annotations are computed by traversing the pipeline graph in topological order
        and collecting the annotations from the functions. If there are conflicting annotations
        for the same parameter, a warning is issued and the first encountered annotation is used.
        """
        annotations: dict[str, Any] = {}
        for f in self.sorted_functions:
            for p, v in f.parameter_annotations.items():
                if p in annotations and annotations[p] != v:
                    msg = (
                        f"Conflicting annotations for parameter `{p}`: `{annotations[p]}` != `{v}`."
                    )
                    warnings.warn(msg, stacklevel=2)
                    continue
                annotations[p] = v
        return annotations

    @functools.cached_property
    def output_annotations(self) -> dict[str, Any]:
        """Return the (final and intermediate) output annotations for the pipeline."""
        annotations: dict[str, Any] = {}
        for f in self.sorted_functions:
            annotations.update(f.output_annotation)
        return annotations

    @functools.cached_property
    def all_arg_combinations(self) -> dict[OUTPUT_TYPE, set[tuple[str, ...]]]:
        """Compute all possible argument mappings for the pipeline.

        Returns
        -------
            A dictionary mapping function names to sets of tuples containing
            possible argument combinations.

        """
        return {
            node.output_name: self.arg_combinations(node.output_name)
            for node in self.graph.nodes
            if isinstance(node, PipeFunc)
        }

    @functools.cached_property
    def all_root_args(self) -> dict[OUTPUT_TYPE, tuple[str, ...]]:
        """Return the root arguments required to compute all outputs."""
        return {
            node.output_name: self.root_args(node.output_name)
            for node in self.graph.nodes
            if isinstance(node, PipeFunc)
        }

    @functools.cached_property
    def mapspec_names(self) -> set[str]:
        return {
            name
            for mapspec in self.mapspecs()
            for name in mapspec.input_names + mapspec.output_names
        }

    def mapspecs(self, *, ordered: bool = True) -> list[MapSpec]:
        """Return the MapSpecs for all functions in the pipeline."""
        functions = self.sorted_functions if ordered else self.functions
        return [f.mapspec for f in functions if f.mapspec]

    @functools.cached_property
    def mapspecs_as_strings(self) -> list[str]:
        """Return the MapSpecs for all functions in the pipeline as strings."""
        return [str(mapspec) for mapspec in self.mapspecs(ordered=True)]

    @functools.cached_property
    def mapspec_dimensions(self: Pipeline) -> dict[str, int]:
        """Return the number of dimensions for each array parameter in the pipeline."""
        return mapspec_dimensions(self.mapspecs())

    @functools.cached_property
    def mapspec_axes(self: Pipeline) -> dict[str, tuple[str, ...]]:
        """Return the axes for each array parameter in the pipeline."""
        return mapspec_axes(self.mapspecs())

    def validate(self) -> None:
        """Validate the pipeline (checks its scopes, renames, defaults, mapspec, type hints).

        This is automatically called when the pipeline is created and when calling state
        updating methods like {method}`~Pipeline.update_renames` or
        {method}`~Pipeline.update_defaults`. Should be called manually after e.g.,
        manually updating `pipeline.validate_type_annotations` or changing some other attributes.
        """
        validate_scopes(self.functions)
        validate_consistent_defaults(self.functions, output_to_func=self.output_to_func)
        self._validate_mapspec()
        if self.validate_type_annotations:
            validate_consistent_type_annotations(self.graph)

    def _validate_mapspec(self) -> None:
        """Validate the MapSpecs for all functions in the pipeline."""
        for f in self.functions:
            if f.mapspec and at_least_tuple(f.output_name) != f.mapspec.output_names:
                msg = (
                    f"The output_name of the function `{f}` does not match the output_names"
                    f" in the MapSpec: `{f.output_name}` != `{f.mapspec.output_names}`."
                )
                raise ValueError(msg)
        validate_consistent_axes(self.mapspecs(ordered=False))
        self._autogen_mapspec_axes()

    @functools.cached_property
    def unique_leaf_node(self) -> PipeFunc:
        """Return the unique leaf node of the pipeline graph."""
        leaf_nodes = self.leaf_nodes
        if len(leaf_nodes) != 1:  # pragma: no cover
            msg = (
                "The pipeline has multiple leaf nodes. Please specify the output_name"
                " argument to disambiguate."
            )
            raise ValueError(msg)
        return leaf_nodes[0]

    @functools.cached_property
    def topological_generations(self) -> Generations:
        """Return the functions in the pipeline grouped by topological generation.

        This method uses `networkx.topological_generations` on the pipeline graph to group
        functions by their dependency order. The result includes:

        - Root arguments: Initial inputs to the pipeline.
        - Function generations: Subsequent groups of functions in topological order.

        Nullary functions (those without parameters) are handled specially to ensure
        they're included in the generations rather than treated as root arguments.
        """
        nullary_functions = [f for f in self.functions if not f.parameters]
        if nullary_functions:
            # Handle nullary functions by adding placeholder edges.
            # This ensures they're included in the generations rather than as root arguments.
            graph = self.graph.copy()
            for i, f in enumerate(nullary_functions):
                graph.add_edge(i, f)
        else:
            graph = self.graph

        generations = list(nx.topological_generations(graph))
        if not generations:
            return Generations([], [])

        root_args: list[str] = []
        function_lists: list[list[PipeFunc]] = []
        for i, generation in enumerate(generations):
            generation_functions: list[PipeFunc] = []
            for x in generation:
                if i == 0 and isinstance(x, str):
                    root_args.append(x)
                elif i == 0 and isinstance(x, _Bound | _Resources | int):
                    # Skip special first-generation nodes that aren't root arguments
                    pass
                else:
                    assert isinstance(x, PipeFunc)
                    generation_functions.append(x)
            if generation_functions:
                # Ensure deterministic ordering in the generation
                generation_functions = sorted(
                    generation_functions,
                    key=lambda f: at_least_tuple(f.output_name),
                )
                function_lists.append(generation_functions)

        return Generations(root_args, function_lists)

    @functools.cached_property
    def sorted_functions(self) -> list[PipeFunc]:
        """Return the functions in the pipeline in topological order."""
        return [f for gen in self.topological_generations.function_lists for f in gen]

    @functools.cached_property
    def all_output_names(self) -> set[str]:
        return {name for f in self.functions for name in at_least_tuple(f.output_name)}

    def _autogen_mapspec_axes(self) -> set[PipeFunc]:
        """Generate `MapSpec`s for functions that return arrays with ``internal_shapes``."""
        root_args = self.topological_generations.root_args
        mapspecs = self.mapspecs(ordered=False)
        non_root_inputs = find_non_root_axes(mapspecs, root_args)
        output_names = {at_least_tuple(f.output_name) for f in self.functions}
        multi_output_mapping = {n: names for names in output_names for n in names if len(names) > 1}
        replace_none_in_axes(mapspecs, non_root_inputs, multi_output_mapping)  # type: ignore[arg-type]
        return create_missing_mapspecs(self.functions, non_root_inputs)  # type: ignore[arg-type]

    def add_mapspec_axis(self, *parameter: str, axis: str) -> None:
        """Add a new axis to ``parameter``'s `MapSpec`.

        Parameters
        ----------
        parameter
            The parameter to add an axis to.
        axis
            The axis to add to the `MapSpec` of all functions that depends on
            ``parameter``. Provide a new axis name to add a new axis or an
            existing axis name to zip the parameter with the existing axis.
            Can be a comma-separated string to add multiple axes at once.

        """
        self._autogen_mapspec_axes()
        for p in parameter:
            add_mapspec_axis(p, dims={}, axis=axis, functions=self.sorted_functions)
        self._clear_internal_cache()
        self.validate()

    def _func_node_colors(
        self,
        *,
        conservatively_combine: bool = False,
        output_name: OUTPUT_TYPE | None = None,
    ) -> list[str]:
        if output_name is None:
            output_name = self.unique_leaf_node.output_name
        combinable_nodes = _identify_combinable_nodes(
            self.output_to_func[output_name],
            self.graph,
            self.all_root_args,
            conservatively_combine=conservatively_combine,
        )
        return _func_node_colors(self.functions, combinable_nodes)

    def visualize(
        self,
        *,
        backend: Literal["matplotlib", "graphviz", "graphviz_widget", "holoviews"] | None = None,
        **kwargs: Any,
    ) -> Any:
        """Visualize the pipeline as a directed graph.

        If running in a Jupyter notebook and *not* in VS Code a widget-based backend
        will be used if available.

        Parameters
        ----------
        backend
            The plotting backend to use. If ``None``, the best backend available
            will be used in the following order: Graphviz (widget), Graphviz,
            Matplotlib, and HoloViews.
        kwargs
            Additional keyword arguments passed to the plotting function.

        Returns
        -------
            The output of the plotting function.

        See Also
        --------
        visualize_graphviz
            Create a directed graph using Graphviz (``backend="graphviz"``).
        visualize_graphviz_widget
            Create a directed graph using Graphviz and ipywidgets (``backend="graphviz_widget"``).
        visualize_matplotlib
            Create a directed graph using Matplotlib (``backend="matplotlib"``).
        visualize_holoviews
            Create a directed graph using HoloViews (``backend="holoviews"``).

        """
        if backend is None:  # pragma: no cover
            if os.getenv("READTHEDOCS") is not None:
                # Set a default visualization backend in the docs
                # until AnyWidget shares JS code: https://github.com/manzt/anywidget/pull/628
                # https://github.com/manzt/anywidget/issues/613
                # TODO: Remove this.
                backend = "graphviz"
            elif is_installed("graphviz"):
                if is_installed("graphviz_anywidget") and is_running_in_ipynb():
                    backend = "graphviz_widget"
                else:
                    backend = "graphviz"
            elif is_installed("matplotlib"):
                backend = "matplotlib"
            elif is_installed("holoviews"):
                backend = "holoviews"
            else:
                msg = (
                    "No plotting backends are installed."
                    " Install 'graphviz', 'matplotlib', or 'holoviews' to visualize the pipeline."
                    " To install all backends, run `pip install 'pipefunc[plotting]'`."
                )
                raise ImportError(msg)
        if backend == "graphviz":
            return self.visualize_graphviz(**kwargs)
        if backend == "graphviz_widget":
            return self.visualize_graphviz_widget(**kwargs)
        if backend == "matplotlib":
            return self.visualize_matplotlib(**kwargs)
        if backend == "holoviews":
            return self.visualize_holoviews(**kwargs)
        msg = f"Invalid backend: {backend}. Must be 'graphviz_widget', 'graphviz', 'matplotlib', or 'holoviews'."  # pragma: no cover
        raise ValueError(msg)  # pragma: no cover

    def visualize_graphviz(
        self,
        *,
        figsize: tuple[int, int] | int | None = None,
        collapse_scopes: bool | Sequence[str] = False,
        min_arg_group_size: int | None = None,
        hide_default_args: bool = False,
        filename: str | Path | None = None,
        style: GraphvizStyle | None = None,
        orient: Literal["TB", "LR", "BT", "RL"] = "LR",
        graphviz_kwargs: dict[str, Any] | None = None,
        show_legend: bool = True,
        include_full_mapspec: bool = False,
        return_type: Literal["graphviz", "html"] | None = None,
    ) -> graphviz.Digraph | IPython.display.HTML:
        """Visualize the pipeline as a directed graph using Graphviz.

        Parameters
        ----------
        figsize
            The width and height of the figure in inches.
            If a single integer is provided, the figure will be a square.
            If ``None``, the size will be determined automatically.
        collapse_scopes
            Whether to collapse scopes in the graph.
            If ``True``, scopes are collapsed into a single node.
            If a sequence of scope names, only the specified scopes are collapsed.
        min_arg_group_size
            Minimum number of parameters to combine into a single node. Only applies to
            parameters used exclusively by one PipeFunc. If None, no grouping is performed.
        hide_default_args
            Whether to hide default arguments in the graph.
        filename
            The filename to save the figure to, if provided.
        style
            Style for the graph visualization.
        orient
            Graph orientation: 'TB', 'LR', 'BT', 'RL'.
        graphviz_kwargs
            Graphviz-specific keyword arguments for customizing the graph's appearance.
        show_legend
            Whether to show the legend in the graph visualization.
        include_full_mapspec
            Whether to include the full mapspec as a separate line in the `PipeFunc` labels.
        return_type
            The format to return the visualization in.
            If ``'html'``, the visualization is returned as a `IPython.display.html`,
            if ``'graphviz'``, the `graphviz.Digraph` object is returned.
            If ``None``, the format is ``'html'`` if running in a Jupyter notebook,
            otherwise ``'graphviz'``.

        Returns
        -------
        graphviz.Digraph
            The resulting Graphviz Digraph object.

        """
        from pipefunc._plotting import visualize_graphviz

        return visualize_graphviz(
            self.graph,
            self.defaults,
            figsize=figsize,
            collapse_scopes=collapse_scopes,
            min_arg_group_size=min_arg_group_size,
            hide_default_args=hide_default_args,
            filename=filename,
            style=style,
            orient=orient,
            graphviz_kwargs=graphviz_kwargs,
            show_legend=show_legend,
            include_full_mapspec=include_full_mapspec,
            return_type=return_type,
        )

    def visualize_graphviz_widget(
        self,
        *,
        orient: Literal["TB", "LR", "BT", "RL"] = "TB",
        graphviz_kwargs: dict[str, Any] | None = None,
    ) -> ipywidgets.VBox:
        """Create an interactive visualization of the pipeline as a directed graph.

        Creates a widget that allows interactive exploration of the pipeline graph.
        The widget provides the following interactions:

        - Zoom: Use mouse scroll
        - Pan: Click and drag
        - Node selection: Click on nodes to highlight connected nodes
        - Multi-select: Shift-click on nodes to select multiple routes
        - Search: Use the search box to highlight matching nodes
        - Reset view: Press Escape

        Requires the `graphviz-anywidget` package to be installed, which is maintained
        by the pipefunc authors, see https://github.com/pipefunc/graphviz-anywidget

        Parameters
        ----------
        orient
            Graph orientation, controlling the main direction of the graph flow.
            Options are:
            - 'TB': Top to bottom
            - 'LR': Left to right
            - 'BT': Bottom to top
            - 'RL': Right to left
        graphviz_kwargs
            Graphviz-specific keyword arguments for customizing the graph's appearance.

        Returns
        -------
        ipywidgets.VBox
            Interactive widget containing the graph visualization.

        """
        from pipefunc._plotting import visualize_graphviz_widget

        return visualize_graphviz_widget(
            self.graph,
            defaults=self.defaults,
            orient=orient,
            graphviz_kwargs=graphviz_kwargs,
        )

    def visualize_matplotlib(
        self,
        figsize: tuple[int, int] | int = (10, 10),
        filename: str | Path | None = None,
        *,
        color_combinable: bool = False,
        conservatively_combine: bool = False,
        output_name: OUTPUT_TYPE | None = None,
    ) -> None:
        """Visualize the pipeline as a directed graph.

        Parameters
        ----------
        figsize
            The width and height of the figure in inches.
            If a single integer is provided, the figure will be a square.
        filename
            The filename to save the figure to.
        color_combinable
            Whether to color combinable nodes differently.
        conservatively_combine
            Argument as passed to `Pipeline.simplify_pipeline`.
        output_name
            Argument as passed to `Pipeline.simplify_pipeline`.

        """
        from pipefunc._plotting import visualize_matplotlib

        if color_combinable:
            func_node_colors = self._func_node_colors(
                conservatively_combine=conservatively_combine,
                output_name=output_name,
            )
        else:
            func_node_colors = None
        visualize_matplotlib(
            self.graph,
            figsize=figsize,
            filename=filename,
            func_node_colors=func_node_colors,
        )

    def visualize_holoviews(self, *, show: bool = False) -> hv.Graph | None:
        """Visualize the pipeline as a directed graph using HoloViews.

        Parameters
        ----------
        show
            Whether to show the plot. Uses `bokeh.plotting.show(holoviews.render(plot))`.
            If ``False`` the `holoviews.Graph` object is returned.

        """
        from pipefunc._plotting import visualize_holoviews

        return visualize_holoviews(self.graph, show=show)

    def print_profiling_stats(self) -> None:
        """Display the resource usage report for each function in the pipeline."""
        if not self.profiling_stats:
            msg = "Profiling is not enabled."
            raise ValueError(msg)
        print_profiling_stats(self.profiling_stats)

    def simplified_pipeline(
        self,
        output_name: OUTPUT_TYPE | None = None,
        *,
        conservatively_combine: bool = False,
    ) -> Pipeline:
        """Simplify pipeline with combined function nodes.

        Generate a simplified version of the pipeline where combinable function
        nodes have been merged into single function nodes.

        This method identifies combinable nodes in the pipeline's execution
        graph (i.e., functions that share the same root arguments) and merges
        them into single function nodes. This results in a simplified pipeline
        where each key function only depends on nodes that cannot be further
        combined.

        Parameters
        ----------
        output_name
            The name of the output from the pipeline function we are starting
            the simplification from. If ``None``, the unique tip of the pipeline
            graph is used (if there is one).
        conservatively_combine
            If True, only combine a function node with its predecessors if all
            of its predecessors have the same root arguments as the function
            node itself. If False, combine a function node with its predecessors
            if any of its predecessors have the same root arguments as the
            function node.

        Returns
        -------
            The simplified version of the pipeline.

        """
        if output_name is None:
            output_name = self.unique_leaf_node.output_name
        return simplified_pipeline(
            functions=self.functions,
            graph=self.graph,
            all_root_args=self.all_root_args,
            node_mapping=self.node_mapping,
            output_name=output_name,
            conservatively_combine=conservatively_combine,
        )

    @functools.cached_property
    def leaf_nodes(self) -> list[PipeFunc]:
        """Return the leaf nodes in the pipeline's execution graph."""
        return [node for node in self.graph.nodes() if self.graph.out_degree(node) == 0]

    @functools.cached_property
    def root_nodes(self) -> list[PipeFunc]:
        """Return the root nodes in the pipeline's execution graph."""
        return [node for node in self.graph.nodes() if self.graph.in_degree(node) == 0]

    @property
    def profiling_stats(self) -> dict[str, ProfilingStats]:
        """Return the profiling data for each function in the pipeline."""
        return {f.__name__: f.profiling_stats for f in self.functions if f.profiling_stats}

    def __str__(self) -> str:
        """Return a string representation of the pipeline."""
        pipeline_str = "Pipeline:\n"
        for node in self.graph.nodes:
            if isinstance(node, PipeFunc):
                fn = node
                input_args = self.all_arg_combinations[fn.output_name]
                pipeline_str += f"  {fn.output_name} = {fn.__name__}({', '.join(fn.parameters)})\n"
                pipeline_str += f"    Possible input arguments: {input_args}\n"
        return pipeline_str

    def copy(self, **update: Any) -> Pipeline:
        """Return a copy of the pipeline.

        Parameters
        ----------
        update
            Keyword arguments passed to the `Pipeline` constructor instead of the
            original values.

        """
        kwargs = {
            "functions": self.functions,
            "lazy": self.lazy,
            "debug": self._debug,
            "profile": self._profile,
            "print_error": self._print_error,
            "cache_type": self._cache_type,
            "cache_kwargs": self._cache_kwargs,
            "default_resources": self._default_resources,
            "validate_type_annotations": self.validate_type_annotations,
            "name": self.name,
            "description": self.description,
        }
        assert_complete_kwargs(kwargs, Pipeline.__init__, skip={"self", "scope"})
        kwargs.update(update)
        return Pipeline(**kwargs)  # type: ignore[arg-type]

    @property
    def error_snapshot(self) -> ErrorSnapshot | None:
        """Return an error snapshot for the pipeline.

        This value is `None` if no errors have occurred during
        the pipeline execution.
        """
        for f in self.functions:
            if f.error_snapshot:
                return f.error_snapshot
        return None

    def nest_funcs(
        self,
        output_names: set[OUTPUT_TYPE] | Literal["*"],
        new_output_name: OUTPUT_TYPE | None = None,
        function_name: str | None = None,
    ) -> NestedPipeFunc:
        """Replaces a set of output names with a single nested function inplace.

        Parameters
        ----------
        output_names
            The output names to nest in a `NestedPipeFunc`. Can also be ``"*"`` to nest all functions
            in the pipeline into a single `NestedPipeFunc`.
        new_output_name
            The identifier for the output of the wrapped function. If ``None``, it is automatically
            constructed from all the output names of the `PipeFunc` instances. Must be a subset of
            the output names of the `PipeFunc` instances.
        function_name
            The name of the nested function, if ``None`` the name will be set
            to ``"NestedPipeFunc_{output_name[0]}_{output_name[...]}"``.

        Returns
        -------
            The newly added `NestedPipeFunc` instance.

        """
        if output_names == "*":
            funcs = self.functions.copy()
        else:
            funcs = [self.output_to_func[output_name] for output_name in output_names]

        for f in funcs:
            self.drop(f=f)
        nested_func = NestedPipeFunc(
            funcs,
            output_name=new_output_name,
            function_name=function_name,
        )
        self.add(nested_func)
        return nested_func

    def join(self, *pipelines: Pipeline | PipeFunc) -> Pipeline:
        """Join multiple pipelines into a single new pipeline.

        The new pipeline has no `default_resources` set, instead, each function has a
        `Resources` attribute that is created via
        ``Resources.maybe_with_defaults(f.resources, pipeline.default_resources)``.

        Parameters
        ----------
        pipelines
            The pipelines to join. Can also be individual `PipeFunc` instances.

        Returns
        -------
            A new pipeline containing all functions from the original pipelines.

        """
        functions = []
        for pipeline in [self, *pipelines]:
            if isinstance(pipeline, Pipeline):
                for f in pipeline.functions:
                    f_new = f.copy(resources=f.resources)
                    functions.append(f_new)
            elif isinstance(pipeline, PipeFunc):
                functions.append(pipeline.copy())
            else:
                msg = "Only `Pipeline` or `PipeFunc` instances can be joined."
                raise TypeError(msg)

        return self.copy(functions=functions, default_resources=None)

    def __or__(self, other: Pipeline | PipeFunc) -> Pipeline:
        """Combine two pipelines using the ``|`` operator.

        See Also
        --------
        join
            The method that is called when using the ``|`` operator.

        Examples
        --------
        >>> pipeline1 = Pipeline([f1, f2])
        >>> pipeline2 = Pipeline([f3, f4])
        >>> combined_pipeline = pipeline1 | pipeline2

        """
        return self.join(other)

    def _connected_components(self) -> list[set[PipeFunc | str]]:
        """Return the connected components of the pipeline graph."""
        return list(nx.connected_components(self.graph.to_undirected()))

    def split_disconnected(self: Pipeline, **pipeline_kwargs: Any) -> tuple[Pipeline, ...]:
        """Split disconnected components of the pipeline into separate pipelines.

        Parameters
        ----------
        pipeline_kwargs
            Keyword arguments to pass to the `Pipeline` constructor.

        Returns
        -------
            Tuple of fully connected `Pipeline` objects.

        """
        connected_components = self._connected_components()
        pipefunc_lists = [
            [x.copy() for x in xs if isinstance(x, PipeFunc)] for xs in connected_components
        ]
        if len(pipefunc_lists) == 1:
            msg = "Pipeline is fully connected, no need to split."
            raise ValueError(msg)
        return tuple(Pipeline(pfs, **pipeline_kwargs) for pfs in pipefunc_lists)  # type: ignore[arg-type]

    def _axis_in_root_arg(
        self,
        axis: str,
        output_name: OUTPUT_TYPE,
        root_args: tuple[str, ...] | None = None,
        visited: set[OUTPUT_TYPE] | None = None,
        result: set[bool] | None = None,
    ) -> bool:
        if root_args is None:
            root_args = self.root_args(output_name)
        if visited is None:
            visited = set()
        if result is None:
            result = set()
        if output_name in visited:
            return None  # type: ignore[return-value]

        visited.add(output_name)
        visited.update(at_least_tuple(output_name))

        func = self.output_to_func[output_name]
        assert func.mapspec is not None
        if axis not in func.mapspec.output_indices:  # pragma: no cover
            msg = f"Axis `{axis}` not in output indices for `{output_name=}`"
            raise ValueError(msg)

        if axis not in func.mapspec.input_indices:
            # Axis was in output but not in input
            result.add(False)  # noqa: FBT003

        axes = self.mapspec_axes
        for name in func.mapspec.input_names:
            if axis not in axes[name]:
                continue
            if name in root_args:
                if axis in axes[name]:
                    result.add(True)  # noqa: FBT003
            else:
                self._axis_in_root_arg(axis, name, root_args, visited, result)

        return all(result)

    def independent_axes_in_mapspecs(self, output_name: OUTPUT_TYPE) -> set[str]:
        """Return the axes that are both in the output and in the root arguments.

        Identifies axes that are cross-products and can be computed independently.
        """
        func = self.output_to_func[output_name]
        if func.mapspec is None:
            return set()
        return {
            axis
            for axis in func.mapspec.output_indices
            if self._axis_in_root_arg(axis, output_name)
        }

    def subpipeline(
        self,
        inputs: set[str] | None = None,
        output_names: set[OUTPUT_TYPE] | None = None,
    ) -> Pipeline:
        """Create a new pipeline containing only the nodes between the specified inputs and outputs.

        Parameters
        ----------
        inputs
            Set of input names to include in the subpipeline. If ``None``, all root nodes of the
            original pipeline will be used as inputs.
        output_names
            Set of output names to include in the subpipeline. If ``None``, all leaf nodes of the
            original pipeline will be used as outputs.

        Returns
        -------
            A new pipeline containing only the nodes and connections between the specified
            inputs and outputs.

        Notes
        -----
        The subpipeline is created by copying the original pipeline and then removing the nodes
        that are not part of the path from the specified inputs to the specified outputs. The
        resulting subpipeline will have the same behavior as the original pipeline for the
        selected inputs and outputs.

        If ``inputs`` is provided, the subpipeline will use those nodes as the new root nodes. If
        ``output_names`` is provided, the subpipeline will use those nodes as the new leaf nodes.

        Examples
        --------
        >>> @pipefunc(output_name="y", mapspec="x[i] -> y[i]")
        ... def f(x: int) -> int:
        ...     return x
        ...
        >>> @pipefunc(output_name="z")
        ... def g(y: np.ndarray) -> int:
        ...     return sum(y)
        ...
        >>> pipeline = Pipeline([f, g])
        >>> inputs = {"x": [1, 2, 3]}
        >>> results = pipeline.map(inputs, "tmp_path")
        >>> partial = pipeline.subpipeline({"y"})
        >>> r = partial.map({"y": results["y"].output}, "tmp_path")
        >>> assert len(r) == 1
        >>> assert r["z"].output == 6

        """
        if inputs is None and output_names is None:
            msg = "At least one of `inputs` or `output_names` should be provided."
            raise ValueError(msg)

        pipeline = self.copy()

        input_nodes: set[str | PipeFunc] = (
            set(pipeline.topological_generations.root_args)
            if inputs is None
            else {pipeline.node_mapping[n] for n in inputs}
        )
        output_nodes: set[PipeFunc] = (
            set(pipeline.leaf_nodes)
            if output_names is None
            else {pipeline.node_mapping[n] for n in output_names}  # type: ignore[misc]
        )
        between = _find_nodes_between(pipeline.graph, input_nodes, output_nodes)
        drop = [f for f in pipeline.functions if f not in between]
        for f in drop:
            pipeline.drop(f=f)

        if inputs is not None:
            # subtract inputs with default values as they are not required
            root_args = set(pipeline.topological_generations.root_args)
            new_required_root_args = root_args - pipeline.defaults.keys()
            if not new_required_root_args.issubset(inputs):
                outputs = {f.output_name for f in pipeline.functions}
                msg = (
                    f"Cannot construct a partial pipeline with `{outputs=}`"
                    f" and `{inputs=}`, it would require `{new_required_root_args}`."
                )
                raise ValueError(msg)

        return pipeline

    def _repr_mimebundle_(
        self,
        include: set[str] | None = None,
        exclude: set[str] | None = None,
    ) -> dict[str, str]:  # pragma: no cover
        """Display the pipeline widget."""
        if is_running_in_ipynb() and is_installed("rich"):
            info = self.info()
            assert isinstance(info, dict)
            table = _rich_info_table(info)
            return table._repr_mimebundle_(include=include, exclude=exclude)
        # Return a plaintext representation of the object
        return {"text/plain": repr(self)}

    def print_documentation(
        self,
        *,
        borders: bool = False,
        skip_optional: bool = False,
        skip_intermediate: bool = True,
        description_table: bool = True,
        parameters_table: bool = True,
        returns_table: bool = True,
        order: Literal["topological", "alphabetical"] = "topological",
    ) -> None:
        """Print the documentation for the pipeline as a table formatted with Rich.

        Parameters
        ----------
        borders
            Whether to include borders in the tables.
        skip_optional
            Whether to skip optional parameters.
        skip_intermediate
            Whether to skip intermediate outputs and only show root parameters.
        description_table
            Whether to generate the function description table.
        parameters_table
            Whether to generate the function parameters table.
        returns_table
            Whether to generate the function returns table.
        order
            The order in which to display the functions in the documentation.
            Options are:

            * ``topological``: Display functions in topological order.
            * ``alphabetical``: Display functions in alphabetical order (using ``output_name``).
        emojis
            Whether to use emojis in the documentation.

        See Also
        --------
        info
            Returns the input and output information for the pipeline.

        """
        requires("rich", "griffe", reason="print_doc", extras="autodoc")
        doc = PipelineDocumentation.from_pipeline(self)
        format_pipeline_docs(
            doc,
            skip_optional=skip_optional,
            skip_intermediate=skip_intermediate,
            borders=borders,
            description_table=description_table,
            parameters_table=parameters_table,
            returns_table=returns_table,
            order=order,
        )

    def pydantic_model(self, model_name: str = "InputModel") -> type[pydantic.BaseModel]:
        """Generate a Pydantic model for pipeline root input parameters.

        Inspects the pipeline to extract defaults, type annotations, and docstrings to
        create a model that validates and coerces input data (e.g., from JSON) to the
        correct types. This is useful for ensuring that inputs meet the pipeline's
        requirements and for generating a CLI.

        **Multidimensional Array Handling:**
        Array inputs specified via mapspecs are annotated as nested lists because Pydantic
        cannot directly coerce JSON arrays into NumPy arrays. After validation, these
        lists are converted to NumPy ndarrays.

        Parameters
        ----------
        model_name
            Name for the generated Pydantic model class.

        Returns
        -------
        type[pydantic.BaseModel]
            A dynamically generated Pydantic model class for validating pipeline inputs. It:

            - Validates and coerces input data to the expected types.
            - Annotates multidimensional arrays as nested lists and converts them to NumPy arrays.
            - Facilitates CLI creation by ensuring proper input validation.

        Examples
        --------
        >>> from pipefunc import Pipeline, pipefunc
        >>> @pipefunc("foo")
        ... def foo(x: int, y: int = 1) -> int:
        ...     return x + y
        >>> pipeline = Pipeline([foo])
        >>> InputModel = pipeline.pydantic_model()
        >>> inputs = {"x": "10", "y": "2"}
        >>> model = InputModel(**inputs)
        >>> model.x, model.y
        (10, 2)
        >>> results = pipeline.map(model)  # Equivalent to `pipeline.map(inputs)`

        Notes
        -----
        - If available, detailed parameter descriptions are extracted from docstrings using griffe.
        - This method is especially useful for CLI generation, ensuring that user inputs are properly
          validated and converted before pipeline execution.

        See Also
        --------
        cli
            Automatically construct a command-line interface using argparse.
        print_documentation
            Print the pipeline documentation as a table formatted with Rich.

        """
        return pipeline_to_pydantic(self, model_name)

    def cli(self: Pipeline, description: str | None = None) -> None:
        """Automatically construct a command-line interface using argparse.

        This method creates an `argparse.ArgumentParser` instance, adds arguments for each
        root parameter in the pipeline using a Pydantic model, sets default values if they exist,
        parses the command-line arguments, and runs one of three subcommands:

        - ``cli``: Supply individual input parameters as command-line options.
        - ``json``: Load all input parameters from a JSON file.
        - ``docs``: Display the pipeline documentation (using `pipeline.print_documentation`).

        Mapping options (prefixed with `--map-`) are available for the `cli` and `json` subcommands to control
        parallel execution, storage method, and cleanup behavior.

        Usage Examples:

        **CLI mode:**
            ``python cli-example.py cli --x 2 --y 3 --map-parallel false --map-cleanup true``

        **JSON mode:**
            ``python cli-example.py json --json-file inputs.json --map-parallel false --map-cleanup true``

        **Docs mode:**
            ``python cli-example.py docs``

        Parameters
        ----------
        pipeline
            The PipeFunc pipeline instance to be executed.
        description
            A custom description for the CLI help message. If not provided, a default description is used.

        Raises
        ------
        ValueError
            If an invalid subcommand is specified.
        FileNotFoundError
            If the JSON input file does not exist (in JSON mode).
        json.JSONDecodeError
            If the JSON input file is not formatted correctly.

        Examples
        --------
        >>> if __name__ == "__main__":
        ...     pipeline = create_my_pipeline()
        ...     pipeline.cli()

        See Also
        --------
        pydantic_model
            Generate a Pydantic model for pipeline root input parameters.
        print_documentation
            Print the pipeline documentation as a table formatted with Rich.

        """
        cli(self, description=description)


class Generations(NamedTuple):
    root_args: list[str]
    function_lists: list[list[PipeFunc]]


@dataclass(frozen=True, slots=True, eq=True)
class _Bound:
    name: str
    output_name: OUTPUT_TYPE


@dataclass(frozen=True, slots=True, eq=True)
class _Resources:
    name: str
    output_name: OUTPUT_TYPE


class _PipelineAsFunc:
    """Wrapper class for a pipeline function.

    Parameters
    ----------
    pipeline
        The pipeline to which the function belongs.
    output_name
        The identifier for the return value of the pipeline function.
    root_args
        The names of the pipeline function's root inputs.

    """

    __slots__ = ["_call_with_root_args", "output_name", "pipeline", "root_args"]

    def __init__(
        self,
        pipeline: Pipeline,
        output_name: OUTPUT_TYPE | list[OUTPUT_TYPE],
        root_args: tuple[str, ...],
    ) -> None:
        """Initialize the function wrapper."""
        self.pipeline = pipeline
        self.output_name = output_name
        self.root_args = root_args
        self._call_with_root_args: Callable[..., Any] | None = None

    @property
    def call_with_root_args(self) -> Callable[..., Any]:
        if self._call_with_root_args is None:
            self._call_with_root_args = self._create_call_with_root_args_method()
        return self._call_with_root_args

    def __call__(self, **kwargs: Any) -> Any:
        """Call the pipeline function with the given arguments.

        Parameters
        ----------
        kwargs
            Keyword arguments to be passed to the pipeline function.

        Returns
        -------
            The return value of the pipeline function.

        """
        return self.pipeline.run(output_name=self.output_name, kwargs=kwargs)

    def call_full_output(self, **kwargs: Any) -> dict[str, Any]:
        """Call the pipeline function with the given arguments and return all outputs.

        Parameters
        ----------
        kwargs
            Keyword arguments to be passed to the pipeline function.

        Returns
        -------
            The return value of the pipeline function.

        """
        return self.pipeline.run(self.output_name, full_output=True, kwargs=kwargs)

    def call_with_dict(self, kwargs: dict[str, Any]) -> Any:
        """Call the pipeline function with the given arguments.

        Parameters
        ----------
        kwargs
            Keyword arguments to be passed to the pipeline function.

        Returns
        -------
            The return value of the pipeline function.

        """
        return self(**kwargs)

    def __getstate__(self) -> dict:
        """Prepare the state of the current object for pickling."""
        state = {slot: getattr(self, slot) for slot in self.__slots__}
        state["_call_with_root_args"] = None  # don't pickle the execute method
        return state

    def __setstate__(self, state: dict) -> None:
        """Restore the state of the current object from the provided state."""
        for slot in self.__slots__:
            setattr(self, slot, state[slot])
        # Initialize _call_with_root_args if necessary
        self._call_with_root_args = None

    def _create_call_with_parameters_method(
        self,
        parameters: tuple[str, ...],
    ) -> Callable[..., Any]:
        sig = inspect.signature(self.__call__)
        new_params = [
            inspect.Parameter(name, inspect.Parameter.POSITIONAL_OR_KEYWORD) for name in parameters
        ]
        new_sig = sig.replace(parameters=new_params)

        def call(*args: Any, **kwargs: Any) -> Any:
            """Call the pipeline function with the root arguments."""
            bound = new_sig.bind(*args, **kwargs)
            bound.apply_defaults()
            return self(**bound.arguments)

        call.__signature__ = new_sig  # type: ignore[attr-defined]
        return call

    def _create_call_with_root_args_method(self) -> Callable[..., Any]:
        return self._create_call_with_parameters_method(self.root_args)


def _update_all_results(
    func: PipeFunc,
    r: Any,
    output_name: OUTPUT_TYPE,
    all_results: dict[OUTPUT_TYPE, Any],
    lazy: bool,
) -> None:
    if isinstance(func.output_name, tuple):
        assert func.output_picker is not None
        for name in func.output_name:
            all_results[name] = (
                _LazyFunction(func.output_picker, args=(r, name))
                if lazy
                else func.output_picker(r, name)
            )
        if isinstance(output_name, tuple):
            # Also assign the full name because `_run` will need it
            # This duplicates the result but it's a small overhead
            all_results[func.output_name] = r
    else:
        all_results[func.output_name] = r


def _execute_func(func: PipeFunc, func_args: dict[str, Any], lazy: bool) -> Any:
    if lazy:
        return _LazyFunction(func, kwargs=func_args)
    try:
        return func(**func_args)
    except Exception as e:
<<<<<<< HEAD
        handle_error(e, func, func_args)
        # handle_error raises but mypy doesn't know that
=======
        handle_pipefunc_error(e, func, func_args)
        # handle_pipefunc_error raises but mypy doesn't know that
        raise  # pragma: no cover
>>>>>>> aa43f20c


def _names(nodes: Iterable[PipeFunc | str]) -> tuple[str, ...]:
    names: list[str] = []
    for n in nodes:
        if isinstance(n, PipeFunc):
            names.extend(at_least_tuple(n.output_name))
        else:
            assert isinstance(n, str)
            names.append(n)
    return tuple(sorted(names))


def _sort_key(node: PipeFunc | str) -> str:
    if isinstance(node, PipeFunc):
        if isinstance(node.output_name, tuple):
            return ",".join(node.output_name)
        return node.output_name
    return node


def _unique(nodes: Iterable[PipeFunc | str]) -> tuple[PipeFunc | str, ...]:
    return tuple(sorted(set(nodes), key=_sort_key))


def _filter_funcs(funcs: Iterable[PipeFunc | str]) -> list[PipeFunc]:
    return [f for f in funcs if isinstance(f, PipeFunc)]


def _compute_arg_mapping(
    graph: nx.DiGraph,
    node: PipeFunc,
    head: PipeFunc,
    args: list[PipeFunc | str],
    replaced: list[PipeFunc | str],
    arg_set: set[tuple[str, ...]],
) -> None:
    preds = [
        n
        for n in graph.predecessors(node)
        if n not in replaced and not isinstance(n, _Bound | _Resources)
    ]
    deps = _unique(args + preds)
    deps_names = _names(deps)
    if deps_names in arg_set:
        return
    arg_set.add(deps_names)

    for func in _filter_funcs(deps):
        new_args = [dep for dep in deps if dep != func]
        _compute_arg_mapping(graph, func, head, new_args, [*replaced, node], arg_set)


def _traverse_graph(
    start: OUTPUT_TYPE | PipeFunc,
    direction: Literal["predecessors", "successors"],
    graph: nx.DiGraph,
    node_mapping: dict[OUTPUT_TYPE, PipeFunc | str],
) -> list[OUTPUT_TYPE]:
    visited = set()

    def _traverse(x: OUTPUT_TYPE | PipeFunc) -> list[OUTPUT_TYPE]:
        results = set()
        if isinstance(x, str | tuple):
            x = node_mapping[x]
        for neighbor in getattr(graph, direction)(x):
            if isinstance(neighbor, PipeFunc):
                output_name = neighbor.output_name
                if output_name not in visited:
                    visited.add(output_name)
                    results.add(output_name)
                    results.update(_traverse(neighbor))
        return results  # type: ignore[return-value]

    return sorted(_traverse(start), key=at_least_tuple)


def _find_nodes_between(
    graph: nx.DiGraph,
    input_nodes: set[Any],
    output_nodes: set[Any],
) -> set[Any]:
    reachable_from_inputs = set()
    for input_node in input_nodes:
        reachable_from_inputs.update(nx.descendants(graph, input_node))
    reachable_to_outputs = set()
    for output_node in output_nodes:
        reachable_to_outputs.update(nx.ancestors(graph, output_node))
    reachable_to_outputs.update(output_nodes)
    return reachable_from_inputs & reachable_to_outputs


@dataclass(frozen=True, slots=True)
class _PipelineInternalCache:
    arg_combinations: dict[OUTPUT_TYPE, set[tuple[str, ...]]] = field(default_factory=dict)
    root_args: dict[OUTPUT_TYPE | None, tuple[str, ...]] = field(default_factory=dict)
    func: dict[OUTPUT_TYPE | tuple[OUTPUT_TYPE, ...], _PipelineAsFunc] = field(default_factory=dict)
    func_defaults: dict[OUTPUT_TYPE, dict[str, Any]] = field(default_factory=dict)


def _rich_info_table(info: dict[str, tuple[str, ...]], *, prints: bool = False) -> Table:
    """Create a rich table from a dictionary of information."""
    requires("rich", reason="print_table=True", extras="rich")
    import rich.table

    table = rich.table.Table(title="Pipeline Info", box=rich.box.DOUBLE)
    table.add_column("Category", style="dim", width=20)
    table.add_column("Items")

    for category, items in info.items():
        styles = {"required_inputs": "bold green", "optional_inputs": "bold yellow"}
        table.add_row(category, ", ".join(items), style=styles.get(category))
    if prints:
        console = rich.get_console()
        console.print(table)
    return table


def _root_args(pipeline: Pipeline, output_name: OUTPUT_TYPE | list[OUTPUT_TYPE]) -> tuple[str, ...]:
    if not isinstance(output_name, list):
        return pipeline.root_args(output_name)
    root_args: list[str] = []
    for name in output_name:
        root_args.extend(pipeline.root_args(name))
    # deduplicate while preserving order
    return tuple(dict.fromkeys(root_args))<|MERGE_RESOLUTION|>--- conflicted
+++ resolved
@@ -2572,14 +2572,9 @@
     try:
         return func(**func_args)
     except Exception as e:
-<<<<<<< HEAD
-        handle_error(e, func, func_args)
-        # handle_error raises but mypy doesn't know that
-=======
         handle_pipefunc_error(e, func, func_args)
         # handle_pipefunc_error raises but mypy doesn't know that
         raise  # pragma: no cover
->>>>>>> aa43f20c
 
 
 def _names(nodes: Iterable[PipeFunc | str]) -> tuple[str, ...]:
