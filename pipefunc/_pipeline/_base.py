--- conflicted
+++ resolved
@@ -2099,7 +2099,55 @@
             order=order,
         )
 
-<<<<<<< HEAD
+    def pydantic_model(self, model_name: str = "InputModel") -> type[pydantic.BaseModel]:
+        """Generate a Pydantic model for pipeline root input parameters.
+
+        Inspects the pipeline to extract defaults, type annotations, and docstrings to
+        create a model that validates and coerces input data (e.g., from JSON) to the
+        correct types. This is useful for ensuring that inputs meet the pipeline's
+        requirements and for generating a CLI.
+
+        **Multidimensional Array Handling:**
+        Array inputs specified via mapspecs are annotated as nested lists because Pydantic
+        cannot directly coerce JSON arrays into NumPy arrays. After validation, these
+        lists are converted to NumPy ndarrays.
+
+        Parameters
+        ----------
+        model_name
+            Name for the generated Pydantic model class.
+
+        Returns
+        -------
+        type[pydantic.BaseModel]
+            A dynamically generated Pydantic model class for validating pipeline inputs. It:
+            - Validates and coerces input data to the expected types.
+            - Annotates multidimensional arrays as nested lists and converts them to NumPy arrays.
+            - Facilitates CLI creation by ensuring proper input validation.
+
+        Examples
+        --------
+        >>> from pipefunc import Pipeline, pipefunc
+        >>> @pipefunc("foo")
+        ... def foo(x: int, y: int = 1) -> int:
+        ...     return x + y
+        >>> pipeline = Pipeline([foo])
+        >>> InputModel = pipeline.pydantic_model()
+        >>> inputs = {"x": "10", "y": "2"}
+        >>> model = InputModel(**inputs)
+        >>> model.x, model.y
+        (10, 2)
+        >>> results = pipeline.map(model)  # Equivalent to `pipeline.map(inputs)`
+
+        Notes
+        -----
+        - If available, detailed parameter descriptions are extracted from docstrings using griffe.
+        - This method is especially useful for CLI generation, ensuring that user inputs are properly
+          validated and converted before pipeline execution.
+
+        """
+        return pipeline_to_pydantic(self, model_name)
+
     def cli(self, description: str | None = None) -> dict[str, Any]:
         """Automatically construct an argparse for the pipeline.
 
@@ -2198,56 +2246,6 @@
     if annotation in {int, float}:
         return annotation
     return str
-=======
-    def pydantic_model(self, model_name: str = "InputModel") -> type[pydantic.BaseModel]:
-        """Generate a Pydantic model for pipeline root input parameters.
-
-        Inspects the pipeline to extract defaults, type annotations, and docstrings to
-        create a model that validates and coerces input data (e.g., from JSON) to the
-        correct types. This is useful for ensuring that inputs meet the pipeline's
-        requirements and for generating a CLI.
-
-        **Multidimensional Array Handling:**
-        Array inputs specified via mapspecs are annotated as nested lists because Pydantic
-        cannot directly coerce JSON arrays into NumPy arrays. After validation, these
-        lists are converted to NumPy ndarrays.
-
-        Parameters
-        ----------
-        model_name
-            Name for the generated Pydantic model class.
-
-        Returns
-        -------
-        type[pydantic.BaseModel]
-            A dynamically generated Pydantic model class for validating pipeline inputs. It:
-            - Validates and coerces input data to the expected types.
-            - Annotates multidimensional arrays as nested lists and converts them to NumPy arrays.
-            - Facilitates CLI creation by ensuring proper input validation.
-
-        Examples
-        --------
-        >>> from pipefunc import Pipeline, pipefunc
-        >>> @pipefunc("foo")
-        ... def foo(x: int, y: int = 1) -> int:
-        ...     return x + y
-        >>> pipeline = Pipeline([foo])
-        >>> InputModel = pipeline.pydantic_model()
-        >>> inputs = {"x": "10", "y": "2"}
-        >>> model = InputModel(**inputs)
-        >>> model.x, model.y
-        (10, 2)
-        >>> results = pipeline.map(model)  # Equivalent to `pipeline.map(inputs)`
-
-        Notes
-        -----
-        - If available, detailed parameter descriptions are extracted from docstrings using griffe.
-        - This method is especially useful for CLI generation, ensuring that user inputs are properly
-          validated and converted before pipeline execution.
-
-        """
-        return pipeline_to_pydantic(self, model_name)
->>>>>>> a05889b7
 
 
 class Generations(NamedTuple):
