from __future__ import annotations

import functools
import html
import inspect
import re
import warnings
from dataclasses import dataclass, field
from typing import TYPE_CHECKING, Any, Literal, NamedTuple

import networkx as nx
import numpy as np
from networkx.drawing.nx_agraph import graphviz_layout

from pipefunc._pipefunc import NestedPipeFunc, PipeFunc
from pipefunc._pipeline._base import _Bound, _Resources
from pipefunc._plotting_utils import (
    CollapsedScope,
    GroupedArgs,
    all_unique_output_scopes,
    collapsed_scope_graph,
    create_grouped_parameter_graph,
    hide_default_args_graph,
)
from pipefunc._utils import at_least_tuple, is_running_in_ipynb, requires
from pipefunc.typing import NoAnnotation, type_as_string

if TYPE_CHECKING:
    from collections.abc import Sequence
    from pathlib import Path

    import graphviz
    import graphviz_anywidget
    import holoviews as hv
    import IPython.display
    import ipywidgets
    import matplotlib.pyplot as plt

_empty = inspect.Parameter.empty
MAX_LABEL_LENGTH = 20


def _get_graph_layout(graph: nx.DiGraph) -> dict:
    """Gets the layout of the graph using Graphviz if available, otherwise defaults to a spring layout."""
    try:
        return graphviz_layout(graph, prog="dot")  # requires pygraphviz
    except ImportError:  # pragma: no cover
        warnings.warn(
            "pygraphviz is not installed. Using spring layout instead.",
            ImportWarning,
            stacklevel=2,
        )
        return nx.spring_layout(graph)


def _trim(s: Any, max_len: int = MAX_LABEL_LENGTH) -> str:
    """Trims a string to a specified maximum length, adding ellipses if trimmed."""
    s = str(s)
    if len(s) > max_len:
        return s[: max_len - 3] + "..."
    return s


@dataclass
class _Nodes:
    """Contains lists of different node types for the purpose of graph visualization."""

    arg: list[str] = field(default_factory=list)
    grouped_args: list[GroupedArgs] = field(default_factory=list)
    func: list[PipeFunc] = field(default_factory=list)
    nested_func: list[NestedPipeFunc] = field(default_factory=list)
    collapsed_scope: list[CollapsedScope] = field(default_factory=list)
    bound: list[_Bound] = field(default_factory=list)
    resources: list[_Resources] = field(default_factory=list)

    def append(self, node: Any) -> None:
        """Appends a node to the appropriate list based on its type."""
        if isinstance(node, str):
            self.arg.append(node)
        elif isinstance(node, GroupedArgs):
            self.grouped_args.append(node)
        elif isinstance(node, CollapsedScope):
            self.collapsed_scope.append(node)
        elif isinstance(node, NestedPipeFunc):
            self.nested_func.append(node)
        elif isinstance(node, PipeFunc):
            self.func.append(node)
        elif isinstance(node, _Bound):
            self.bound.append(node)
        elif isinstance(node, _Resources):
            self.resources.append(node)
        else:  # pragma: no cover
            msg = "Should not happen. Please report this as a bug."
            raise TypeError(msg)

    @classmethod
    def from_graph(cls, graph: nx.DiGraph) -> _Nodes:
        """Extracts nodes from a graph."""
        nodes = cls()
        for node in graph.nodes:
            nodes.append(node)
        return nodes


def _all_type_annotations(graph: nx.DiGraph) -> dict[str, type]:
    """Returns a dictionary of all type annotations from the graph nodes."""
    hints: dict[str, type] = {}
    for node in graph.nodes:
        if isinstance(node, PipeFunc):
            outputs = {k: v for k, v in node.output_annotation.items() if v is not NoAnnotation}
            hints |= outputs | node.parameter_annotations
    return hints


class _Labels(NamedTuple):
    outputs: dict
    outputs_mapspec: dict
    inputs: dict
    inputs_mapspec: dict
    bound: dict
    resources: dict
    arg_mapspec: dict

    @classmethod
    def from_graph(cls, graph: nx.DiGraph) -> _Labels:  # noqa: PLR0912
        """Prepares the edge labels for graph visualization."""
        outputs = {}
        inputs = {}
        bound = {}
        outputs_mapspec = {}
        inputs_mapspec = {}
        resources = {}
        arg_mapspec = {}

        for edge, attrs in graph.edges.items():
            a, b = edge
            if isinstance(a, str):
                assert not isinstance(b, str)  # `b` is PipeFunc
                default_value = b.defaults.get(a, _empty)
                if b.mapspec and a in b.mapspec.input_names:
                    spec = next(i for i in b.mapspec.inputs if i.name == a)
                    inputs_mapspec[edge] = str(spec)
                    arg_mapspec[a] = str(spec)
                elif default_value is not _empty:
                    inputs[edge] = f"{a}={_trim(default_value)}"
                else:
                    inputs[edge] = a
            elif isinstance(a, GroupedArgs):
                inputs[edge] = str(a)
            elif isinstance(a, PipeFunc):
                output_str = []
                with_mapspec = False
                for name in at_least_tuple(attrs["arg"]):
                    if b.mapspec and name in b.mapspec.input_names:
                        with_mapspec = True
                        spec = next(i for i in b.mapspec.inputs if i.name == name)
                        output_str.append(str(spec))
                    else:
                        output_str.append(name)
                if with_mapspec:
                    outputs_mapspec[edge] = ", ".join(output_str)
                else:
                    outputs[edge] = ", ".join(output_str)
            elif isinstance(a, _Bound):
                bound_value = b._bound[a.name]
                bound[edge] = f"{a.name}={bound_value}"
            else:
                assert isinstance(a, _Resources)
                resources[edge] = a.name

        return cls(outputs, outputs_mapspec, inputs, inputs_mapspec, bound, resources, arg_mapspec)


NodeType = str | PipeFunc | _Bound | _Resources | NestedPipeFunc | CollapsedScope | GroupedArgs


def _generate_node_label(
    node: NodeType,
    hints: dict[str, type],
    defaults: dict[str, Any] | None,
    arg_mapspec: dict[str, str],
    include_full_mapspec: bool,  # noqa: FBT001
) -> str:
    """Generate a Graphviz-compatible HTML-like label for a graph node including type annotations and default values."""

    def _format_type_and_default(
        name: str,
        type_string: str | None,
        default_value: Any = _empty,
    ) -> str:
        """Formats the part of the label with type and default value."""
        parts = [f"<b>{html.escape(name)}</b>"]

        if type_string:
            type_string = html.escape(_trim(type_string))
            parts.append(f" : <i>{type_string}</i>")

        if default_value is not _empty:
            default_value = html.escape(_trim(default_value))
            parts.append(f" = {default_value}")

        return " ".join(parts)

    if isinstance(node, GroupedArgs):
        label = '<TABLE BORDER="0">'
        for param_name in node.args:
            type_string = type_as_string(hints[param_name]) if param_name in hints else None
            default_value = defaults.get(param_name, _empty) if defaults else _empty
            mapspec = arg_mapspec.get(param_name)
            display_name = mapspec or param_name
            formatted_label = _format_type_and_default(display_name, type_string, default_value)
            label += f"<TR><TD>{formatted_label}</TD></TR>"

        label += "</TABLE>"
        return label

    if isinstance(node, _Bound | _Resources):
        return f"<b>{html.escape(node.name)}</b>"

    if isinstance(node, str):
        type_string = type_as_string(hints[node]) if node in hints else None
        default_value = defaults.get(node, _empty) if defaults else _empty
        mapspec = arg_mapspec.get(node)
        label = _format_type_and_default(mapspec or node, type_string, default_value)

    elif isinstance(node, PipeFunc | NestedPipeFunc | CollapsedScope):
        name = str(node).split(" → ")[0]
        if isinstance(node, CollapsedScope):
            assert node.function_name is not None
            title = f"Scope: {html.escape(node.function_name)}"
        else:
            title = html.escape(name)
        label = f'<TABLE BORDER="0"><TR><TD><B>{title}</B></TD></TR><HR/>'

        for i, output in enumerate(at_least_tuple(node.output_name)):
            name = str(node.mapspec.outputs[i]) if node.mapspec else output
            h = node.output_annotation.get(output)
            type_string = type_as_string(h) if h is not NoAnnotation else None
            default_value = defaults.get(output, _empty) if defaults else _empty
            formatted_label = _format_type_and_default(name, type_string, default_value)
            label += f"<TR><TD>{formatted_label}</TD></TR>"
        if include_full_mapspec and node.mapspec:
            s = html.escape(str(node.mapspec))
            label += f'<HR/><TR><TD><FONT FACE="Courier New">{s}</FONT></TD></TR>'

        label += "</TABLE>"
    else:  # pragma: no cover
        msg = f"Unexpected node type: {type(node)}"
        raise TypeError(msg)

    return label


# Matplotlib colors to hex
_COLORS = {
    "skyblue": "#87CEEB",
    "blue": "#0000FF",
    "lightgreen": "#90EE90",
    "darkgreen": "#006400",
    "red": "#FF0000",
    "orange": "#FFA500",
}


@dataclass
class GraphvizStyle:
    """Dataclass for storing style used in the graphviz visualization."""

    # Nodes
    arg_node_color: str = _COLORS["lightgreen"]
    func_node_color: str = _COLORS["skyblue"]
    nested_func_node_color: str = _COLORS["red"]
    bound_node_color: str = _COLORS["red"]
    resources_node_color: str = _COLORS["orange"]
    collapsed_scope_node_color: str = _COLORS["blue"]
    grouped_args_node_color: str = _COLORS["lightgreen"]
    # Edges
    arg_edge_color: str | None = None  # default is arg_node_color
    output_edge_color: str | None = None  # default is func_node_color
    bound_edge_color: str | None = None  # default is bound_node_color
    resources_edge_color: str | None = None  # default is resources_node_color
    input_mapspec_edge_color: str = _COLORS["darkgreen"]
    output_mapspec_edge_color: str = _COLORS["blue"]
    grouped_args_edge_color: str | None = None  # default uses node color
    # Font
    font_name: str = "Helvetica"
    font_size: int = 12
    edge_font_size: int = 10
    legend_font_size: int = 20
    font_color: str = "black"
    # Background
    legend_background_color: str = "lightgrey"
    background_color: str | None = None
    # Other
    legend_border_color: str = "black"


def visualize_graphviz(  # noqa: PLR0912, C901, PLR0915
    graph: nx.DiGraph,
    defaults: dict[str, Any] | None = None,
    *,
    figsize: tuple[int, int] | int | None = None,
    collapse_scopes: bool | Sequence[str] = False,
    min_arg_group_size: int | None = None,
    hide_default_args: bool = False,
    filename: str | Path | None = None,
    style: GraphvizStyle | None = None,
    orient: Literal["TB", "LR", "BT", "RL"] = "LR",
    graphviz_kwargs: dict[str, Any] | None = None,
    show_legend: bool = True,
    include_full_mapspec: bool = False,
    return_type: Literal["graphviz", "html"] | None = None,
) -> graphviz.Digraph | IPython.display.HTML:
    """Visualize the pipeline as a directed graph using Graphviz.

    Parameters
    ----------
    graph
        The directed graph representing the pipeline.
    defaults
        Default values for the function arguments.
    figsize
        The width and height of the figure in inches.
        If a single integer is provided, the figure will be a square.
        If ``None``, the size will be determined automatically.
    collapse_scopes
        Whether to collapse scopes in the graph.
        If ``True``, scopes are collapsed into a single node.
        If a sequence of scope names, only the specified scopes are collapsed.
    min_arg_group_size
        Minimum number of parameters to combine into a single node. Only applies to
        parameters used exclusively by one PipeFunc. If None, no grouping is performed.
    hide_default_args
        Whether to hide default arguments in the graph.
    filename
        The filename to save the figure to, if provided.
    style
        Style for the graph visualization.
    orient
        Graph orientation: 'TB', 'LR', 'BT', 'RL'.
    graphviz_kwargs
        Graphviz-specific keyword arguments for customizing the graph's appearance.
    show_legend
        Whether to show the legend in the graph visualization.
    include_full_mapspec
        Whether to include the full mapspec as a separate line in the `PipeFunc` labels.
    return_type
        The format to return the visualization in.
        If ``'html'``, the visualization is returned as a `IPython.display.html`,
        if ``'graphviz'``, the `graphviz.Digraph` object is returned.
        If ``None``, the format is ``'html'`` if running in a Jupyter notebook,
        otherwise ``'graphviz'``.

    Returns
    -------
    graphviz.Digraph
        The resulting Graphviz Digraph object.

    """
    requires("graphviz", reason="visualize_graphviz", extras="plotting")
    import graphviz

    if collapse_scopes:
        graph = collapsed_scope_graph(graph, collapse_scopes)

    plot_graph = create_grouped_parameter_graph(graph, min_arg_group_size)

    if hide_default_args:
        if defaults is None:  # pragma: no cover
            msg = "`defaults` must be provided if `hide_default_args=True`."
            raise ValueError(msg)
        plot_graph = hide_default_args_graph(plot_graph, defaults)

    if style is None:
        style = GraphvizStyle()
    if graphviz_kwargs is None:
        graphviz_kwargs = {}

    graph_attr: dict[str, Any] = {
        "rankdir": orient,
        "fontsize": str(style.font_size),
        "fontname": style.font_name,
    }
    if figsize:
        graph_attr["size"] = (
            f"{figsize[0]},{figsize[1]}" if isinstance(figsize, tuple) else f" {figsize},{figsize}"
        )
        graph_attr["ratio"] = "fill"
    if style.background_color:
        graph_attr["bgcolor"] = style.background_color

    # Graphviz Setup
    digraph = graphviz.Digraph(
        comment="Graph Visualization",
        graph_attr=graph_attr,
        node_attr={
            "shape": "rectangle",
            "fontname": style.font_name,
            "fontsize": str(style.font_size),
        },
        **graphviz_kwargs,
    )
    hints = _all_type_annotations(graph)
    nodes = _Nodes.from_graph(plot_graph)
    labels = _Labels.from_graph(plot_graph)

    # Define a mapping for node configurations
    node_types: dict[str, tuple[list, dict]] = {
        "Argument": (
            nodes.arg,
            {
                "fillcolor": style.arg_node_color,
                "shape": "rectangle",
                "style": "filled,dashed",
            },
        ),
        "GroupedArgs": (
            nodes.grouped_args,
            {
                "fillcolor": style.grouped_args_node_color,
                "shape": "rectangle",
                "style": "filled,solid",
            },
        ),
        "PipeFunc": (
            nodes.func,
            {"fillcolor": style.func_node_color, "shape": "box", "style": "filled,rounded"},
        ),
        "NestedPipeFunc": (
            nodes.nested_func,
            {
                "fillcolor": style.func_node_color,
                "shape": "box",
                "style": "filled,rounded",
                "color": style.nested_func_node_color,
            },
        ),
        "CollapsedScope": (
            nodes.collapsed_scope,
            {
                "fillcolor": style.func_node_color,
                "shape": "box",
                "style": "filled,rounded",
                "color": style.collapsed_scope_node_color,
                "penwidth": "2.0",
                "peripheries": "2",  # Double border to indicate collapsed scope
            },
        ),
        "Bound": (
            nodes.bound,
            {"fillcolor": style.bound_node_color, "shape": "hexagon", "style": "filled"},
        ),
        "Resources": (
            nodes.resources,
            {"fillcolor": style.resources_node_color, "shape": "hexagon", "style": "filled"},
        ),
    }
    node_defaults = {
        "width": "0.75",
        "height": "0.5",
        "margin": "0.05",
        "penwidth": "1",
        "color": "black",  # Border color
    }
    # Add nodes to visual graph
    legend_items: dict[str, dict[str, Any]] = {}
    for legend_label, (nodelist, config) in node_types.items():
        if nodelist:  # Only add legend entry if nodes of this type exist
            legend_items[legend_label] = config
        for node in nodelist:  # type: ignore[attr-defined]
            label = _generate_node_label(
                node,
                hints,
                defaults,
                labels.arg_mapspec,
                include_full_mapspec,
            )
            attribs = dict(node_defaults, label=f"<{label}>", **config)
            digraph.node(str(node), **attribs)

    # Add edges and labels with function outputs
    edge_colors: dict[str, str | None] = {
        "outputs": style.output_edge_color,
        "outputs_mapspec": style.output_mapspec_edge_color,
        "inputs": style.arg_edge_color,
        "inputs_mapspec": style.input_mapspec_edge_color,
        "bound": style.bound_edge_color,
        "resources": style.resources_edge_color,
        "grouped_args": style.grouped_args_edge_color,
    }
    for edge in plot_graph.edges:
        a, b = edge
        if isinstance(a, str):
            edge_color = edge_colors["inputs"] or style.arg_node_color
        elif isinstance(a, GroupedArgs):
            edge_color = edge_colors["grouped_args"] or style.grouped_args_node_color
        elif isinstance(a, PipeFunc):
            edge_color = edge_colors["outputs"] or style.func_node_color
        elif isinstance(a, _Bound):
            edge_color = edge_colors["bound"] or style.bound_node_color
        else:
            assert isinstance(a, _Resources)
            edge_color = edge_colors["resources"] or style.resources_node_color

        if edge in labels.outputs_mapspec:
            edge_color = edge_colors["outputs_mapspec"]  # type: ignore[assignment]
            label = labels.outputs_mapspec[edge]
        elif edge in labels.inputs_mapspec:
            edge_color = edge_colors["inputs_mapspec"]  # type: ignore[assignment]
            label = labels.inputs_mapspec[edge]
        elif edge in labels.outputs:
            label = labels.outputs[edge]
        elif edge in labels.inputs:
            label = labels.inputs[edge]
        elif edge in labels.bound:
            label = labels.bound[edge]
        else:
            label = labels.resources[edge]

        digraph.edge(
            str(a),
            str(b),
            color=edge_color,
            label=label,
            tooltip=f"<<b>{html.escape(label)}</b>>",
            penwidth="1.01",
            fontcolor="transparent",
            fontname=style.font_name,
            fontsize=str(style.edge_font_size),
        )

    if show_legend and legend_items:
        legend_subgraph = graphviz.Digraph(
            name="cluster_legend",
            graph_attr={
                "label": "Legend",
                "rankdir": orient,
                "fontsize": str(style.legend_font_size),
                "fontcolor": style.font_color,
                "fontname": style.font_name,
                "color": style.legend_border_color,
                "style": "filled",
                "fillcolor": style.legend_background_color,
            },
        )
        for i, (name, config) in enumerate(legend_items.items()):
            node_name = f"legend_{i}"
            attribs = {**node_defaults, "label": name, **config}
            del attribs["margin"]  # Remove margin for legend nodes, to make them more compact
            legend_subgraph.node(node_name, **attribs)
            if i > 0:
                legend_subgraph.edge(f"legend_{i - 1}", node_name, style="invis")

        digraph.subgraph(legend_subgraph)

    if filename is not None:
        name, extension = str(filename).rsplit(".", 1)
        digraph.render(name, format=extension, cleanup=True)

    if return_type is None and is_running_in_ipynb():  # pragma: no cover
        return_type = "html"

    if return_type == "html":
        from IPython.display import HTML

        svg_content = digraph._repr_image_svg_xml()
        html_content = (
            f'<div id="svg-container" style="max-width: 100%;">{svg_content}</div>'
            "<style>#svg-container svg {max-width: 100%; height: auto;}</style>"
        )

        return HTML(html_content)

    return digraph


def visualize_graphviz_widget(
    graph: nx.DiGraph,
    defaults: dict[str, Any] | None = None,
    *,
    orient: Literal["TB", "LR", "BT", "RL"] = "LR",
    graphviz_kwargs: dict[str, Any] | None = None,
) -> ipywidgets.VBox:
    """Create an interactive visualization of the pipeline as a directed graph.

    Creates a widget that allows interactive exploration of the pipeline graph.
    The widget provides the following interactions:

    - Zoom: Use mouse scroll
    - Pan: Click and drag
    - Node selection: Click on nodes to highlight connected nodes
    - Multi-select: Shift-click on nodes to select multiple routes
    - Search: Use the search box to highlight matching nodes
    - Reset view: Press Escape

    Requires the `graphviz-anywidget` package to be installed, which is maintained
    by the pipefunc authors, see https://github.com/pipefunc/graphviz-anywidget

    Parameters
    ----------
    graph
        The directed graph representing the pipeline.
    defaults
        The default values for the pipeline.
    orient
        Graph orientation, controlling the main direction of the graph flow.
        Options are:
        - 'TB': Top to bottom
        - 'LR': Left to right
        - 'BT': Bottom to top
        - 'RL': Right to left
    graphviz_kwargs
        Graphviz-specific keyword arguments for customizing the graph's appearance.

    Returns
    -------
    ipywidgets.VBox
        Interactive widget containing the graph visualization.

    """
    requires(
        "graphviz_anywidget",
        "graphviz",
        reason="visualize_graphviz_widget",
        extras="plotting",
    )
    from graphviz_anywidget import graphviz_widget

    factory = functools.partial(
        _extra_controls_factory,
        graph=graph,
        defaults=defaults,
        orient=orient,
        graphviz_kwargs=graphviz_kwargs,
    )
    initial_dot_source = _rerender_gv_source(graph, defaults, orient, graphviz_kwargs)
    return graphviz_widget(
        dot_source=initial_dot_source,
        extra_controls_factory=factory,
        controls=True,
    )


def _rerender_gv_source(
    graph: nx.DiGraph,
    defaults: dict[str, Any] | None,
    orient: Literal["TB", "LR", "BT", "RL"] = "LR",
    graphviz_kwargs: dict[str, Any] | None = None,
    *,
    group_args: bool = False,
    hide_default_args: bool = False,
    collapse_scopes: bool | Sequence[str] = False,
) -> str:
    gv_graph = visualize_graphviz(
        graph,
        defaults=defaults,
        orient=orient,
        min_arg_group_size=2 if group_args else None,
        collapse_scopes=collapse_scopes,
        hide_default_args=hide_default_args,
        graphviz_kwargs=graphviz_kwargs,
        return_type="graphviz",
    )
    return gv_graph.source


def _extra_controls_factory(  # noqa: PLR0915
    graphviz_anywidget: graphviz_anywidget.GraphvizAnyWidget,
    *,
    graph: nx.DiGraph,
    defaults: dict[str, Any] | None,
    orient: Literal["TB", "LR", "BT", "RL"] = "LR",
    graphviz_kwargs: dict[str, Any] | None = None,
) -> ipywidgets.HBox:
    """Extra widgets for the graphviz widget."""
    import ipywidgets

    final_widgets = []

    # Orientation Dropdown
    orient_options = ["TB", "LR", "BT", "RL"]
    orient_dropdown = ipywidgets.Dropdown(
        options=orient_options,
        value=orient,
        description="Orient:",
        tooltip="Change graph orientation",
        style={"description_width": "initial"},
        layout=ipywidgets.Layout(width="auto"),
    )
    final_widgets.append(orient_dropdown)

    # Hide Defaults
    hide_defaults_toggle = None
    if defaults:
        hide_defaults_toggle = ipywidgets.ToggleButton(
            value=False,
            description="Show default args",
            tooltip="Toggle visibility of default arguments",
            icon="eye",
            layout=ipywidgets.Layout(width="auto"),
            button_style="warning",
        )
        final_widgets.append(hide_defaults_toggle)

<<<<<<< HEAD
    # Group args
    group_args_toggle = ipywidgets.ToggleButton(
        value=False,
        description="Group args",
        tooltip="Group arguments into a single node",
        icon="plus-square-o",
        button_style="info",
        layout=ipywidgets.Layout(width="auto"),
    )
    final_widgets.append(group_args_toggle)

=======
>>>>>>> bd6af49d
    # Scope Collapse
    unique_scopes = all_unique_output_scopes(graph)
    scope_toggles = []
    if unique_scopes:
        scope_toggles = [
            ipywidgets.ToggleButton(
                value=False,
                description=scope,
                tooltip=f"Collapse/Expand scope: {scope}",
                icon="plus-square-o",
                button_style="info",
                layout=ipywidgets.Layout(width="95%"),
            )
            for scope in unique_scopes
        ]
        scopes_vbox = ipywidgets.VBox(scope_toggles)
        scopes_accordion = ipywidgets.Accordion(
            children=[scopes_vbox],
            selected_index=None,
        )
        scopes_accordion.set_title(0, "Collapse Scopes")
        final_widgets.append(scopes_accordion)

    # Callback Function
    def _update_dot_source(change: dict | None = None) -> None:  # noqa: ARG001
        """Observer function to update the widget's dot source."""
        current_orient = orient_dropdown.value

        hide_defaults_value = False
        current_orient = orient_dropdown.value

        if hide_defaults_toggle:
            hide_defaults_value = hide_defaults_toggle.value
            if hide_defaults_value:
                hide_defaults_toggle.description = "Hide default args"
                hide_defaults_toggle.button_style = "primary"
                hide_defaults_toggle.icon = "eye-slash"
            else:
                hide_defaults_toggle.description = "Show default args"
                hide_defaults_toggle.button_style = "warning"
                hide_defaults_toggle.icon = "eye"

        if group_args_toggle.value:
            group_args_toggle.description = "Ungroup args"
            group_args_toggle.icon = "minus-square-o"
            group_args_toggle.button_style = "success"
        else:
            group_args_toggle.description = "Group args"
            group_args_toggle.icon = "plus-square-o"
            group_args_toggle.button_style = "info"

        selected_scopes = []
        if scope_toggles:
            for toggle in scope_toggles:
                if toggle.value:
                    selected_scopes.append(toggle.description)
                    toggle.button_style = "success"
                    toggle.icon = "minus-square-o"
                else:
                    toggle.button_style = "info"
                    toggle.icon = "plus-square-o"

        new_dot_source = _rerender_gv_source(
            graph,
            defaults,
            current_orient,
            graphviz_kwargs,
            group_args=group_args_toggle.value,
            hide_default_args=hide_defaults_value,
            collapse_scopes=selected_scopes,
        )
        graphviz_anywidget.dot_source = new_dot_source

    # Attach Observers
    orient_dropdown.observe(_update_dot_source, names="value")
    if hide_defaults_toggle:
        hide_defaults_toggle.observe(_update_dot_source, names="value")
    group_args_toggle.observe(_update_dot_source, names="value")
    if scope_toggles:
        for toggle in scope_toggles:
            toggle.observe(_update_dot_source, names="value")

    return ipywidgets.HBox(final_widgets, layout=ipywidgets.Layout(gap="10px"))


def visualize_matplotlib(
    graph: nx.DiGraph,
    figsize: tuple[int, int] | int = (10, 10),
    filename: str | Path | None = None,
    func_node_colors: str | list[str] | None = None,
) -> plt.Figure:
    """Visualize the pipeline as a directed graph.

    Parameters
    ----------
    graph
        The directed graph representing the pipeline.
    figsize
        The width and height of the figure in inches.
        If a single integer is provided, the figure will be a square.
    filename
        The filename to save the figure to.
    func_node_colors
        The color of the function nodes.

    Returns
    -------
        The resulting Matplotlib figure.

    """
    requires("matplotlib", reason="visualize_matplotlib", extras="plotting")
    import matplotlib.pyplot as plt

    pos = _get_graph_layout(graph)
    if isinstance(figsize, int):
        figsize = (figsize, figsize)
    fig = plt.figure(figsize=figsize)

    nodes = _Nodes.from_graph(graph)
    colors_shapes_edgecolors = [
        (nodes.arg, "lightgreen", "s", None),
        (nodes.func, func_node_colors or "skyblue", "o", None),
        (nodes.nested_func, func_node_colors or "skyblue", "o", "red"),
        (nodes.bound, "red", "h", None),
        (nodes.resources, "C1", "p", None),
    ]
    for _nodes, color, shape, edgecolor in colors_shapes_edgecolors:
        nx.draw_networkx_nodes(
            graph,
            pos,
            nodelist=_nodes,
            node_size=4000,
            node_color=color,
            node_shape=shape,
            edgecolors=edgecolor,
        )

    def func_with_mapspec(func: PipeFunc) -> str:
        """Add mapspec to function output if applicable."""
        s = str(func)
        if not func.mapspec:
            return s
        for spec in func.mapspec.outputs:
            # changes e.g., "func(...) -> y" to "func(...) -> y[i]"
            s = re.sub(rf"\b{spec.name}\b", str(spec), s)
        return s

    for labels in [
        {node: node for node in nodes.arg},
        {node: func_with_mapspec(node) for node in nodes.func + nodes.nested_func},
        {node: node.name for node in nodes.bound + nodes.resources},
    ]:
        nx.draw_networkx_labels(graph, pos, labels, font_size=12)

    nx.draw_networkx_edges(graph, pos, arrows=True, node_size=4000)

    # Add edge labels with function outputs
    labels = _Labels.from_graph(graph)

    for _labels, color in [
        (labels.outputs, "skyblue"),
        (labels.outputs_mapspec, "blue"),
        (labels.inputs, "lightgreen"),
        (labels.inputs_mapspec, "green"),
        (labels.bound, "red"),
    ]:
        nx.draw_networkx_edge_labels(
            graph,
            pos,
            edge_labels=_labels,
            font_size=12,
            font_color=color,
        )

    plt.axis("off")
    plt.tight_layout()
    if filename is not None:
        plt.savefig(filename)
    plt.show()
    return fig


def visualize_holoviews(graph: nx.DiGraph, *, show: bool = False) -> hv.Graph | None:
    """Visualize the pipeline as a directed graph using HoloViews.

    Parameters
    ----------
    graph
        The directed graph representing the pipeline.
    show
        Whether to show the plot. Uses `bokeh.plotting.show(holoviews.render(plot))`.
        If ``False`` the `holoviews.Graph` object is returned.

    """
    requires("holoviews", "bokeh", reason="visualize_holoviews", extras="plotting")
    import bokeh.plotting
    import holoviews as hv

    hv.extension("bokeh")
    pos = _get_graph_layout(graph)

    # Extract node positions and create a list of nodes
    x, y = np.array([pos[node] for node in graph.nodes]).T
    node_indices = range(len(graph.nodes))
    node_types = ["str" if isinstance(node, str) else "func" for node in graph.nodes]
    node_labels = [str(node) for node in graph.nodes]

    # Create a dictionary for quick lookup of indices
    node_index_dict = {node: index for index, node in enumerate(graph.nodes)}

    # Extract edge info using the lookup dictionary
    edges = np.array([(node_index_dict[edge[0]], node_index_dict[edge[1]]) for edge in graph.edges])

    # Create Nodes and Graph
    nodes = hv.Nodes((x, y, node_indices, node_labels, node_types), vdims=["label", "type"])
    graph = hv.Graph((edges, nodes))

    plot_opts = {
        "width": 800,
        "height": 800,
        "padding": 0.1,
        "xaxis": None,
        "yaxis": None,
        "node_color": hv.dim("type").categorize({"str": "lightgreen", "func": "skyblue"}, "gray"),
        "edge_color": "black",
    }

    graph = graph.opts(**plot_opts)

    # Create Labels and add them to the graph
    labels = hv.Labels(graph.nodes, ["x", "y"], "label")
    plot = graph * labels.opts(text_font_size="8pt", text_color="black", bgcolor="white")
    if show:  # pragma: no cover
        bokeh.plotting.show(hv.render(plot))
        return None
    return plot<|MERGE_RESOLUTION|>--- conflicted
+++ resolved
@@ -702,7 +702,6 @@
         )
         final_widgets.append(hide_defaults_toggle)
 
-<<<<<<< HEAD
     # Group args
     group_args_toggle = ipywidgets.ToggleButton(
         value=False,
@@ -714,8 +713,6 @@
     )
     final_widgets.append(group_args_toggle)
 
-=======
->>>>>>> bd6af49d
     # Scope Collapse
     unique_scopes = all_unique_output_scopes(graph)
     scope_toggles = []
