from __future__ import annotations

import contextlib
import functools
import importlib.util
import inspect
import math
import operator
import os
import socket
import sys
import warnings
from pathlib import Path
from typing import TYPE_CHECKING, Any

import cloudpickle
import numpy as np

if TYPE_CHECKING:
    from collections.abc import Callable, Iterable


def at_least_tuple(x: Any) -> tuple[Any, ...]:
    """Convert x to a tuple if it is not already a tuple."""
    return x if isinstance(x, tuple) else (x,)


def load(path: Path, *, cache: bool = False) -> Any:
    """Load a cloudpickled object from a path.

    If ``cache`` is ``True``, the object will be cached in memory.
    """
    if cache:
        cache_key = _get_cache_key(path)
        return _cached_load(cache_key)

    with path.open("rb") as f:
        return cloudpickle.load(f)


def dump(obj: Any, path: Path) -> None:
    """Dump an object to a path using cloudpickle."""
    path.parent.mkdir(parents=True, exist_ok=True)
    with path.open("wb") as f:
        cloudpickle.dump(obj, f)


def _get_cache_key(path: Path) -> tuple:
    """Generate a cache key based on the path, file modification time, and file size."""
    resolved_path = path.resolve()
    stats = resolved_path.stat()
    return (str(resolved_path), stats.st_mtime, stats.st_size)


@functools.lru_cache(maxsize=128)
def _cached_load(cache_key: tuple) -> Any:
    """Load a cloudpickled object using a cache key."""
    path = Path(cache_key[0])
    return load(path, cache=False)


def format_kwargs(kwargs: dict[str, Any]) -> str:
    """Format kwargs as a string."""
    return ", ".join(f"{k}={v!r}" for k, v in kwargs.items())


def format_args(args: tuple) -> str:
    """Format args as a string."""
    return ", ".join(repr(arg) for arg in args)


def format_function_call(func_name: str, args: tuple, kwargs: dict[str, Any]) -> str:
    """Format a function call as a string."""
    if args and kwargs:
        return f"{func_name}({format_args(args)}, {format_kwargs(kwargs)})"
    if args:
        return f"{func_name}({format_args(args)})"
    if kwargs:
        return f"{func_name}({format_kwargs(kwargs)})"
    return f"{func_name}()"


def handle_error(e: Exception, func: Callable, kwargs: dict[str, Any]) -> None:
    """Handle an error that occurred while executing a function."""
    call_str = format_function_call(func.__name__, (), kwargs)
    msg = f"Error occurred while executing function `{call_str}`."
    if sys.version_info <= (3, 11):  # pragma: no cover
        raise type(e)(e.args[0] + msg) from e
    e.add_note(msg)
    raise  # noqa: PLE0704


def prod(iterable: Iterable[int]) -> int:
    """Return the product of an iterable."""
    return functools.reduce(operator.mul, iterable, 1)


def _is_equal(a: Any, b: Any) -> bool | None:  # noqa: PLR0911
    if type(a) is not type(b):
        return False
    if isinstance(a, dict):
        return equal_dicts(a, b)
    if isinstance(a, np.ndarray):
        return np.array_equal(a, b, equal_nan=True)
    if isinstance(a, set):
        return a == b
    if isinstance(a, float | np.floating):
        return math.isclose(a, b, rel_tol=1e-9, abs_tol=0.0)
    if isinstance(a, str):
        return a == b
    if isinstance(a, list | tuple):
        if len(a) != len(b):  # type: ignore[arg-type]
            return False
        return all(_is_equal(x, y) for x, y in zip(a, b))
    return a == b


def equal_dicts(d1: dict[str, Any], d2: dict[str, Any], *, verbose: bool = False) -> bool | None:
    """Check if two dictionaries are equal.

    Returns True if the dictionaries are equal, False if they are not equal,
    and None if there are errors comparing keys and values.
    """
    if len(d1) != len(d2):
        if verbose:
            print(f"Not equal lengths: `{len(d1)} != {len(d2)}`")
        return False

    if d1.keys() != d2.keys():
        if verbose:
            print(f"Not equal keys: `{d1.keys()} != {d2.keys()}`")
        return False

    errors = []
    for k, v1 in d1.items():
        v2 = d2[k]
        try:
            equal = _is_equal(v1, v2)
        except Exception:  # noqa: BLE001
            errors.append((k, v1, v2))
        else:
            if not equal:
                if verbose:
                    print(f"Not equal `{k}`: `{v1} != {v2}`")
                return False
    if errors:
        warnings.warn(f"Errors comparing keys and values: {errors}", stacklevel=3)
        return None
    return True


def _format_table_row(row: list[str], widths: list[int], seperator: str = " | ") -> str:
    """Format a row of the table with specified column widths."""
    return seperator.join(f"{cell:<{widths[i]}}" for i, cell in enumerate(row))


def table(rows: list[Any], headers: list[str]) -> str:
    """Create a printable table from a list of rows and headers."""
    column_widths = [len(header) for header in headers]
    for row in rows:
        for i, x in enumerate(row):
            column_widths[i] = max(column_widths[i], len(str(x)))

    separator_line = [w * "-" for w in column_widths]
    table_rows = [
        _format_table_row(separator_line, column_widths, seperator="-+-"),
        _format_table_row(headers, column_widths),
        _format_table_row(["-" * width for width in column_widths], column_widths),
    ]
    for row in rows:
        table_rows.append(_format_table_row(row, column_widths))  # noqa: PERF401
    table_rows.append(_format_table_row(separator_line, column_widths, seperator="-+-"))

    return "\n".join(table_rows)


def clear_cached_properties(obj: object, until_type: type | None = None) -> None:
    """Clear all `functools.cached_property`s from an object and its super types."""
    cls = type(obj)
    if until_type is None:
        until_type = cls
    while True:
        for k, v in cls.__dict__.items():
            if isinstance(v, functools.cached_property):
                with contextlib.suppress(AttributeError):
                    delattr(obj, k)
        if cls is object or cls is until_type or cls.__base__ is None:
            break
        cls = cls.__base__


def assert_complete_kwargs(
    kwargs: dict[str, Any],
    function: Callable[..., Any],
    skip: set[str] | None = None,
) -> None:
    """Validate that the kwargs contain all kwargs for a function."""
    valid_kwargs = set(inspect.signature(function).parameters.keys())
    if skip is not None:
        valid_kwargs -= set(skip)
    missing = valid_kwargs - set(kwargs)
    assert not missing, f"Missing required kwargs: {missing}"


def get_local_ip() -> str:
    try:
        # Create a socket to connect to a remote host
        # This helps in getting the network interface's IP
        with socket.socket(socket.AF_INET, socket.SOCK_DGRAM) as s:
            # This does not actually connect to '8.8.8.8', it is simply used to find the local IP
            s.connect(("8.8.8.8", 80))
            return s.getsockname()[0]
    except Exception:  # noqa: BLE001  # pragma: no cover
        return "unknown"


def is_running_in_ipynb() -> bool:
    """Check if the code is running in a Jupyter notebook."""
    try:
        return get_ipython().__class__.__name__ == "ZMQInteractiveShell"  # type: ignore[name-defined]
    except NameError:
        return False  # Probably standard Python interpreter


<<<<<<< HEAD
def is_running_in_vscode() -> bool:  # pragma: no cover
    """Check if the code is running inside VS Code."""
    return "VSCODE_PID" in os.environ
=======
def is_installed(package: str) -> bool:
    """Check if a package is installed."""
    return importlib.util.find_spec(package) is not None


def requires(*packages: str, reason: str = "", extras: str | None = None) -> None:
    """Check if a package is installed, raise an ImportError if not."""
    conda_name_mapping = {"graphviz": "python-graphviz"}

    for package in packages:
        if is_installed(package):
            continue
        conda_package = conda_name_mapping.get(package, package)
        error_message = f"The '{package}' package is required"
        if reason:
            error_message += f" for {reason}"
        error_message += ".\n"
        error_message += "Please install it using one of the following methods:\n"
        if extras:
            error_message += f'- pip install "pipefunc[{extras}]"\n'
        error_message += f"- pip install {package}\n"
        error_message += f"- conda install -c conda-forge {conda_package}"
        raise ImportError(error_message)
>>>>>>> 30c26e6f
<|MERGE_RESOLUTION|>--- conflicted
+++ resolved
@@ -115,7 +115,12 @@
     return a == b
 
 
-def equal_dicts(d1: dict[str, Any], d2: dict[str, Any], *, verbose: bool = False) -> bool | None:
+def equal_dicts(
+    d1: dict[str, Any],
+    d2: dict[str, Any],
+    *,
+    verbose: bool = False,
+) -> bool | None:
     """Check if two dictionaries are equal.
 
     Returns True if the dictionaries are equal, False if they are not equal,
@@ -222,11 +227,11 @@
         return False  # Probably standard Python interpreter
 
 
-<<<<<<< HEAD
 def is_running_in_vscode() -> bool:  # pragma: no cover
     """Check if the code is running inside VS Code."""
     return "VSCODE_PID" in os.environ
-=======
+
+
 def is_installed(package: str) -> bool:
     """Check if a package is installed."""
     return importlib.util.find_spec(package) is not None
@@ -249,5 +254,4 @@
             error_message += f'- pip install "pipefunc[{extras}]"\n'
         error_message += f"- pip install {package}\n"
         error_message += f"- conda install -c conda-forge {conda_package}"
-        raise ImportError(error_message)
->>>>>>> 30c26e6f
+        raise ImportError(error_message)