from __future__ import annotations

import contextlib
import functools
import importlib.util
import inspect
import math
import operator
import socket
import sys
import warnings
from pathlib import Path
from typing import TYPE_CHECKING, Any

import cloudpickle
import numpy as np

if TYPE_CHECKING:
    from collections.abc import Callable, Iterable


def at_least_tuple(x: Any) -> tuple[Any, ...]:
    """Convert x to a tuple if it is not already a tuple."""
    return x if isinstance(x, tuple) else (x,)


def load(path: Path, *, cache: bool = False) -> Any:
    """Load a cloudpickled object from a path.

    If ``cache`` is ``True``, the object will be cached in memory.
    """
    if cache:
        cache_key = _get_cache_key(path)
        return _cached_load(cache_key)

    with path.open("rb") as f:
        return cloudpickle.load(f)


def dump(obj: Any, path: Path) -> None:
    """Dump an object to a path using cloudpickle."""
    path.parent.mkdir(parents=True, exist_ok=True)
    with path.open("wb") as f:
        cloudpickle.dump(obj, f)


def _get_cache_key(path: Path) -> tuple:
    """Generate a cache key based on the path, file modification time, and file size."""
    resolved_path = path.resolve()
    stats = resolved_path.stat()
    return (str(resolved_path), stats.st_mtime, stats.st_size)


@functools.lru_cache(maxsize=128)
def _cached_load(cache_key: tuple) -> Any:
    """Load a cloudpickled object using a cache key."""
    path = Path(cache_key[0])
    return load(path, cache=False)


def format_kwargs(kwargs: dict[str, Any]) -> str:
    """Format kwargs as a string."""
    return ", ".join(f"{k}={v!r}" for k, v in kwargs.items())


def format_args(args: tuple) -> str:
    """Format args as a string."""
    return ", ".join(repr(arg) for arg in args)


def format_function_call(func_name: str, args: tuple, kwargs: dict[str, Any]) -> str:
    """Format a function call as a string."""
    if args and kwargs:
        return f"{func_name}({format_args(args)}, {format_kwargs(kwargs)})"
    if args:
        return f"{func_name}({format_args(args)})"
    if kwargs:
        return f"{func_name}({format_kwargs(kwargs)})"
    return f"{func_name}()"


def handle_error(e: Exception, func: Callable, kwargs: dict[str, Any]) -> None:
    """Handle an error that occurred while executing a function."""
    call_str = format_function_call(func.__name__, (), kwargs)
    msg = f"Error occurred while executing function `{call_str}`."
    if sys.version_info <= (3, 11):  # pragma: no cover
        raise type(e)(e.args[0] + msg) from e
    e.add_note(msg)
    raise  # noqa: PLE0704


def prod(iterable: Iterable[int]) -> int:
    """Return the product of an iterable."""
    return functools.reduce(operator.mul, iterable, 1)


def _is_equal(a: Any, b: Any) -> bool | None:  # noqa: PLR0911
    if type(a) is not type(b):
        return False
    if isinstance(a, dict):
        return equal_dicts(a, b)
    if isinstance(a, np.ndarray):
        return np.array_equal(a, b, equal_nan=True)
    if isinstance(a, set):
        return a == b
    if isinstance(a, float | np.floating):
        return math.isclose(a, b, rel_tol=1e-9, abs_tol=0.0)
    if isinstance(a, str):
        return a == b
    if isinstance(a, list | tuple):
        if len(a) != len(b):  # type: ignore[arg-type]
            return False
        return all(_is_equal(x, y) for x, y in zip(a, b))
    return a == b


def equal_dicts(d1: dict[str, Any], d2: dict[str, Any], *, verbose: bool = False) -> bool | None:
    """Check if two dictionaries are equal.

    Returns True if the dictionaries are equal, False if they are not equal,
    and None if there are errors comparing keys and values.
    """
    if len(d1) != len(d2):
        if verbose:
            print(f"Not equal lengths: `{len(d1)} != {len(d2)}`")
        return False

    if d1.keys() != d2.keys():
        if verbose:
            print(f"Not equal keys: `{d1.keys()} != {d2.keys()}`")
        return False

    errors = []
    for k, v1 in d1.items():
        v2 = d2[k]
        try:
            equal = _is_equal(v1, v2)
        except Exception:  # noqa: BLE001
            errors.append((k, v1, v2))
        else:
            if not equal:
                if verbose:
                    print(f"Not equal `{k}`: `{v1} != {v2}`")
                return False
    if errors:
        warnings.warn(f"Errors comparing keys and values: {errors}", stacklevel=3)
        return None
    return True


def _format_table_row(row: list[str], widths: list[int], seperator: str = " | ") -> str:
    """Format a row of the table with specified column widths."""
    return seperator.join(f"{cell:<{widths[i]}}" for i, cell in enumerate(row))


def table(rows: list[Any], headers: list[str]) -> str:
    """Create a printable table from a list of rows and headers."""
    column_widths = [len(header) for header in headers]
    for row in rows:
        for i, x in enumerate(row):
            column_widths[i] = max(column_widths[i], len(str(x)))

    separator_line = [w * "-" for w in column_widths]
    table_rows = [
        _format_table_row(separator_line, column_widths, seperator="-+-"),
        _format_table_row(headers, column_widths),
        _format_table_row(["-" * width for width in column_widths], column_widths),
    ]
    for row in rows:
        table_rows.append(_format_table_row(row, column_widths))  # noqa: PERF401
    table_rows.append(_format_table_row(separator_line, column_widths, seperator="-+-"))

    return "\n".join(table_rows)


def clear_cached_properties(obj: object, until_type: type | None = None) -> None:
    """Clear all `functools.cached_property`s from an object and its super types."""
    cls = type(obj)
    if until_type is None:
        until_type = cls
    while True:
        for k, v in cls.__dict__.items():
            if isinstance(v, functools.cached_property):
                with contextlib.suppress(AttributeError):
                    delattr(obj, k)
        if cls is object or cls is until_type or cls.__base__ is None:
            break
        cls = cls.__base__


def assert_complete_kwargs(
    kwargs: dict[str, Any],
    function: Callable[..., Any],
    skip: set[str] | None = None,
) -> None:
    """Validate that the kwargs contain all kwargs for a function."""
    valid_kwargs = set(inspect.signature(function).parameters.keys())
    if skip is not None:
        valid_kwargs -= set(skip)
    missing = valid_kwargs - set(kwargs)
    assert not missing, f"Missing required kwargs: {missing}"


<<<<<<< HEAD
def is_notebook() -> bool:
=======
def get_local_ip() -> str:
    try:
        # Create a socket to connect to a remote host
        # This helps in getting the network interface's IP
        with socket.socket(socket.AF_INET, socket.SOCK_DGRAM) as s:
            # This does not actually connect to '8.8.8.8', it is simply used to find the local IP
            s.connect(("8.8.8.8", 80))
            return s.getsockname()[0]
    except Exception:  # noqa: BLE001  # pragma: no cover
        return "unknown"


def is_running_in_ipynb() -> bool:
>>>>>>> 2fe772b8
    """Check if the code is running in a Jupyter notebook."""
    try:
        return get_ipython().__class__.__name__ == "ZMQInteractiveShell"  # type: ignore[name-defined]
    except NameError:
<<<<<<< HEAD
        return False  # Probably standard Python interpreter
=======
        return False  # Probably standard Python interpreter


def requires(*packages: str, reason: str = "", extras: str | None = None) -> None:
    """Check if a package is installed, raise an ImportError if not."""
    conda_name_mapping = {"graphviz": "python-graphviz"}

    for package in packages:
        if importlib.util.find_spec(package):
            continue
        conda_package = conda_name_mapping.get(package, package)
        error_message = f"The '{package}' package is required"
        if reason:
            error_message += f" for {reason}"
        error_message += ".\n"
        error_message += "Please install it using one of the following methods:\n"
        if extras:
            error_message += f'- pip install "pipefunc[{extras}]"\n'
        error_message += f"- pip install {package}\n"
        error_message += f"- conda install -c conda-forge {conda_package}"
        raise ImportError(error_message)
>>>>>>> 2fe772b8
<|MERGE_RESOLUTION|>--- conflicted
+++ resolved
@@ -201,9 +201,6 @@
     assert not missing, f"Missing required kwargs: {missing}"
 
 
-<<<<<<< HEAD
-def is_notebook() -> bool:
-=======
 def get_local_ip() -> str:
     try:
         # Create a socket to connect to a remote host
@@ -217,14 +214,10 @@
 
 
 def is_running_in_ipynb() -> bool:
->>>>>>> 2fe772b8
     """Check if the code is running in a Jupyter notebook."""
     try:
         return get_ipython().__class__.__name__ == "ZMQInteractiveShell"  # type: ignore[name-defined]
     except NameError:
-<<<<<<< HEAD
-        return False  # Probably standard Python interpreter
-=======
         return False  # Probably standard Python interpreter
 
 
@@ -245,5 +238,4 @@
             error_message += f'- pip install "pipefunc[{extras}]"\n'
         error_message += f"- pip install {package}\n"
         error_message += f"- conda install -c conda-forge {conda_package}"
-        raise ImportError(error_message)
->>>>>>> 2fe772b8
+        raise ImportError(error_message)