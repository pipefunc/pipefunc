from __future__ import annotations

import contextlib
import functools
import importlib.util
import inspect
import logging
import math
import operator
import socket
import sys
import warnings
from collections.abc import Callable
from concurrent.futures import Executor, ProcessPoolExecutor, ThreadPoolExecutor
from dataclasses import dataclass
from pathlib import Path
from typing import TYPE_CHECKING, Any, Literal, TypeGuard, TypeVar, get_args

import cloudpickle
import numpy as np

if TYPE_CHECKING:
    from collections.abc import Callable, Generator, Iterable

    import pandas as pd
    import pydantic
    from griffe import DocstringSection


def at_least_tuple(x: Any) -> tuple[Any, ...]:
    """Convert x to a tuple if it is not already a tuple."""
    return x if isinstance(x, tuple) else (x,)


def load(path: Path, *, cache: bool = False) -> Any:
    """Load a cloudpickled object from a path.

    If ``cache`` is ``True``, the object will be cached in memory.
    """
    if cache:
        cache_key = _get_cache_key(path)
        return _cached_load(cache_key)

    with path.open("rb") as f:
        return cloudpickle.load(f)


def dump(obj: Any, path: Path) -> None:
    """Dump an object to a path using cloudpickle."""
    path.parent.mkdir(parents=True, exist_ok=True)
    with path.open("wb") as f:
        cloudpickle.dump(obj, f)


def _get_cache_key(path: Path) -> tuple:
    """Generate a cache key based on the path, file modification time, and file size."""
    resolved_path = path.resolve()
    stats = resolved_path.stat()
    return (str(resolved_path), stats.st_mtime, stats.st_size)


@functools.lru_cache(maxsize=128)
def _cached_load(cache_key: tuple) -> Any:
    """Load a cloudpickled object using a cache key."""
    path = Path(cache_key[0])
    return load(path, cache=False)


def format_kwargs(kwargs: dict[str, Any]) -> str:
    """Format kwargs as a string."""
    return ", ".join(f"{k}={v!r}" for k, v in kwargs.items())


def format_args(args: tuple) -> str:
    """Format args as a string."""
    return ", ".join(repr(arg) for arg in args)


def format_function_call(func_name: str, args: tuple, kwargs: dict[str, Any]) -> str:
    """Format a function call as a string."""
    if args and kwargs:
        return f"{func_name}({format_args(args)}, {format_kwargs(kwargs)})"
    if args:
        return f"{func_name}({format_args(args)})"
    if kwargs:
        return f"{func_name}({format_kwargs(kwargs)})"
    return f"{func_name}()"


def handle_error(e: Exception, func: Callable, kwargs: dict[str, Any]) -> None:
    """Handle an error that occurred while executing a function."""
    call_str = format_function_call(func.__name__, (), kwargs)
    msg = f"Error occurred while executing function `{call_str}`."
    if sys.version_info < (3, 11):  # pragma: no cover
        original_msg = e.args[0] if e.args else ""
        raise type(e)(original_msg + msg) from e
    e.add_note(msg)
    raise  # noqa: PLE0704


def prod(iterable: Iterable[int]) -> int:
    """Return the product of an iterable."""
    return functools.reduce(operator.mul, iterable, 1)


def _is_equal(a: Any, b: Any) -> bool | None:  # noqa: PLR0911
    if type(a) is not type(b):
        return False
    if isinstance(a, dict):
        return equal_dicts(a, b)
    if isinstance(a, np.ndarray):
        return np.array_equal(a, b, equal_nan=True)
    if isinstance(a, set):
        return a == b
    if isinstance(a, float | np.floating):
        return math.isclose(a, b, rel_tol=1e-9, abs_tol=0.0)
    if isinstance(a, str):
        return a == b
    if isinstance(a, list | tuple):
        if len(a) != len(b):  # type: ignore[arg-type]
            return False
        return all(_is_equal(x, y) for x, y in zip(a, b))
    return a == b


def equal_dicts(d1: dict[str, Any], d2: dict[str, Any], *, verbose: bool = False) -> bool | None:
    """Check if two dictionaries are equal.

    Returns True if the dictionaries are equal, False if they are not equal,
    and None if there are errors comparing keys and values.
    """
    if len(d1) != len(d2):
        if verbose:
            print(f"Not equal lengths: `{len(d1)} != {len(d2)}`")
        return False

    if d1.keys() != d2.keys():
        if verbose:
            print(f"Not equal keys: `{d1.keys()} != {d2.keys()}`")
        return False

    errors = []
    for k, v1 in d1.items():
        v2 = d2[k]
        try:
            equal = _is_equal(v1, v2)
        except Exception:  # noqa: BLE001
            errors.append((k, v1, v2))
        else:
            if not equal:
                if verbose:
                    print(f"Not equal `{k}`: `{v1} != {v2}`")
                return False
    if errors:
        warnings.warn(f"Errors comparing keys and values: {errors}", stacklevel=3)
        return None
    return True


def _format_table_row(row: list[str], widths: list[int], separator: str = " | ") -> str:
    """Format a row of the table with specified column widths."""
    return separator.join(f"{cell:<{widths[i]}}" for i, cell in enumerate(row))


def table(rows: list[Any], headers: list[str]) -> str:
    """Create a printable table from a list of rows and headers."""
    column_widths = [len(header) for header in headers]
    for row in rows:
        for i, x in enumerate(row):
            column_widths[i] = max(column_widths[i], len(str(x)))

    separator_line = [w * "-" for w in column_widths]
    table_rows = [
        _format_table_row(separator_line, column_widths, separator="-+-"),
        _format_table_row(headers, column_widths),
        _format_table_row(["-" * width for width in column_widths], column_widths),
    ]
    for row in rows:
        table_rows.append(_format_table_row(row, column_widths))  # noqa: PERF401
    table_rows.append(_format_table_row(separator_line, column_widths, separator="-+-"))

    return "\n".join(table_rows)


def clear_cached_properties(obj: object, until_type: type | None = None) -> None:
    """Clear all `functools.cached_property`s from an object and its super types."""
    cls = type(obj)
    if until_type is None:
        until_type = cls
    while True:
        for k, v in cls.__dict__.items():
            if isinstance(v, functools.cached_property):
                with contextlib.suppress(AttributeError):
                    delattr(obj, k)
        if cls is object or cls is until_type or cls.__base__ is None:
            break
        cls = cls.__base__


def assert_complete_kwargs(
    kwargs: dict[str, Any],
    function: Callable[..., Any],
    skip: set[str] | None = None,
) -> None:
    """Validate that the kwargs contain all kwargs for a function."""
    valid_kwargs = set(inspect.signature(function).parameters.keys())
    if skip is not None:
        valid_kwargs -= set(skip)
    missing = valid_kwargs - set(kwargs)
    assert not missing, f"Missing required kwargs: {missing}"


def get_local_ip() -> str:
    try:
        # Create a socket to connect to a remote host
        # This helps in getting the network interface's IP
        with socket.socket(socket.AF_INET, socket.SOCK_DGRAM) as s:
            # This does not actually connect to '8.8.8.8', it is simply used to find the local IP
            s.connect(("8.8.8.8", 80))
            return s.getsockname()[0]
    except Exception:  # noqa: BLE001  # pragma: no cover
        return "unknown"


def is_running_in_ipynb() -> bool:
    """Check if the code is running in a Jupyter notebook."""
    try:
        from IPython import get_ipython
    except ImportError:  # pragma: no cover
        return False
    try:
        return get_ipython().__class__.__name__ == "ZMQInteractiveShell"  # type: ignore[name-defined]
    except NameError:  # pragma: no cover
        return False  # Probably standard Python interpreter


def is_installed(package: str) -> bool:
    """Check if a package is installed."""
    return importlib.util.find_spec(package) is not None


def requires(*packages: str, reason: str = "", extras: str | None = None) -> None:
    """Check if a package is installed, raise an ImportError if not."""
    conda_name_mapping = {"graphviz": "python-graphviz", "graphviz_anywidget": "graphviz-anywidget"}

    for package in packages:
        if is_installed(package):
            continue
        conda_package = conda_name_mapping.get(package, package)
        error_message = f"The '{package}' package is required"
        if reason:
            error_message += f" for {reason}"
        error_message += ".\n"
        error_message += "Please install it using one of the following methods:\n"
        if extras:
            error_message += f'- pip install "pipefunc[{extras}]"\n'
        error_message += f"- pip install {package}\n"
        error_message += f"- conda install -c conda-forge {conda_package}"
        raise ImportError(error_message)


def is_min_version(package: str, version: str) -> bool:
    """Check if a package is at least a given version."""
    import importlib.metadata

    installed_version = importlib.metadata.version(package)
    installed_major, installed_minor, installed_patch, *_ = installed_version.split(".")
    major, minor, patch, *_ = version.split(".")
    if installed_major < major:
        return False
    if installed_major == major and installed_minor < minor:
        return False
    if installed_major == major and installed_minor == minor and installed_patch < patch:  # noqa: SIM103
        return False
    return True


def is_pydantic_base_model(x: Any) -> TypeGuard[type[pydantic.BaseModel]]:
    if not is_imported("pydantic"):  # pragma: no cover
        return False
    if not inspect.isclass(x):
        return False
    import pydantic

    return issubclass(x, pydantic.BaseModel)


T = TypeVar("T")


def first(x: T | tuple[T, ...]) -> T:
    if isinstance(x, tuple):  # pragma: no cover
        return x[0]
    return x


def is_imported(package: str) -> bool:
    """Check if a package is imported."""
    return package in sys.modules


def get_ncores(ex: Executor) -> int:  # noqa: PLR0911, PLR0912
    """Return the maximum number of cores that an executor can use."""
    if isinstance(ex, ProcessPoolExecutor | ThreadPoolExecutor):
        return ex._max_workers  # type: ignore[union-attr]
    if is_imported("ipyparallel"):  # pragma: no cover
        import ipyparallel

        if isinstance(ex, ipyparallel.client.view.ViewExecutor):
            return len(ex.view)
    if is_imported("loky"):  # pragma: no cover
        import loky

        if isinstance(ex, loky.reusable_executor._ReusablePoolExecutor):
            return ex._max_workers
    if is_imported("distributed"):  # pragma: no cover
        import distributed

        if isinstance(ex, distributed.cfexecutor.ClientExecutor):
            return sum(n for n in ex._client.ncores().values())
    if is_imported("mpi4py"):  # pragma: no cover
        import mpi4py.futures

        if isinstance(ex, mpi4py.futures.MPIPoolExecutor):
            ex.bootup()  # wait until all workers are up and running
            return ex._pool.size  # not public API!
    if is_imported("adaptive_scheduler"):
        import adaptive_scheduler

        if isinstance(ex, adaptive_scheduler.SlurmExecutor):
            # This could be better but since there is `cores`, `cores_per_node`,
            # and `nodes`; and they can be `None`, we just return 1 for now.
            return 1
    if is_imported("executorlib"):  # pragma: no cover
        import executorlib

        if isinstance(ex, executorlib.BaseExecutor):
            ncores = ex.max_workers
            if ncores is None:  # In case the number of workers is not defined
                return 1
            return ncores
    msg = f"Cannot get number of cores for {ex.__class__}"
    raise TypeError(msg)


@contextlib.contextmanager
def temporarily_disable_logger(logger_name: str) -> Generator[None, None, None]:
    """Temporarily disable a logger within a context manager scope.

    Upon entering, disables the specified logger.
    Upon exiting, restores the logger to its original enabled/disabled state.

    Parameters
    ----------
    logger_name
        Name of the logger to temporarily disable

    Examples
    --------
    >>> with temporarily_disable_logger("my_logger"):
    ...     # Logger is disabled here
    ...     perform_noisy_operation()
    ... # Logger is restored to original state here

    """
    logger = logging.getLogger(name=logger_name)
    original_state = logger.disabled
    try:
        logger.disabled = True
        yield
    finally:
        logger.disabled = original_state


DocstringStyle = Literal["google", "numpy", "sphinx", "auto"]


def _parse_docstring_sections(
    docstring: str,
    docstring_parser: DocstringStyle,
) -> list[DocstringSection]:
    requires("griffe", reason="extracting docstrings", extras="autodoc")
    from griffe import Docstring, Parser

    options = get_args(DocstringStyle)
    if docstring_parser == "auto":
        # Poor man's "auto" parser selection because griffe has this as a paid feature
        # https://mkdocstrings.github.io/griffe-autodocstringstyle/insiders/
        results = [
            _parse_docstring_sections(docstring, parser)  # type: ignore[arg-type]
            for parser in options
            if parser != "auto"
        ]
        return max(results, key=len)

    if docstring_parser not in options:
        msg = f"Invalid docstring parser: {docstring_parser}, must be one of {', '.join(options)}"
        raise ValueError(msg)

    parser = Parser(docstring_parser)
    with temporarily_disable_logger("griffe"):
        return Docstring(docstring).parse(parser)


@dataclass
class DocstringInfo:
    """A class to store a function's docstring and its extracted parameter docstrings."""

    description: str | None
    parameters: dict[str, str]
    returns: str | None


def parse_function_docstring(
    func: Callable[..., Any],
    docstring_parser: DocstringStyle = "auto",
) -> DocstringInfo:
    """Parse a function's docstring into structured components.

    Extracts the main description, parameter descriptions, and return description
    from a function's docstring. Supports Google, NumPy, and standard Python
    docstring formats using the `griffe` library for parsing.

    Parameters
    ----------
    func
        The function whose docstring should be parsed.
    docstring_parser
        The docstring style to use for parsing. Can be 'google', 'numpy',
        'sphinx', or 'auto' to automatically detect the style.

    Returns
    -------
        A structured representation of the docstring containing the main description,
        parameter descriptions, and return description.

    """
    docstring = inspect.getdoc(func)
    if not docstring:
        return DocstringInfo(None, {}, None)

    parameters: dict[str, str] = {}
    returns: list[str] = []
    description: list[str] = []
    sections = _parse_docstring_sections(docstring, docstring_parser)
    for section in sections:
        if section.kind.name == "parameters":
            for parameter in section.value:
                parameters[parameter.name] = parameter.description
        if section.kind.name == "returns":
            for return_value in section.value:
                if return_value.description or return_value.annotation:
                    # If numpy style without types, the description is the annotation
                    value = return_value.description or return_value.annotation.lstrip()
                    returns.append(value)
        if section.kind.name == "text":
            description.append(section.value)

    return DocstringInfo("\n".join(description), parameters, "\n".join(returns))


def is_classmethod(func: Callable) -> bool:
    """Check if a function is a classmethod."""
    return inspect.ismethod(func) and func.__self__ is not None


def clip(x: float, min_value: float, max_value: float) -> float:
    """Clip a value to a range."""
    return max(min_value, min(x, max_value))


<<<<<<< HEAD
def create_multiindex(
    arrays: list[Any],
    *,
    names: list[str],
) -> pd.MultiIndex:
    """Create a pandas MultiIndex, with a fallback for unhashable types.

    Attempts to use `pandas.MultiIndex.from_arrays`, which is fast but requires
    hashable elements. If that fails with a `TypeError`, it falls back to a
    slower method that manually factorizes each array, which supports
    unhashable types.

    For the fallback method to work correctly with custom objects, they must
    implement the `__eq__` method for equality comparison.

    Parameters
    ----------
    arrays
        List of array-likes to form the levels of the MultiIndex.
    names
        Names for the levels in the MultiIndex.

    Returns
    -------
        A pandas MultiIndex object.

    """
    import pandas as pd

    try:
        # Fast path for hashable types
        return pd.MultiIndex.from_arrays(arrays, names=names)
    except TypeError:
        # Slow path for unhashable types.
        # This path assumes that items within each array are unique.
        codes = [range(len(arr)) for arr in arrays]
        levels = [pd.Index(arr) for arr in arrays]
        return pd.MultiIndex(
            levels=levels,
            codes=codes,
            names=names,
            verify_integrity=False,
        )
=======
def infer_shape(x: Any) -> tuple[int, ...]:  # noqa: PLR0911
    """Infer the shape of a nested structure.

    This function recursively determines the shape of nested lists, tuples,
    or NumPy arrays. The recursion continues as long as all elements at a given
    level are lists/tuples of the same length and have the same sub-shape.

    If the structure is ragged (i.e., elements at a level have different
    lengths or different sub-shapes), the shape up to that point is returned.
    """
    if isinstance(x, np.ndarray):
        return x.shape

    if isinstance(x, range):
        x = list(x)

    if not isinstance(x, (list, tuple)):
        return ()

    if not x:
        return (0,)

    # If not all items are lists, we can only determine the first dimension
    if not all(isinstance(item, (list, tuple)) for item in x):
        return (len(x),)

    # All items are lists, check if they have the same length
    first_len = len(x[0])
    if not all(len(item) == first_len for item in x):
        return (len(x),)

    if first_len == 0:
        return (len(x), 0)

    # Recursively find the shape of sub-lists
    sub_shapes = [infer_shape(item) for item in x]

    # Check if all sub-shapes are identical
    first_sub_shape = sub_shapes[0]
    if not all(s == first_sub_shape for s in sub_shapes[1:]):
        return (len(x), first_len)

    return (len(x), *first_sub_shape)
>>>>>>> f7d0ecde
<|MERGE_RESOLUTION|>--- conflicted
+++ resolved
@@ -22,7 +22,6 @@
 if TYPE_CHECKING:
     from collections.abc import Callable, Generator, Iterable
 
-    import pandas as pd
     import pydantic
     from griffe import DocstringSection
 
@@ -469,51 +468,6 @@
     return max(min_value, min(x, max_value))
 
 
-<<<<<<< HEAD
-def create_multiindex(
-    arrays: list[Any],
-    *,
-    names: list[str],
-) -> pd.MultiIndex:
-    """Create a pandas MultiIndex, with a fallback for unhashable types.
-
-    Attempts to use `pandas.MultiIndex.from_arrays`, which is fast but requires
-    hashable elements. If that fails with a `TypeError`, it falls back to a
-    slower method that manually factorizes each array, which supports
-    unhashable types.
-
-    For the fallback method to work correctly with custom objects, they must
-    implement the `__eq__` method for equality comparison.
-
-    Parameters
-    ----------
-    arrays
-        List of array-likes to form the levels of the MultiIndex.
-    names
-        Names for the levels in the MultiIndex.
-
-    Returns
-    -------
-        A pandas MultiIndex object.
-
-    """
-    import pandas as pd
-
-    try:
-        # Fast path for hashable types
-        return pd.MultiIndex.from_arrays(arrays, names=names)
-    except TypeError:
-        # Slow path for unhashable types.
-        # This path assumes that items within each array are unique.
-        codes = [range(len(arr)) for arr in arrays]
-        levels = [pd.Index(arr) for arr in arrays]
-        return pd.MultiIndex(
-            levels=levels,
-            codes=codes,
-            names=names,
-            verify_integrity=False,
-        )
-=======
 def infer_shape(x: Any) -> tuple[int, ...]:  # noqa: PLR0911
     """Infer the shape of a nested structure.
 
@@ -556,5 +510,4 @@
     if not all(s == first_sub_shape for s in sub_shapes[1:]):
         return (len(x), first_len)
 
-    return (len(x), *first_sub_shape)
->>>>>>> f7d0ecde
+    return (len(x), *first_sub_shape)