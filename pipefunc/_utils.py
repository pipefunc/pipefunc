--- conflicted
+++ resolved
@@ -231,11 +231,7 @@
     conda_name_mapping = {"graphviz": "python-graphviz"}
 
     for package in packages:
-<<<<<<< HEAD
-        if not is_installed(package):
-=======
         if is_installed(package):
->>>>>>> 31d6b54d
             continue
         conda_package = conda_name_mapping.get(package, package)
         error_message = f"The '{package}' package is required"
