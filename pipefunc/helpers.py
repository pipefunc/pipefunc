"""Provides `pipefunc.helpers` module with various tools."""

from __future__ import annotations

import asyncio
import importlib.util
import inspect
import os
from pathlib import Path
from typing import TYPE_CHECKING, Any

from pipefunc._utils import dump, is_running_in_ipynb, load, requires
from pipefunc.map._storage_array._file import FileArray

if TYPE_CHECKING:
    from collections.abc import Callable, Sequence

    from ipywidgets import Widget

    from ipywidgets import Widget

    from pipefunc._widgets.output_tabs import OutputTabs
    from pipefunc.map._result import ResultDict
    from pipefunc.map._run import AsyncMap

__all__ = [
    "FileArray",  # To keep in the same namespace as FileValue
    "FileValue",
    "collect_kwargs",
    "get_attribute_factory",
]


class _ReturnsKwargs:
    def __call__(self, **kwargs: Any) -> dict[str, Any]:
        """Returns keyword arguments it receives as a dictionary."""
        return kwargs


def collect_kwargs(
    parameters: tuple[str, ...],
    *,
    annotations: tuple[type, ...] | None = None,
    function_name: str = "call",
) -> Callable[..., dict[str, Any]]:
    """Returns a callable with a signature as specified in ``parameters`` which returns a dict.

    Parameters
    ----------
    parameters
        Tuple of names, these names will be used for the function parameters.
    annotations
        Optionally, provide type-annotations for the ``parameters``. Must be
        the same length as ``parameters`` or ``None``.
    function_name
        The ``__name__`` that is assigned to the returned callable.

    Returns
    -------
        Callable that returns the parameters in a dictionary.

    Examples
    --------
    This creates ``def yolo(a: int, b: list[int]) -> dict[str, Any]``:

    >>> f = collect_kwargs(("a", "b"), annotations=(int, list[int]), function_name="yolo")
    >>> f(a=1, b=2)
    {"a": 1, "b": 2}

    """
    cls = _ReturnsKwargs()
    sig = inspect.signature(cls.__call__)
    if annotations is None:
        annotations = (inspect.Parameter.empty,) * len(parameters)
    elif len(parameters) != len(annotations):
        msg = f"`parameters` and `annotations` should have equal length ({len(parameters)}!={len(annotations)})"
        raise ValueError(msg)
    new_params = [
        inspect.Parameter(name, inspect.Parameter.POSITIONAL_OR_KEYWORD, annotation=annotation)
        for name, annotation in zip(parameters, annotations)
    ]
    new_sig = sig.replace(parameters=new_params)

    def _wrapped(*args: Any, **kwargs: Any) -> Any:
        bound = new_sig.bind(*args, **kwargs)
        bound.apply_defaults()
        return cls(**bound.arguments)

    _wrapped.__signature__ = new_sig  # type: ignore[attr-defined]
    _wrapped.__name__ = function_name
    return _wrapped


def get_attribute_factory(
    attribute_name: str,
    parameter_name: str,
    parameter_annotation: type = inspect.Parameter.empty,
    return_annotation: type = inspect.Parameter.empty,
    function_name: str = "get_attribute",
) -> Callable[[Any], Any]:
    """Returns a callable that retrieves an attribute from its input parameter.

    Parameters
    ----------
    attribute_name
        The name of the attribute to access.
    parameter_name
        The name of the input parameter.
    parameter_annotation
        Optional, type annotation for the input parameter.
    return_annotation
        Optional, type annotation for the return value.
    function_name
        The ``__name__`` that is assigned to the returned callable.

    Returns
    -------
        Callable that returns an attribute of its input parameter.

    Examples
    --------
    This creates ``def get_data(obj: MyClass) -> int``:

    >>> class MyClass:
    ...     def __init__(self, data: int) -> None:
    ...         self.data = data
    >>> f = get_attribute_factory("data", parameter_name="obj", parameter_annotation=MyClass, return_annotation=int, function_name="get_data")
    >>> f(MyClass(data=123))
    123

    """
    param = inspect.Parameter(
        parameter_name,
        inspect.Parameter.POSITIONAL_OR_KEYWORD,
        annotation=parameter_annotation,
    )
    sig = inspect.Signature(parameters=[param], return_annotation=return_annotation)

    def _wrapped(*args: Any, **kwargs: Any) -> Any:
        bound = sig.bind(*args, **kwargs)
        bound.apply_defaults()
        obj = bound.arguments[parameter_name]
        return getattr(obj, attribute_name)

    _wrapped.__signature__ = sig  # type: ignore[attr-defined]
    _wrapped.__name__ = function_name
    return _wrapped


class FileValue:
    """A reference to a value stored in a file.

    This class provides a way to store and load values from files, which is useful
    for passing large objects between processes without serializing them directly.

    Parameters
    ----------
    path
        Path to the file containing the serialized value.

    Examples
    --------
    >>> ref = FileValue.from_data([1, 2, 3], Path("data.pkl"))
    >>> ref.load()
    [1, 2, 3]

    """

    def __init__(self, path: str | Path) -> None:
        self.path = Path(path).absolute()

    def load(self) -> Any:
        """Load the stored data from disk."""
        return load(self.path)

    @classmethod
    def from_data(cls, data: Any, path: Path) -> FileValue:
        """Serializes data to the given file path and returns a FileValue to it.

        This is useful for preparing a single large, non-iterable object
        for use with `pipeline.map` in distributed environments.
        The object is stored once on disk, and the lightweight FileValue
        can be passed to tasks, which then load the data on demand.

        Parameters
        ----------
        data
            The Python object to serialize and store.
        path
            The full file path (including filename) where the data will be stored.
            This path must be accessible by all worker nodes if used in
            a distributed setting.

        Returns
        -------
        FileValue
            A new FileValue instance pointing to the stored data.

        """
        path.parent.mkdir(parents=True, exist_ok=True)
        dump(data, path)
        return cls(path=path)


def _setup_automatic_tab_updates(index_output: int, tabs: OutputTabs, async_map: AsyncMap) -> None:
    def create_callback() -> Callable[[asyncio.Task[ResultDict]], None]:
        def callback(task: asyncio.Task[ResultDict]) -> None:
            if task.exception() is not None:
                tabs.set_tab_status(index_output, "failed")
            else:
                tabs.set_tab_status(index_output, "completed")

        return callback

    # Set initial status to running and add callbacks
    tabs.set_tab_status(index_output, "running")
    async_map.task.add_done_callback(create_callback())


async def gather_maps(
    *async_maps: AsyncMap,
    max_concurrent: int = 1,
<<<<<<< HEAD
    max_completed_tabs: int | None = None,
=======
    _tabs: OutputTabs | None = None,
>>>>>>> 51dff6dd
) -> list[ResultDict]:
    """Run AsyncMap objects with a limit on simultaneous executions.

    Parameters
    ----------
    async_maps
        `AsyncMap` objects created with ``pipeline.map_async(..., start=False)``.
    max_concurrent
        Maximum number of concurrent jobs
    max_completed_tabs
        Maximum number of completed tabs to show. If ``None``, all completed tabs
        are shown. Only used if ``display_widgets=True``.

    Returns
    -------
        List of results from each AsyncMap's task

    """
    for async_map in async_maps:
        if async_map._task is not None:
            msg = "`pipeline.map_async(..., start=False)` must be called before `launch_maps`."
            raise RuntimeError(msg)

<<<<<<< HEAD
    tab_widget = any(async_map._display_widgets for async_map in async_maps)
    if tab_widget:
        requires("ipywidgets", reason="tab_widget=True", extras="widgets")
        from pipefunc._widgets.output_tabs import OutputTabs

        tabs = OutputTabs(len(async_maps), max_completed_tabs)
        tabs.display()
    else:
        tabs = None
=======
    if _tabs is None:  # Prefer to get from the caller (in sync context), otherwise create it here
        _tabs = _maybe_output_tabs(async_maps)
>>>>>>> 51dff6dd

    semaphore = asyncio.Semaphore(max_concurrent)

    async def run_with_semaphore(index: int, async_map: AsyncMap) -> ResultDict:
        async with semaphore:
            if _tabs is not None and async_map._display_widgets:
                # Cannot use output_context here, because it is not thread-safe
                # See https://github.com/jupyter-widgets/ipywidgets/issues/3993
                from pipefunc._widgets.progress_ipywidgets import IPyWidgetsProgressTracker

                # Disable `display` on the first call to `start`
                async_map._display_widgets = False
                async_map.start()
                widgets = []
                if async_map.status_widget is not None:  # pragma: no cover
                    widgets.append(async_map.status_widget.widget)
                if isinstance(async_map.progress, IPyWidgetsProgressTracker):
                    widgets.append(async_map.progress._style())
                    widgets.append(async_map.progress._widgets)
                elif async_map.progress is not None:  # pragma: no cover
                    msg = "Only `show_progress='ipywidgets'` is supported in this tab widget."
                    widgets.append(msg)
                if async_map.multi_run_manager is not None:  # pragma: no cover
                    widgets.append(async_map.multi_run_manager.info())
                for widget in widgets:
                    _register_widget(widget)
<<<<<<< HEAD
                    tabs.output(index).append_display_data(widget)
=======
                    _tabs.outputs[index].append_display_data(widget)
>>>>>>> 51dff6dd
                if widgets:
                    _tabs.show_output(index)
                _setup_automatic_tab_updates(index, _tabs, async_map)
            else:
                async_map.start()

            return await async_map.task

    tasks = [run_with_semaphore(index, async_map) for index, async_map in enumerate(async_maps)]
    return await asyncio.gather(*tasks)


<<<<<<< HEAD
def _register_widget(widget: Widget) -> None:
=======
def _maybe_output_tabs(async_maps: Sequence[AsyncMap]) -> OutputTabs | None:
    display_widgets = any(async_map._display_widgets for async_map in async_maps)
    has_ipywidgets = importlib.util.find_spec("ipywidgets") is not None
    if has_ipywidgets and display_widgets and is_running_in_ipynb():
        requires("ipywidgets", reason="tab_widget=True", extras="widgets")
        from pipefunc._widgets.output_tabs import OutputTabs

        tabs = OutputTabs(len(async_maps))
        tabs.display()
        return tabs
    return None


def _register_widget(widget: Widget) -> None:  # pragma: no cover
>>>>>>> 51dff6dd
    """Register widget in VS Code to work around widget rendering bug.

    This is a workaround for VS Code Jupyter notebook environment where
    widgets created and immediately used in append_display_data() without
    being displayed first don't get properly registered in the widget state.

    See: https://github.com/microsoft/vscode-jupyter/issues/16739
    """
    if os.environ.get("VSCODE_PID") is None:
        return

    from IPython.display import display
    from ipywidgets import Output

    with Output():
        display(widget)


<<<<<<< HEAD
def launch_maps(
    *async_maps: AsyncMap,
    max_concurrent: int = 1,
    max_completed_tabs: int | None = None,
) -> asyncio.Task[list[ResultDict]]:
=======
def launch_maps(*async_maps: AsyncMap, max_concurrent: int = 1) -> asyncio.Task[list[ResultDict]]:
>>>>>>> 51dff6dd
    """Launch a collection of map operations to run concurrently in the background.

    This is a user-friendly, non-blocking wrapper around ``gather_maps``.
    It immediately returns an ``asyncio.Task`` object, which can be awaited
    later to retrieve the results. This is ideal for use in interactive
    environments like Jupyter notebooks.

    Parameters
    ----------
    async_maps
        `AsyncMap` objects created with ``pipeline.map_async(..., start=False)``.
    max_concurrent
        Maximum number of map operations to run at the same time.
    max_completed_tabs
        Maximum number of completed tabs to show. If ``None``, all completed tabs
        are shown. Only used if ``display_widgets=True``.

    Returns
    -------
    asyncio.Task
        A task handle representing the background execution of the maps.
        ``await`` this task to get the list of results.

    Examples
    --------
    >>> # In a Jupyter notebook cell:
    >>> task = launch_maps(runners, max_concurrent=2)

    >>> # In a later cell:
    >>> results = await task
    >>> print("Computation finished!")

    """
<<<<<<< HEAD
    coro = gather_maps(
        *async_maps,
        max_concurrent=max_concurrent,
        max_completed_tabs=max_completed_tabs,
    )
=======
    tabs = _maybe_output_tabs(async_maps)
    coro = gather_maps(*async_maps, max_concurrent=max_concurrent, _tabs=tabs)
>>>>>>> 51dff6dd
    return asyncio.create_task(coro)<|MERGE_RESOLUTION|>--- conflicted
+++ resolved
@@ -14,8 +14,6 @@
 
 if TYPE_CHECKING:
     from collections.abc import Callable, Sequence
-
-    from ipywidgets import Widget
 
     from ipywidgets import Widget
 
@@ -220,11 +218,8 @@
 async def gather_maps(
     *async_maps: AsyncMap,
     max_concurrent: int = 1,
-<<<<<<< HEAD
     max_completed_tabs: int | None = None,
-=======
     _tabs: OutputTabs | None = None,
->>>>>>> 51dff6dd
 ) -> list[ResultDict]:
     """Run AsyncMap objects with a limit on simultaneous executions.
 
@@ -248,20 +243,10 @@
             msg = "`pipeline.map_async(..., start=False)` must be called before `launch_maps`."
             raise RuntimeError(msg)
 
-<<<<<<< HEAD
-    tab_widget = any(async_map._display_widgets for async_map in async_maps)
-    if tab_widget:
-        requires("ipywidgets", reason="tab_widget=True", extras="widgets")
-        from pipefunc._widgets.output_tabs import OutputTabs
-
-        tabs = OutputTabs(len(async_maps), max_completed_tabs)
-        tabs.display()
+    if _tabs is None:  # Prefer to get from the caller (in sync context), otherwise create it here
+        _tabs = _maybe_output_tabs(async_maps, max_completed_tabs)
     else:
-        tabs = None
-=======
-    if _tabs is None:  # Prefer to get from the caller (in sync context), otherwise create it here
-        _tabs = _maybe_output_tabs(async_maps)
->>>>>>> 51dff6dd
+        _tabs._max_completed_tabs = max_completed_tabs
 
     semaphore = asyncio.Semaphore(max_concurrent)
 
@@ -288,11 +273,7 @@
                     widgets.append(async_map.multi_run_manager.info())
                 for widget in widgets:
                     _register_widget(widget)
-<<<<<<< HEAD
-                    tabs.output(index).append_display_data(widget)
-=======
-                    _tabs.outputs[index].append_display_data(widget)
->>>>>>> 51dff6dd
+                    _tabs.output(index).append_display_data(widget)
                 if widgets:
                     _tabs.show_output(index)
                 _setup_automatic_tab_updates(index, _tabs, async_map)
@@ -305,24 +286,23 @@
     return await asyncio.gather(*tasks)
 
 
-<<<<<<< HEAD
-def _register_widget(widget: Widget) -> None:
-=======
-def _maybe_output_tabs(async_maps: Sequence[AsyncMap]) -> OutputTabs | None:
+def _maybe_output_tabs(
+    async_maps: Sequence[AsyncMap],
+    max_completed_tabs: int | None,
+) -> OutputTabs | None:
     display_widgets = any(async_map._display_widgets for async_map in async_maps)
     has_ipywidgets = importlib.util.find_spec("ipywidgets") is not None
     if has_ipywidgets and display_widgets and is_running_in_ipynb():
         requires("ipywidgets", reason="tab_widget=True", extras="widgets")
         from pipefunc._widgets.output_tabs import OutputTabs
 
-        tabs = OutputTabs(len(async_maps))
+        tabs = OutputTabs(len(async_maps), max_completed_tabs)
         tabs.display()
         return tabs
     return None
 
 
 def _register_widget(widget: Widget) -> None:  # pragma: no cover
->>>>>>> 51dff6dd
     """Register widget in VS Code to work around widget rendering bug.
 
     This is a workaround for VS Code Jupyter notebook environment where
@@ -341,15 +321,11 @@
         display(widget)
 
 
-<<<<<<< HEAD
 def launch_maps(
     *async_maps: AsyncMap,
     max_concurrent: int = 1,
     max_completed_tabs: int | None = None,
 ) -> asyncio.Task[list[ResultDict]]:
-=======
-def launch_maps(*async_maps: AsyncMap, max_concurrent: int = 1) -> asyncio.Task[list[ResultDict]]:
->>>>>>> 51dff6dd
     """Launch a collection of map operations to run concurrently in the background.
 
     This is a user-friendly, non-blocking wrapper around ``gather_maps``.
@@ -383,14 +359,11 @@
     >>> print("Computation finished!")
 
     """
-<<<<<<< HEAD
+    tabs = _maybe_output_tabs(async_maps, max_completed_tabs)
     coro = gather_maps(
         *async_maps,
         max_concurrent=max_concurrent,
         max_completed_tabs=max_completed_tabs,
+        _tabs=tabs,
     )
-=======
-    tabs = _maybe_output_tabs(async_maps)
-    coro = gather_maps(*async_maps, max_concurrent=max_concurrent, _tabs=tabs)
->>>>>>> 51dff6dd
     return asyncio.create_task(coro)