--- conflicted
+++ resolved
@@ -413,11 +413,7 @@
     store: dict[str, StoreType],
     run_info: RunInfo,
 ) -> None:
-<<<<<<< HEAD
-    run_info.resolve_downstream_shapes(np.shape(output), output_name, store)
-=======
     run_info.resolve_downstream_shapes(output_name, store, output=output)
->>>>>>> e31cb052
     storage = store[output_name]
     assert not isinstance(storage, StorageBase)
     if isinstance(storage, Path):
@@ -1070,11 +1066,7 @@
         cache,
     )
     maybe_finalize_slurm_executors(generation, executor, multi_run_manager)
-<<<<<<< HEAD
     await _process_generation_async(generation, tasks, store, outputs, run_info, return_results)
-=======
-    await _process_generation_async(generation, tasks, store, outputs, run_info)
->>>>>>> e31cb052
 
 
 # NOTE: A similar async version of this function is provided below.
@@ -1087,15 +1079,10 @@
     return_results: bool,  # noqa: FBT001
 ) -> None:
     for func in generation:
-<<<<<<< HEAD
         _outputs = _process_task(func, tasks[func], store, run_info, return_results)
         if return_results:
             assert _outputs is not None
             outputs.update(_outputs)
-=======
-        _outputs = _process_task(func, tasks[func], store, run_info)
-        outputs.update(_outputs)
->>>>>>> e31cb052
 
 
 async def _process_generation_async(
@@ -1107,15 +1094,10 @@
     return_results: bool,  # noqa: FBT001
 ) -> None:
     for func in generation:
-<<<<<<< HEAD
         _outputs = await _process_task_async(func, tasks[func], store, run_info, return_results)
         if return_results:
             assert _outputs is not None
             outputs.update(_outputs)
-=======
-        _outputs = await _process_task_async(func, tasks[func], store, run_info)
-        outputs.update(_outputs)
->>>>>>> e31cb052
 
 
 def _submit_func(
@@ -1219,12 +1201,8 @@
     args: _MapSpecArgs,
     outputs_list: list[list[Any]],
     run_info: RunInfo,
-<<<<<<< HEAD
     return_results: bool,  # noqa: FBT001
 ) -> tuple[np.ndarray | None, ...]:
-=======
-) -> tuple[np.ndarray, ...]:
->>>>>>> e31cb052
     arrays: tuple[StorageBase, ...] = tuple(
         store[name]  # type: ignore[misc]
         for name in at_least_tuple(func.output_name)
@@ -1252,15 +1230,10 @@
         shape = args.arrays[0].full_shape
 
     for name in at_least_tuple(func.output_name):
-<<<<<<< HEAD
-        run_info.resolve_downstream_shapes(shape, name, store)
+        run_info.resolve_downstream_shapes(name, store, shape=shape)
 
     if args.result_arrays is None:
         return (None,) * len(arrays)
-=======
-        run_info.resolve_downstream_shapes(name, store, shape=shape)
-
->>>>>>> e31cb052
     return tuple(x.reshape(shape) for x in args.result_arrays)  # type: ignore[union-attr]
 
 
@@ -1309,19 +1282,14 @@
     kwargs_task: _KwargsTask,
     store: dict[str, StoreType],
     run_info: RunInfo,
-<<<<<<< HEAD
     return_results: bool,  # noqa: FBT001
 ) -> ResultDict | None:
-=======
-) -> ResultDict:
->>>>>>> e31cb052
     kwargs, task = kwargs_task
     if func.requires_mapping:
         r, args = task
         chunk_outputs_list = [_result(x) for x in r]
         # Flatten the list of chunked outputs
         chained_outputs_list = list(itertools.chain(*chunk_outputs_list))
-<<<<<<< HEAD
         output = _output_from_mapspec_task(
             func,
             store,
@@ -1337,13 +1305,6 @@
     if return_results:
         return _to_result_dict(func, kwargs, output, store)
     return None
-=======
-        output = _output_from_mapspec_task(func, store, args, chained_outputs_list, run_info)
-    else:
-        r = _result(task)
-        output = _dump_single_output(func, r, store, run_info)
-    return _to_result_dict(func, kwargs, output, store)
->>>>>>> e31cb052
 
 
 def _maybe_resolve_shapes_from_map(
@@ -1369,12 +1330,8 @@
     kwargs_task: _KwargsTask,
     store: dict[str, StoreType],
     run_info: RunInfo,
-<<<<<<< HEAD
     return_results: bool,  # noqa: FBT001
 ) -> ResultDict | None:
-=======
-) -> ResultDict:
->>>>>>> e31cb052
     kwargs, task = kwargs_task
     loop = asyncio.get_event_loop()
     if func.requires_mapping:
@@ -1383,7 +1340,6 @@
         chunk_outputs_list = await asyncio.gather(*futs)
         # Flatten the list of chunked outputs
         chained_outputs_list = list(itertools.chain(*chunk_outputs_list))
-<<<<<<< HEAD
         output = _output_from_mapspec_task(
             func,
             store,
@@ -1392,17 +1348,10 @@
             run_info,
             return_results,
         )
-=======
-        output = _output_from_mapspec_task(func, store, args, chained_outputs_list, run_info)
->>>>>>> e31cb052
     else:
         assert isinstance(task, Future)
         r = await _result_async(task, loop)
         output = _dump_single_output(func, r, store, run_info)
-<<<<<<< HEAD
     if return_results:
         return _to_result_dict(func, kwargs, output, store)
-    return None
-=======
-    return _to_result_dict(func, kwargs, output, store)
->>>>>>> e31cb052
+    return None