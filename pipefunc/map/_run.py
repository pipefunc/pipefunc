from __future__ import annotations

import asyncio
import functools
import itertools
import time
import warnings
from collections import OrderedDict, defaultdict
from concurrent.futures import Executor, Future, ProcessPoolExecutor, ThreadPoolExecutor
from contextlib import contextmanager
from dataclasses import dataclass
from pathlib import Path
from typing import TYPE_CHECKING, Any, NamedTuple, TypeAlias

import numpy as np
import numpy.typing as npt

<<<<<<< HEAD
from pipefunc._utils import at_least_tuple, dump, handle_error, is_running_in_ipynb, load, prod
=======
from pipefunc._utils import at_least_tuple, dump, handle_error, load, prod, requires
>>>>>>> 79d06a4b
from pipefunc.cache import HybridCache, to_hashable
from pipefunc.map._mapspec import MapSpec, _shape_to_key, validate_consistent_axes
from pipefunc.map._run_info import DirectValue, RunInfo, _external_shape, _internal_shape
from pipefunc.map._storage_base import StorageBase, _iterate_shape_indices, _select_by_mask

if TYPE_CHECKING:
    from collections.abc import Callable, Generator, Sequence

    import xarray as xr

    from pipefunc import PipeFunc, Pipeline
    from pipefunc._widgets import ProgressTracker
    from pipefunc.cache import _CacheBase


_OUTPUT_TYPE: TypeAlias = str | tuple[str, ...]


def _cannot_be_parallelized(pipeline: Pipeline) -> bool:
    return all(f.mapspec is None for f in pipeline.functions) and all(
        len(fs) == 1 for fs in pipeline.topological_generations.function_lists
    )


def _prepare_run(
    *,
    pipeline: Pipeline,
    inputs: dict[str, Any],
    run_folder: str | Path | None,
    internal_shapes: dict[str, int | tuple[int, ...]] | None,
    output_names: set[_OUTPUT_TYPE] | None,
    parallel: bool,
    executor: Executor | None,
    storage: str,
    cleanup: bool,
    fixed_indices: dict[str, int | slice] | None,
    auto_subpipeline: bool,
    with_progress: bool,
    in_async: bool,
) -> tuple[
    Pipeline,
    RunInfo,
    dict[str, StorageBase | Path | DirectValue],
    OrderedDict[str, Result],
    bool,
    ProgressTracker | None,
]:
    if not parallel and not executor and with_progress:
        msg = "Cannot use `with_progress=True` with `parallel=False`."
        raise ValueError(msg)
    if not parallel and executor:
        msg = "Cannot use an executor without `parallel=True`."
        raise ValueError(msg)
    inputs = pipeline._flatten_scopes(inputs)
    if auto_subpipeline or output_names is not None:
        pipeline = pipeline.subpipeline(set(inputs), output_names)
    _validate_complete_inputs(pipeline, inputs)
    validate_consistent_axes(pipeline.mapspecs(ordered=False))
    _validate_fixed_indices(fixed_indices, inputs, pipeline)
    run_info = RunInfo.create(
        run_folder,
        pipeline,
        inputs,
        internal_shapes,
        storage=storage,
        cleanup=cleanup,
    )
    outputs: OrderedDict[str, Result] = OrderedDict()
    store = run_info.init_store()
    tracker = _init_tracker(store, pipeline.sorted_functions, with_progress, in_async)
    if executor is None and _cannot_be_parallelized(pipeline):
        parallel = False
    _check_parallel(parallel, store, executor)
    return pipeline, run_info, store, outputs, parallel, tracker


def run(
    pipeline: Pipeline,
    inputs: dict[str, Any],
    run_folder: str | Path | None = None,
    internal_shapes: dict[str, int | tuple[int, ...]] | None = None,
    *,
    output_names: set[_OUTPUT_TYPE] | None = None,
    parallel: bool = True,
    executor: Executor | None = None,
    storage: str = "file_array",
    persist_memory: bool = True,
    cleanup: bool = True,
    fixed_indices: dict[str, int | slice] | None = None,
    auto_subpipeline: bool = False,
    with_progress: bool = False,
) -> OrderedDict[str, Result]:
    """Run a pipeline with `MapSpec` functions for given ``inputs``.

    Parameters
    ----------
    pipeline
        The pipeline to run.
    inputs
        The inputs to the pipeline. The keys should be the names of the input
        parameters of the pipeline functions and the values should be the
        corresponding input data, these are either single values for functions without ``mapspec``
        or lists of values or `numpy.ndarray`s for functions with ``mapspec``.
    run_folder
        The folder to store the run information. If ``None``, either a temporary folder
        is created or no folder is used, depending on whether the storage class requires serialization.
    internal_shapes
        The shapes for intermediary outputs that cannot be inferred from the inputs.
        You will receive an exception if the shapes cannot be inferred and need to be provided.
        The ``internal_shape`` can also be provided via the `PipeFunc(..., internal_shape=...)` argument.
        If a `PipeFunc` has an `internal_shape` argument _and_ it is provided here, the provided value is used.
    output_names
        The output(s) to calculate. If ``None``, the entire pipeline is run and all outputs are computed.
    parallel
        Whether to run the functions in parallel. Is ignored if provided ``executor`` is not ``None``.
    executor
        The executor to use for parallel execution. If ``None``, a `ProcessPoolExecutor`
        is used. Only relevant if ``parallel=True``.
    storage
        The storage class to use for the file arrays.
        Can use any registered storage class. See `pipefunc.map.storage_registry`.
    persist_memory
        Whether to write results to disk when memory based storage is used.
        Does not have any effect when file based storage is used.
    cleanup
        Whether to clean up the ``run_folder`` before running the pipeline.
    fixed_indices
        A dictionary mapping axes names to indices that should be fixed for the run.
        If not provided, all indices are iterated over.
    auto_subpipeline
        If ``True``, a subpipeline is created with the specified ``inputs``, using
        `Pipeline.subpipeline`. This allows to provide intermediate results in the ``inputs`` instead
        of providing the root arguments. If ``False``, all root arguments must be provided,
        and an exception is raised if any are missing.
    with_progress
        Whether to display a progress bar. Only works if ``parallel=True``.

    """
    pipeline, run_info, store, outputs, parallel, tracker = _prepare_run(
        pipeline=pipeline,
        inputs=inputs,
        run_folder=run_folder,
        internal_shapes=internal_shapes,
        output_names=output_names,
        parallel=parallel,
        executor=executor,
        storage=storage,
        cleanup=cleanup,
        fixed_indices=fixed_indices,
        auto_subpipeline=auto_subpipeline,
        with_progress=with_progress,
        in_async=False,
    )
    if tracker is not None:
        tracker.display()
    with _maybe_executor(executor, parallel) as ex:
        for gen in pipeline.topological_generations.function_lists:
            _run_and_process_generation(
                generation=gen,
                run_info=run_info,
                store=store,
                outputs=outputs,
                fixed_indices=fixed_indices,
                executor=ex,
                tracker=tracker,
                cache=pipeline.cache,
            )
    if tracker is not None:  # final update
        tracker.update_progress(force=True)
    _maybe_persist_memory(store, persist_memory)
    return outputs


class AsyncRun(NamedTuple):
    task: asyncio.Task[OrderedDict[str, Result]]
    run_info: RunInfo
    tracker: ProgressTracker | None

    def result(self) -> OrderedDict[str, Result]:
        if is_running_in_ipynb():  # pragma: no cover
            if self.task.done():
                return self.task.result()
            msg = (
                "Cannot block the event loop when running in a Jupyter notebook."
                " Use `await runner.task` instead."
            )
            raise RuntimeError(msg)

        loop = asyncio.get_event_loop()
        return loop.run_until_complete(self.task)


def run_async(
    pipeline: Pipeline,
    inputs: dict[str, Any],
    run_folder: str | Path | None = None,
    internal_shapes: dict[str, int | tuple[int, ...]] | None = None,
    *,
    output_names: set[_OUTPUT_TYPE] | None = None,
    executor: Executor | None = None,
    storage: str = "file_array",
    persist_memory: bool = True,
    cleanup: bool = True,
    fixed_indices: dict[str, int | slice] | None = None,
    auto_subpipeline: bool = False,
    with_progress: bool = False,
) -> AsyncRun:
    """Run a pipeline with `MapSpec` functions for given ``inputs``.

    Parameters
    ----------
    pipeline
        The pipeline to run.
    inputs
        The inputs to the pipeline. The keys should be the names of the input
        parameters of the pipeline functions and the values should be the
        corresponding input data, these are either single values for functions without ``mapspec``
        or lists of values or `numpy.ndarray`s for functions with ``mapspec``.
    run_folder
        The folder to store the run information. If ``None``, either a temporary folder
        is created or no folder is used, depending on whether the storage class requires serialization.
    internal_shapes
        The shapes for intermediary outputs that cannot be inferred from the inputs.
        You will receive an exception if the shapes cannot be inferred and need to be provided.
        The ``internal_shape`` can also be provided via the `PipeFunc(..., internal_shape=...)` argument.
        If a `PipeFunc` has an `internal_shape` argument _and_ it is provided here, the provided value is used.
    output_names
        The output(s) to calculate. If ``None``, the entire pipeline is run and all outputs are computed.
    executor
        The executor to use for parallel execution. If ``None``, a `ProcessPoolExecutor`
        is used. Only relevant if ``parallel=True``.
    storage
        The storage class to use for the file arrays.
        Can use any registered storage class. See `pipefunc.map.storage_registry`.
    persist_memory
        Whether to write results to disk when memory based storage is used.
        Does not have any effect when file based storage is used.
    cleanup
        Whether to clean up the ``run_folder`` before running the pipeline.
    fixed_indices
        A dictionary mapping axes names to indices that should be fixed for the run.
        If not provided, all indices are iterated over.
    auto_subpipeline
        If ``True``, a subpipeline is created with the specified ``inputs``, using
        `Pipeline.subpipeline`. This allows to provide intermediate results in the ``inputs`` instead
        of providing the root arguments. If ``False``, all root arguments must be provided,
        and an exception is raised if any are missing.
    with_progress
        Whether to display a progress bar.

    """
    pipeline, run_info, store, outputs, _, tracker = _prepare_run(
        pipeline=pipeline,
        inputs=inputs,
        run_folder=run_folder,
        internal_shapes=internal_shapes,
        output_names=output_names,
        parallel=True,
        executor=executor,
        storage=storage,
        cleanup=cleanup,
        fixed_indices=fixed_indices,
        auto_subpipeline=auto_subpipeline,
        with_progress=with_progress,
        in_async=True,
    )

    async def _run_pipeline() -> OrderedDict[str, Result]:
        with _maybe_executor(executor, parallel=True) as ex:
            assert ex is not None
            for gen in pipeline.topological_generations.function_lists:
                await _run_and_process_generation_async(
                    generation=gen,
                    run_info=run_info,
                    store=store,
                    outputs=outputs,
                    fixed_indices=fixed_indices,
                    executor=ex,
                    tracker=tracker,
                    cache=pipeline.cache,
                )
        _maybe_persist_memory(store, persist_memory)
        return outputs

    task = asyncio.create_task(_run_pipeline())
    if tracker is not None:
        tracker.attach_task(task)
        tracker.display()
    return AsyncRun(task, run_info, tracker)


def _maybe_persist_memory(
    store: dict[str, StorageBase | Path | DirectValue],
    persist_memory: bool,  # noqa: FBT001
) -> None:
    if persist_memory:  # Only relevant for memory based storage
        for arr in store.values():
            if isinstance(arr, StorageBase):
                arr.persist()


class Result(NamedTuple):
    function: str
    kwargs: dict[str, Any]
    output_name: str
    output: Any
    store: StorageBase | Path | DirectValue


def load_outputs(*output_names: str, run_folder: str | Path) -> Any:
    """Load the outputs of a run."""
    run_folder = Path(run_folder)
    run_info = RunInfo.load(run_folder)
    store = run_info.init_store()
    outputs = [_load_from_store(output_name, store).value for output_name in output_names]
    outputs = [_maybe_load_array(o) for o in outputs]
    return outputs[0] if len(output_names) == 1 else outputs


def load_xarray_dataset(
    *output_name: str,
    run_folder: str | Path,
    load_intermediate: bool = True,
) -> xr.Dataset:
    """Load the output(s) of a `pipeline.map` as an `xarray.Dataset`.

    Parameters
    ----------
    output_name
        The names of the outputs to load. If empty, all outputs are loaded.
    run_folder
        The folder where the pipeline run was stored.
    load_intermediate
        Whether to load intermediate outputs as coordinates.

    Returns
    -------
        An `xarray.Dataset` containing the outputs of the pipeline run.

    """
    requires("xarray", reason="load_xarray_dataset", extras="xarray")
    from pipefunc.map.xarray import load_xarray_dataset

    run_info = RunInfo.load(run_folder)
    return load_xarray_dataset(
        run_info.mapspecs,
        run_info.inputs,
        run_folder=run_folder,
        output_names=output_name,  # type: ignore[arg-type]
        load_intermediate=load_intermediate,
    )


def _dump_single_output(
    func: PipeFunc,
    output: Any,
    store: dict[str, StorageBase | Path | DirectValue],
) -> tuple[Any, ...]:
    if isinstance(func.output_name, tuple):
        new_output = []  # output in same order as func.output_name
        for output_name in func.output_name:
            assert func.output_picker is not None
            _output = func.output_picker(output, output_name)
            new_output.append(_output)
            _single_dump_single_output(_output, output_name, store)
        return tuple(new_output)
    _single_dump_single_output(output, func.output_name, store)
    return (output,)


def _single_dump_single_output(
    output: Any,
    output_name: str,
    store: dict[str, StorageBase | Path | DirectValue],
) -> None:
    storage = store[output_name]
    assert not isinstance(storage, StorageBase)
    if isinstance(storage, Path):
        dump(output, path=storage)
    else:
        assert isinstance(storage, DirectValue)
        storage.value = output


def _func_kwargs(
    func: PipeFunc,
    run_info: RunInfo,
    store: dict[str, StorageBase | Path | DirectValue],
) -> dict[str, Any]:
    kwargs = {}
    for p in func.parameters:
        if p in func._bound:
            kwargs[p] = func._bound[p]
        elif p in run_info.inputs:
            kwargs[p] = run_info.inputs[p]
        elif p in run_info.all_output_names:
            kwargs[p] = _load_from_store(p, store).value
        elif p in run_info.defaults and p not in run_info.all_output_names:
            kwargs[p] = run_info.defaults[p]
        else:  # pragma: no cover
            # In principle it should not be possible to reach this point because of
            # the checks in `run` and `_validate_complete_inputs`.
            msg = f"Parameter `{p}` not found in inputs, outputs, bound or defaults."
            raise ValueError(msg)
    return kwargs


def _select_kwargs(
    func: PipeFunc,
    kwargs: dict[str, Any],
    shape: tuple[int, ...],
    shape_mask: tuple[bool, ...],
    index: int,
) -> dict[str, Any]:
    assert func.mapspec is not None
    external_shape = _external_shape(shape, shape_mask)
    input_keys = func.mapspec.input_keys(external_shape, index)
    normalized_keys = {k: v[0] if len(v) == 1 else v for k, v in input_keys.items()}
    selected = {k: v[normalized_keys[k]] if k in normalized_keys else v for k, v in kwargs.items()}
    _load_file_arrays(selected)
    return selected


def _init_result_arrays(output_name: _OUTPUT_TYPE, shape: tuple[int, ...]) -> list[np.ndarray]:
    return [np.empty(prod(shape), dtype=object) for _ in at_least_tuple(output_name)]


def _pick_output(func: PipeFunc, output: Any) -> tuple[Any, ...]:
    return tuple(
        (func.output_picker(output, output_name) if func.output_picker is not None else output)
        for output_name in at_least_tuple(func.output_name)
    )


def _get_or_set_cache(
    func: PipeFunc,
    kwargs: dict[str, Any],
    cache: _CacheBase | None,
    compute_fn: Callable[[], Any],
) -> Any:
    if cache is None:
        return compute_fn()
    cache_key = (func.output_name, to_hashable(kwargs))

    if cache_key in cache:
        return cache.get(cache_key)
    if isinstance(cache, HybridCache):
        t = time.monotonic()
    result = compute_fn()
    if isinstance(cache, HybridCache):
        cache.put(cache_key, result, time.monotonic() - t)
    else:
        cache.put(cache_key, result)
    return result


_EVALUATED_RESOURCES = "__pipefunc_internal_evaluated_resources__"


def _run_iteration(
    func: PipeFunc,
    kwargs: dict[str, Any],
    shape: tuple[int, ...],
    shape_mask: tuple[bool, ...],
    index: int,
    cache: _CacheBase | None,
) -> Any:
    selected = _select_kwargs(func, kwargs, shape, shape_mask, index)

    def compute_fn() -> Any:
        if callable(func.resources) and func.mapspec is not None and func.resources_scope == "map":  # type: ignore[has-type]
            selected[_EVALUATED_RESOURCES] = func.resources(kwargs)  # type: ignore[has-type]
        try:
            return func(**selected)
        except Exception as e:
            handle_error(e, func, selected)
            # handle_error raises but mypy doesn't know that
            raise  # pragma: no cover

    return _get_or_set_cache(func, selected, cache, compute_fn)


def _run_iteration_and_process(
    index: int,
    func: PipeFunc,
    kwargs: dict[str, Any],
    shape: tuple[int, ...],
    shape_mask: tuple[bool, ...],
    file_arrays: Sequence[StorageBase],
    cache: _CacheBase | None = None,
) -> tuple[Any, ...]:
    output = _run_iteration(func, kwargs, shape, shape_mask, index, cache)
    outputs = _pick_output(func, output)
    _update_file_array(func, file_arrays, shape, shape_mask, index, outputs)
    return outputs


def _update_file_array(
    func: PipeFunc,
    file_arrays: Sequence[StorageBase],
    shape: tuple[int, ...],
    shape_mask: tuple[bool, ...],
    index: int,
    outputs: tuple[Any, ...],
) -> None:
    assert isinstance(func.mapspec, MapSpec)
    external_shape = _external_shape(shape, shape_mask)
    output_key = func.mapspec.output_key(external_shape, index)
    for file_array, _output in zip(file_arrays, outputs):
        file_array.dump(output_key, _output)


def _indices_to_flat_index(
    shape: tuple[int, ...],
    internal_shape: tuple[int, ...],
    shape_mask: tuple[bool, ...],
    external_index: tuple[int, ...],
    internal_index: tuple[int, ...],
) -> np.int_:
    full_index = _select_by_mask(shape_mask, external_index, internal_index)
    full_shape = _select_by_mask(shape_mask, shape, internal_shape)
    return np.ravel_multi_index(full_index, full_shape)


def _set_output(
    arr: np.ndarray,
    output: np.ndarray,
    linear_index: int,
    shape: tuple[int, ...],
    shape_mask: tuple[bool, ...],
) -> None:
    external_shape = _external_shape(shape, shape_mask)
    internal_shape = _internal_shape(shape, shape_mask)
    external_index = _shape_to_key(external_shape, linear_index)
    assert np.shape(output) == internal_shape
    for internal_index in _iterate_shape_indices(internal_shape):
        flat_index = _indices_to_flat_index(
            external_shape,
            internal_shape,
            shape_mask,
            external_index,
            internal_index,
        )
        arr[flat_index] = output[internal_index]


def _update_result_array(
    result_arrays: list[np.ndarray],
    index: int,
    output: list[Any],
    shape: tuple[int, ...],
    mask: tuple[bool, ...],
) -> None:
    for result_array, _output in zip(result_arrays, output):
        if not all(mask):
            _output = np.asarray(_output)  # In case _output is a list
            _set_output(result_array, _output, index, shape, mask)
        else:
            result_array[index] = _output


def _existing_and_missing_indices(
    file_arrays: list[StorageBase],
    fixed_mask: np.flatiter[npt.NDArray[np.bool_]] | None,
) -> tuple[list[int], list[int]]:
    # TODO: when `fixed_indices` are used we could be more efficient by not
    # computing the full mask.
    masks = (arr.mask_linear() for arr in file_arrays)
    if fixed_mask is None:
        fixed_mask = itertools.repeat(object=True)  # type: ignore[assignment]

    existing_indices = []
    missing_indices = []
    for i, (*mask_values, select) in enumerate(zip(*masks, fixed_mask)):  # type: ignore[arg-type]
        if not select:
            continue
        if any(mask_values):  # rerun if any of the outputs are missing
            missing_indices.append(i)
        else:
            existing_indices.append(i)
    return existing_indices, missing_indices


@contextmanager
def _maybe_executor(
    executor: Executor | None,
    parallel: bool,  # noqa: FBT001
) -> Generator[Executor | None, None, None]:
    if executor is None and parallel:
        with ProcessPoolExecutor() as new_executor:  # shuts down the executor after use
            yield new_executor
    else:
        yield executor


class _MapSpecArgs(NamedTuple):
    process_index: functools.partial[tuple[Any, ...]]
    existing: list[int]
    missing: list[int]
    result_arrays: list[np.ndarray]
    shape: tuple[int, ...]
    mask: tuple[bool, ...]
    file_arrays: list[StorageBase]


def _prepare_submit_map_spec(
    func: PipeFunc,
    kwargs: dict[str, Any],
    run_info: RunInfo,
    store: dict[str, StorageBase | Path | DirectValue],
    fixed_indices: dict[str, int | slice] | None,
    cache: _CacheBase | None = None,
) -> _MapSpecArgs:
    assert isinstance(func.mapspec, MapSpec)
    shape = run_info.shapes[func.output_name]
    mask = run_info.shape_masks[func.output_name]
    file_arrays: list[StorageBase] = [store[name] for name in at_least_tuple(func.output_name)]  # type: ignore[misc]
    result_arrays = _init_result_arrays(func.output_name, shape)
    process_index = functools.partial(
        _run_iteration_and_process,
        func=func,
        kwargs=kwargs,
        shape=shape,
        shape_mask=mask,
        file_arrays=file_arrays,
        cache=cache,
    )
    fixed_mask = _mask_fixed_axes(fixed_indices, func.mapspec, shape, mask)
    existing, missing = _existing_and_missing_indices(file_arrays, fixed_mask)  # type: ignore[arg-type]
    return _MapSpecArgs(process_index, existing, missing, result_arrays, shape, mask, file_arrays)


def _mask_fixed_axes(
    fixed_indices: dict[str, int | slice] | None,
    mapspec: MapSpec,
    shape: tuple[int, ...],
    shape_mask: tuple[bool, ...],
) -> np.flatiter[npt.NDArray[np.bool_]] | None:
    if fixed_indices is None:
        return None
    key = tuple(fixed_indices.get(axis, slice(None)) for axis in mapspec.output_indices)
    external_key = _external_shape(key, shape_mask)  # type: ignore[arg-type]
    external_shape = _external_shape(shape, shape_mask)
    select: npt.NDArray[np.bool_] = np.zeros(external_shape, dtype=bool)
    select[external_key] = True
    return select.flat


def _status_submit(
    func: Callable[..., Any],
    executor: Executor,
    status: _Status,
    tracker: ProgressTracker,
    *args: Any,
) -> Future:
    status.mark_in_progress()
    fut = executor.submit(func, *args)
    fut.add_done_callback(status.mark_complete)
    if not tracker.in_async:
        fut.add_done_callback(tracker.update_progress)
    return fut


def _maybe_parallel_map(
    func: Callable[..., Any],
    seq: Sequence,
    executor: Executor | None,
    status: _Status | None,
    tracker: ProgressTracker | None,
) -> list[Any]:
    if executor is not None:
        if status is not None:
            assert tracker is not None
            return [_status_submit(func, executor, status, tracker, x) for x in seq]
        return [executor.submit(func, x) for x in seq]
    return [func(x) for x in seq]


def _maybe_submit(
    func: Callable[..., Any],
    executor: Executor | None,
    status: _Status | None,
    tracker: ProgressTracker | None,
    *args: Any,
) -> Any:
    if executor:
        if status is not None:
            assert tracker is not None
            return _status_submit(func, executor, status, tracker, *args)
        return executor.submit(func, *args)
    return func(*args)


class _StoredValue(NamedTuple):
    value: Any
    exists: bool


def _load_from_store(
    output_name: _OUTPUT_TYPE,
    store: dict[str, StorageBase | Path | DirectValue],
    *,
    return_output: bool = True,
) -> _StoredValue:
    outputs: list[Any] = []
    all_exist = True

    for name in at_least_tuple(output_name):
        storage = store[name]
        if isinstance(storage, StorageBase):
            outputs.append(storage)
        elif isinstance(storage, Path):
            if storage.is_file():
                outputs.append(load(storage) if return_output else None)
            else:
                all_exist = False
                outputs.append(None)
        else:
            assert isinstance(storage, DirectValue)
            if storage.exists():
                outputs.append(storage.value)
            else:
                all_exist = False
                outputs.append(None)

    if not return_output:
        outputs = None  # type: ignore[assignment]
    elif len(outputs) == 1:
        outputs = outputs[0]

    return _StoredValue(outputs, all_exist)


def _submit_single(
    func: PipeFunc,
    kwargs: dict[str, Any],
    store: dict[str, StorageBase | Path | DirectValue],
    cache: _CacheBase | None,
) -> Any:
    # Load the output if it exists
    output, exists = _load_from_store(func.output_name, store, return_output=True)
    if exists:
        return output

    # Otherwise, run the function
    _load_file_arrays(kwargs)

    def compute_fn() -> Any:
        try:
            return func(**kwargs)
        except Exception as e:
            handle_error(e, func, kwargs)
            # handle_error raises but mypy doesn't know that
            raise  # pragma: no cover

    return _get_or_set_cache(func, kwargs, cache, compute_fn)


def _maybe_load_array(x: Any) -> Any:
    if isinstance(x, StorageBase):
        return x.to_array()
    return x


def _load_file_arrays(kwargs: dict[str, Any]) -> None:
    for k, v in kwargs.items():
        kwargs[k] = _maybe_load_array(v)


class _KwargsTask(NamedTuple):
    kwargs: dict[str, Any]
    task: tuple[Any, _MapSpecArgs] | Any


@dataclass
class _Status:
    """A class to keep track of the progress of a function."""

    n_total: int
    n_in_progress: int = 0
    n_completed: int = 0
    n_failed: int = 0
    start_time: float | None = None
    end_time: float | None = None

    @property
    def n_left(self) -> int:
        return self.n_total - self.n_completed - self.n_failed

    def mark_in_progress(self) -> None:
        if self.start_time is None:
            self.start_time = time.monotonic()
        self.n_in_progress += 1

    def mark_complete(self, _: Any) -> None:  # needs arg to be used as callback
        self.n_in_progress -= 1
        self.n_completed += 1
        if self.n_completed == self.n_total:
            self.end_time = time.monotonic()

    @property
    def progress(self) -> float:
        return self.n_completed / self.n_total

    def elapsed_time(self) -> float:
        assert self.start_time is not None
        if self.end_time is None:
            return time.monotonic() - self.start_time
        return self.end_time - self.start_time


def _init_tracker(
    store: dict[str, StorageBase | Path | DirectValue],
    functions: list[PipeFunc],
    with_progress: bool,  # noqa: FBT001
    in_async: bool,  # noqa: FBT001
) -> ProgressTracker | None:
    if not with_progress:
        return None
    from pipefunc._widgets import ProgressTracker

    progress = {}
    for func in functions:
        name, *_ = at_least_tuple(func.output_name)  # if multiple, the have equal size
        s = store[name]
        size = s.size if isinstance(s, StorageBase) else 1
        progress[func.output_name] = _Status(n_total=size)
    return ProgressTracker(progress, None, display=False, in_async=in_async)


# NOTE: A similar async version of this function is provided below.
def _run_and_process_generation(
    generation: list[PipeFunc],
    run_info: RunInfo,
    store: dict[str, StorageBase | Path | DirectValue],
    outputs: dict[str, Result],
    fixed_indices: dict[str, int | slice] | None,
    executor: Executor | None,
    tracker: ProgressTracker | None,
    cache: _CacheBase | None = None,
) -> None:
    tasks = _submit_generation(run_info, generation, store, fixed_indices, executor, tracker, cache)
    _process_generation(generation, tasks, store, outputs)


async def _run_and_process_generation_async(
    generation: list[PipeFunc],
    run_info: RunInfo,
    store: dict[str, StorageBase | Path | DirectValue],
    outputs: dict[str, Result],
    fixed_indices: dict[str, int | slice] | None,
    executor: Executor,
    tracker: ProgressTracker | None,
    cache: _CacheBase | None = None,
) -> None:
    tasks = _submit_generation(run_info, generation, store, fixed_indices, executor, tracker, cache)
    await _process_generation_async(generation, tasks, store, outputs)


# NOTE: A similar async version of this function is provided below.
def _process_generation(
    generation: list[PipeFunc],
    tasks: dict[PipeFunc, _KwargsTask],
    store: dict[str, StorageBase | Path | DirectValue],
    outputs: dict[str, Result],
) -> None:
    for func in generation:
        _outputs = _process_task(func, tasks[func], store)
        outputs.update(_outputs)


async def _process_generation_async(
    generation: list[PipeFunc],
    tasks: dict[PipeFunc, _KwargsTask],
    store: dict[str, StorageBase | Path | DirectValue],
    outputs: dict[str, Result],
) -> None:
    for func in generation:
        _outputs = await _process_task_async(func, tasks[func], store)
        outputs.update(_outputs)


def _submit_func(
    func: PipeFunc,
    run_info: RunInfo,
    store: dict[str, StorageBase | Path | DirectValue],
    fixed_indices: dict[str, int | slice] | None,
    executor: Executor | None,
    tracker: ProgressTracker | None = None,
    cache: _CacheBase | None = None,
) -> _KwargsTask:
    kwargs = _func_kwargs(func, run_info, store)
    status = tracker.progress_dict[func.output_name] if tracker is not None else None
    if func.mapspec and func.mapspec.inputs:
        args = _prepare_submit_map_spec(func, kwargs, run_info, store, fixed_indices, cache)
        r = _maybe_parallel_map(args.process_index, args.missing, executor, status, tracker)
        task = r, args
    else:
        task = _maybe_submit(_submit_single, executor, status, tracker, func, kwargs, store, cache)
    return _KwargsTask(kwargs, task)


def _submit_generation(
    run_info: RunInfo,
    generation: list[PipeFunc],
    store: dict[str, StorageBase | Path | DirectValue],
    fixed_indices: dict[str, int | slice] | None,
    executor: Executor | None,
    tracker: ProgressTracker | None,
    cache: _CacheBase | None = None,
) -> dict[PipeFunc, _KwargsTask]:
    return {
        func: _submit_func(func, run_info, store, fixed_indices, executor, tracker, cache)
        for func in generation
    }


def _output_from_mapspec_task(
    args: _MapSpecArgs,
    outputs_list: list[list[Any]],
) -> tuple[np.ndarray, ...]:
    for index, outputs in zip(args.missing, outputs_list):
        _update_result_array(args.result_arrays, index, outputs, args.shape, args.mask)

    for index in args.existing:
        outputs = [file_array.get_from_index(index) for file_array in args.file_arrays]
        _update_result_array(args.result_arrays, index, outputs, args.shape, args.mask)

    return tuple(x.reshape(args.shape) for x in args.result_arrays)


def _result(x: Any | Future) -> Any:
    return x.result() if isinstance(x, Future) else x


def _result_async(task: Future, loop: asyncio.AbstractEventLoop) -> asyncio.Future:
    return asyncio.wrap_future(task, loop=loop)


def _to_result_dict(
    func: PipeFunc,
    kwargs: dict[str, Any],
    output: Any,
    store: dict[str, StorageBase | Path | DirectValue],
) -> dict[str, Result]:
    # Note that the kwargs still contain the StorageBase objects if _submit_map_spec
    # was used.
    return {
        output_name: Result(
            function=func.__name__,
            kwargs=kwargs,
            output_name=output_name,
            output=_output,
            store=store[output_name],
        )
        for output_name, _output in zip(at_least_tuple(func.output_name), output)
    }


# NOTE: A similar async version of this function is provided below.
def _process_task(
    func: PipeFunc,
    kwargs_task: _KwargsTask,
    store: dict[str, StorageBase | Path | DirectValue],
) -> dict[str, Result]:
    kwargs, task = kwargs_task
    if func.mapspec and func.mapspec.inputs:
        r, args = task
        outputs_list = [_result(x) for x in r]
        output = _output_from_mapspec_task(args, outputs_list)
    else:
        r = _result(task)
        output = _dump_single_output(func, r, store)
    return _to_result_dict(func, kwargs, output, store)


async def _process_task_async(
    func: PipeFunc,
    kwargs_task: _KwargsTask,
    store: dict[str, StorageBase | Path | DirectValue],
) -> dict[str, Result]:
    kwargs, task = kwargs_task
    loop = asyncio.get_event_loop()
    if func.mapspec and func.mapspec.inputs:
        r, args = task
        futs = [_result_async(x, loop) for x in r]
        outputs_list = await asyncio.gather(*futs)
        output = _output_from_mapspec_task(args, outputs_list)
    else:
        assert isinstance(task, Future)
        r = await _result_async(task, loop)
        output = _dump_single_output(func, r, store)
    return _to_result_dict(func, kwargs, output, store)


def _check_parallel(
    parallel: bool,  # noqa: FBT001
    store: dict[str, StorageBase | Path | DirectValue],
    executor: Executor | None,
) -> None:
    if isinstance(executor, ThreadPoolExecutor):
        return
    if not parallel or not store:
        return
    for storage in store.values():
        if isinstance(storage, StorageBase) and not storage.parallelizable:
            recommendation = (
                "Consider\n - using a file-based storage or `shared_memory` / `zarr_shared_memory`"
                " for parallel execution,\n - disable parallel execution,\n - or use a different executor.\n"
            )
            default = f"The chosen storage type `{storage.storage_id}` does not support process-based parallel execution."
            if executor is None:
                msg = (
                    f"{default}"
                    f" PipeFunc defaults to using a `ProcessPoolExecutor`, which requires a parallelizable storage."
                    f" {recommendation}"
                )
                raise ValueError(msg)
            assert executor is not None
            msg = (
                f"{default}"
                f" If the current executor of type `{type(executor).__name__}` is process-based, it is incompatible."
                f" {recommendation}"
            )
            warnings.warn(msg, stacklevel=2)


def _validate_complete_inputs(pipeline: Pipeline, inputs: dict[str, Any]) -> None:
    """Validate that all required inputs are provided.

    Note that `output_name is None` means that all outputs are required!
    This is in contrast to some other functions, where ``None`` means that the
    `pipeline.unique_leaf_node` is used.
    """
    root_args = set(pipeline.topological_generations.root_args)
    inputs_with_defaults = set(inputs) | set(pipeline.defaults)
    if missing := root_args - set(inputs_with_defaults):
        missing_args = ", ".join(missing)
        msg = f"Missing inputs: `{missing_args}`."
        raise ValueError(msg)
    if extra := set(inputs_with_defaults) - root_args:
        extra_args = ", ".join(extra)
        msg = f"Got extra inputs: `{extra_args}` that are not accepted by this pipeline."
        raise ValueError(msg)


def _validate_fixed_indices(
    fixed_indices: dict[str, int | slice] | None,
    inputs: dict[str, Any],
    pipeline: Pipeline,
) -> None:
    if fixed_indices is None:
        return
    extra = set(fixed_indices)
    axes = pipeline.mapspec_axes
    for parameter, axes_ in axes.items():
        for axis in axes_:
            if axis in fixed_indices:
                extra.discard(axis)
        if parameter in inputs:
            key = tuple(fixed_indices.get(axis, slice(None)) for axis in axes_)
            if len(key) == 1:
                key = key[0]  # type: ignore[assignment]
            try:
                inputs[parameter][key]
            except IndexError as e:
                msg = f"Fixed index `{key}` for parameter `{parameter}` is out of bounds."
                raise IndexError(msg) from e
    if extra:
        msg = f"Got extra `fixed_indices`: `{extra}` that are not accepted by this map."
        raise ValueError(msg)

    reduced_axes = _reduced_axes(pipeline)
    for name, axes_set in reduced_axes.items():
        if reduced := set(axes_set) & set(fixed_indices):
            reduced_str = ", ".join(reduced)
            msg = f"Axis `{reduced_str}` in `{name}` is reduced and cannot be in `fixed_indices`."
            raise ValueError(msg)


def _reduced_axes(pipeline: Pipeline) -> dict[str, set[str]]:
    # TODO: check the overlap between this an `independent_axes_in_mapspecs`.
    # It might be that this function could be used instead.
    reduced_axes: dict[str, set[str]] = defaultdict(set)
    axes = pipeline.mapspec_axes
    for name in pipeline.mapspec_names:
        for func in pipeline.functions:
            if _is_parameter_reduced_by_function(func, name):
                reduced_axes[name].update(axes[name])
            elif _is_parameter_partially_reduced_by_function(func, name):
                _axes = _get_partially_reduced_axes(func, name, axes)
                reduced_axes[name].update(_axes)
    return dict(reduced_axes)


def _is_parameter_reduced_by_function(func: PipeFunc, name: str) -> bool:
    return name in func.parameters and (
        func.mapspec is None or name not in func.mapspec.input_names
    )


def _is_parameter_partially_reduced_by_function(func: PipeFunc, name: str) -> bool:
    if func.mapspec is None or name not in func.mapspec.input_names:
        return False
    spec = next(spec for spec in func.mapspec.inputs if spec.name == name)
    return None in spec.axes


def _get_partially_reduced_axes(
    func: PipeFunc,
    name: str,
    axes: dict[str, tuple[str, ...]],
) -> tuple[str, ...]:
    assert func.mapspec is not None
    spec = next(spec for spec in func.mapspec.inputs if spec.name == name)
    return tuple(ax for ax, spec_ax in zip(axes[name], spec.axes) if spec_ax is None)<|MERGE_RESOLUTION|>--- conflicted
+++ resolved
@@ -15,11 +15,15 @@
 import numpy as np
 import numpy.typing as npt
 
-<<<<<<< HEAD
-from pipefunc._utils import at_least_tuple, dump, handle_error, is_running_in_ipynb, load, prod
-=======
-from pipefunc._utils import at_least_tuple, dump, handle_error, load, prod, requires
->>>>>>> 79d06a4b
+from pipefunc._utils import (
+    at_least_tuple,
+    dump,
+    handle_error,
+    is_running_in_ipynb,
+    load,
+    prod,
+    requires,
+)
 from pipefunc.cache import HybridCache, to_hashable
 from pipefunc.map._mapspec import MapSpec, _shape_to_key, validate_consistent_axes
 from pipefunc.map._run_info import DirectValue, RunInfo, _external_shape, _internal_shape
