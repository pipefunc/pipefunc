--- conflicted
+++ resolved
@@ -16,10 +16,7 @@
     at_least_tuple,
     dump,
     handle_error,
-<<<<<<< HEAD
     is_installed,
-=======
->>>>>>> ee434061
     is_running_in_ipynb,
     load,
     prod,
@@ -662,40 +659,24 @@
 
 
 def _maybe_parallel_map(
-<<<<<<< HEAD
-    process_index: functools.partial[tuple[Any, ...]],
-    seq: list[int],
-=======
     func: PipeFunc,
     process_index: functools.partial[tuple[Any, ...]],
     indices: list[int],
->>>>>>> ee434061
     executor: dict[OUTPUT_TYPE, Executor] | None,
     status: Status | None,
     progress: ProgressTracker | None,
 ) -> list[Any]:
-<<<<<<< HEAD
-    func = process_index.keywords["func"]
     ex = _executor_for_func(func, executor)
     if ex is not None:
         if is_slurm_executor(ex) or is_slurm_executor_type(ex):
-            ex = slurm_executor_for_map(ex, process_index, seq)
+            ex = slurm_executor_for_map(ex, process_index, indices)
             assert isinstance(executor, dict)
             executor[func.output_name] = ex  # type: ignore[assignment]
-        if status is not None:
-            assert progress is not None
-            return [_status_submit(process_index, ex, status, progress, i) for i in seq]
-        return [ex.submit(process_index, i) for i in seq]
-    return [process_index(i) for i in seq]
-=======
-    ex = _executor_for_func(func, executor)
-    if ex is not None:
         if status is not None:
             assert progress is not None
             return [_status_submit(process_index, ex, status, progress, i) for i in indices]
         return [ex.submit(process_index, i) for i in indices]
     return [process_index(i) for i in indices]
->>>>>>> ee434061
 
 
 def _maybe_submit_single(
@@ -707,18 +688,12 @@
     store: dict[str, StoreType],
     cache: _CacheBase | None,
 ) -> Any:
-<<<<<<< HEAD
-    args = (func, kwargs, store, cache)
+    args = (func, kwargs, store, cache)  # args for _submit_single
     ex = _executor_for_func(func, executor)
     if is_slurm_executor(ex) or is_slurm_executor_type(ex):
         ex = slurm_executor_for_single(ex, func, kwargs)
         assert isinstance(executor, dict)
         executor[func.output_name] = ex  # type: ignore[assignment]
-
-=======
-    args = (func, kwargs, store, cache)  # args for _submit_single
-    ex = _executor_for_func(func, executor)
->>>>>>> ee434061
     if ex:
         if status is not None:
             assert progress is not None
@@ -891,11 +866,7 @@
     status = progress.progress_dict[func.output_name] if progress is not None else None
     if func.mapspec and func.mapspec.inputs:
         args = _prepare_submit_map_spec(func, kwargs, run_info, store, fixed_indices, cache)
-<<<<<<< HEAD
-        r = _maybe_parallel_map(args.process_index, args.missing, executor, status, progress)
-=======
         r = _maybe_parallel_map(func, args.process_index, args.missing, executor, status, progress)
->>>>>>> ee434061
         task = r, args
     else:
         task = _maybe_submit_single(executor, status, progress, func, kwargs, store, cache)
