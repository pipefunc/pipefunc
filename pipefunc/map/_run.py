from __future__ import annotations

import asyncio
import functools
import itertools
import math
import time
import warnings
from concurrent.futures import Executor, Future, ProcessPoolExecutor
from contextlib import contextmanager
from dataclasses import dataclass
from pathlib import Path
from typing import TYPE_CHECKING, Any, Literal, NamedTuple

import numpy as np
import numpy.typing as npt

from pipefunc._pipefunc_utils import handle_pipefunc_error
from pipefunc._utils import (
    at_least_tuple,
    dump,
    get_ncores,
    is_running_in_ipynb,
    prod,
)
from pipefunc._widgets.helpers import maybe_async_task_status_widget
from pipefunc.cache import HybridCache, to_hashable
from pipefunc.exceptions import ErrorSnapshot

from ._adaptive_scheduler_slurm_executor import (
    is_slurm_executor,
    maybe_finalize_slurm_executors,
    maybe_multi_run_manager,
    maybe_update_slurm_executor_map,
    maybe_update_slurm_executor_single,
)
from ._load import _load_from_store, maybe_load_data
from ._mapspec import MapSpec, _shape_to_key
from ._prepare import prepare_run
from ._result import DirectValue, Result, ResultDict
from ._shapes import external_shape_from_mask, internal_shape_from_mask, shape_is_resolved
from ._storage_array._base import StorageBase, iterate_shape_indices, select_by_mask

if TYPE_CHECKING:
    from collections.abc import Callable, Coroutine, Generator, Iterable, Sequence

    import pydantic
    from adaptive_scheduler import MultiRunManager

    from pipefunc import PipeFunc, Pipeline
    from pipefunc._pipeline._types import OUTPUT_TYPE, StorageType
    from pipefunc._widgets.async_status_widget import AsyncTaskStatusWidget
    from pipefunc._widgets.progress_headless import HeadlessProgressTracker
    from pipefunc._widgets.progress_ipywidgets import IPyWidgetsProgressTracker
    from pipefunc._widgets.progress_rich import RichProgressTracker
    from pipefunc.cache import _CacheBase

    from ._prepare import Prepared
    from ._progress import Status
    from ._result import StoreType
    from ._run_info import RunInfo
    from ._types import ShapeTuple, UserShapeDict


def run_map(
    pipeline: Pipeline,
    inputs: dict[str, Any] | pydantic.BaseModel,
    run_folder: str | Path | None = None,
    internal_shapes: UserShapeDict | None = None,
    *,
    output_names: set[OUTPUT_TYPE] | None = None,
    parallel: bool = True,
    executor: Executor | dict[OUTPUT_TYPE, Executor] | None = None,
    chunksizes: int | dict[OUTPUT_TYPE, int | Callable[[int], int] | None] | None = None,
    storage: StorageType | None = None,
    persist_memory: bool = True,
    cleanup: bool = True,
    fixed_indices: dict[str, int | slice] | None = None,
    auto_subpipeline: bool = False,
    show_progress: bool | Literal["rich", "ipywidgets", "headless"] | None = None,
    return_results: bool = True,
    continue_on_error: bool = False,
) -> ResultDict:
    """Run a pipeline with `MapSpec` functions for given ``inputs``.

    Parameters
    ----------
    pipeline
        The pipeline to run.
    inputs
        The inputs to the pipeline. The keys should be the names of the input
        parameters of the pipeline functions and the values should be the
        corresponding input data, these are either single values for functions without ``mapspec``
        or lists of values or `numpy.ndarray`s for functions with ``mapspec``.
    run_folder
        The folder to store the run information. If ``None``, either a temporary folder
        is created or no folder is used, depending on whether the storage class requires serialization.
    internal_shapes
        The shapes for intermediary outputs that cannot be inferred from the inputs.
        If not provided, the shapes will be inferred from the first execution of the function.
        If provided, the shapes will be validated against the actual shapes of the outputs.
        The values can be either integers or "?" for unknown dimensions.
        The ``internal_shape`` can also be provided via the ``PipeFunc(..., internal_shape=...)`` argument.
        If a `PipeFunc` has an ``internal_shape`` argument *and* it is provided here, the provided value is used.
    output_names
        The output(s) to calculate. If ``None``, the entire pipeline is run and all outputs are computed.
    parallel
        Whether to run the functions in parallel. Is ignored if provided ``executor`` is not ``None``.
    executor
        The executor to use for parallel execution. Can be specified as:

        1. ``None``: A `concurrent.futures.ProcessPoolExecutor` is used (only if ``parallel=True``).
        2. A `concurrent.futures.Executor` instance: Used for all outputs.
        3. A dictionary: Specify different executors for different outputs.

           - Use output names as keys and `~concurrent.futures.Executor` instances as values.
           - Use an empty string ``""`` as a key to set a default executor.

        If parallel is ``False``, this argument is ignored.
    chunksizes
        Controls batching of `~pipefunc.map.MapSpec` computations for parallel execution.
        Reduces overhead by grouping multiple function calls into single tasks.
        Can be specified as:

        - None: Automatically determine optimal chunk sizes (default)
        - int: Same chunk size for all outputs
        - dict: Different chunk sizes per output where:
            - Keys are output names (or ``""`` for default)
            - Values are either integers or callables
            - Callables take total execution count and return chunk size

        **Examples:**

        >>> chunksizes = None  # Auto-determine optimal chunk sizes
        >>> chunksizes = 100  # All outputs use chunks of 100
        >>> chunksizes = {"out1": 50, "out2": 100}  # Different sizes per output
        >>> chunksizes = {"": 50, "out1": lambda n: n // 20}  # Default and dynamic
    storage
        The storage class to use for storing intermediate and final results.
        Can be specified as:

        1. A string: Use a single storage class for all outputs.
        2. A dictionary: Specify different storage classes for different outputs.

           - Use output names as keys and storage class names as values.
           - Use an empty string ``""`` as a key to set a default storage class.

        Available storage classes are registered in `pipefunc.map.storage_registry`.
        Common options include ``"file_array"``, ``"dict"``, and ``"shared_memory_dict"``.
        Defaults to ``"file_array"`` if ``run_folder`` is provided, otherwise ``"dict"``.
    persist_memory
        Whether to write results to disk when memory based storage is used.
        Does not have any effect when file based storage is used.
    cleanup
        Whether to clean up the ``run_folder`` before running the pipeline.
    fixed_indices
        A dictionary mapping axes names to indices that should be fixed for the run.
        If not provided, all indices are iterated over.
    auto_subpipeline
        If ``True``, a subpipeline is created with the specified ``inputs``, using
        `Pipeline.subpipeline`. This allows to provide intermediate results in the ``inputs`` instead
        of providing the root arguments. If ``False``, all root arguments must be provided,
        and an exception is raised if any are missing.
    show_progress
        Whether to display a progress bar. Can be:

        - ``True``: Display a progress bar. Auto-selects based on environment:
          `ipywidgets` in Jupyter (if installed), otherwise `rich` (if installed).
        - ``False``: No progress bar.
        - ``"ipywidgets"``: Force `ipywidgets` progress bar (HTML-based).
          Shown only if in a Jupyter notebook and `ipywidgets` is installed.
        - ``"rich"``: Force `rich` progress bar (text-based).
          Shown only if `rich` is installed.
        - ``"headless"``: No progress bar, but the progress is still tracked internally.
        - ``None`` (default): Shows `ipywidgets` progress bar *only if*
          running in a Jupyter notebook and `ipywidgets` is installed.
          Otherwise, no progress bar is shown.
    return_results
        Whether to return the results of the pipeline. If ``False``, the pipeline is run
        without keeping the results in memory. Instead the results are only kept in the set
        ``storage``. This is useful for very large pipelines where the results do not fit into memory.
    continue_on_error
        If ``True``, the pipeline will continue to run even if some of the iterations
        fail. The failed iterations will be replaced with an `ErrorSnapshot` object.
        If ``False``, the pipeline will raise an exception on the first error.

    """
    prep = prepare_run(
        pipeline=pipeline,
        inputs=inputs,
        run_folder=run_folder,
        internal_shapes=internal_shapes,
        output_names=output_names,
        parallel=parallel,
        executor=executor,
        chunksizes=chunksizes,
        storage=storage,
        cleanup=cleanup,
        fixed_indices=fixed_indices,
        auto_subpipeline=auto_subpipeline,
        show_progress=show_progress,
        in_async=False,
    )

    with _maybe_executor(prep.executor, prep.parallel) as ex:
        for gen in prep.pipeline.topological_generations.function_lists:
            _run_and_process_generation(
                generation=gen,
                run_info=prep.run_info,
                store=prep.store,
                outputs=prep.outputs,
                fixed_indices=fixed_indices,
                executor=ex,
                chunksizes=prep.chunksizes,
                progress=prep.progress,
                return_results=return_results,
                continue_on_error=continue_on_error,
                cache=prep.pipeline.cache,
            )
    return _finalize_run_map(prep, persist_memory)


def _finalize_run_map(prep: Prepared, persist_memory: bool) -> ResultDict:
    if prep.progress is not None:  # final update
        prep.progress.update_progress(force=True)
    _maybe_persist_memory(prep.store, persist_memory)
    return prep.outputs


@dataclass
class AsyncMap:
    """An object returned by `run_map_async` to manage an asynchronous pipeline execution."""

    run_info: RunInfo
    progress: IPyWidgetsProgressTracker | RichProgressTracker | HeadlessProgressTracker | None
    multi_run_manager: MultiRunManager | None
    status_widget: AsyncTaskStatusWidget | None
    _run_pipeline: Callable[[], Coroutine[Any, Any, ResultDict]]
    _display_widgets: bool
    _prepared: Prepared
    _task: asyncio.Task[ResultDict] | None = None

    @property
    def task(self) -> asyncio.Task[ResultDict]:
        if self._task is None:
            msg = "The task has not been started. Call `start()` first."
            raise RuntimeError(msg)
        return self._task

    def result(self) -> ResultDict:
        """Wait for the pipeline to complete and return the results."""
        if is_running_in_ipynb():  # pragma: no cover
            if self.task.done():
                return self.task.result()
            msg = (
                "Cannot block the event loop when running in a Jupyter notebook."
                " Use `await runner.task` instead."
            )
            raise RuntimeError(msg)

        loop = asyncio.get_event_loop()  # pragma: no cover
        return loop.run_until_complete(self.task)  # pragma: no cover

    def display(self) -> None:  # pragma: no cover
        """Display the pipeline widget."""
        if is_running_in_ipynb():
            if self.status_widget is not None:
                self.status_widget.display()
            if self.progress is not None:
                self.progress.display()
            if self.multi_run_manager is not None:
                self.multi_run_manager.display()
        else:
            print("⚠️ Display is only supported in Jupyter notebooks.")

    def start(self) -> AsyncMap:
        """Start the pipeline execution."""
        if self._task is not None:
            warnings.warn("Task is already running.", stacklevel=2)
            return self

        self._task = asyncio.create_task(self._run_pipeline())
        if self.progress is not None:
            self.progress.attach_task(self._task)
        self.status_widget = maybe_async_task_status_widget(self._task)
        if self._display_widgets:
            self.display()
        return self


def run_map_async(
    pipeline: Pipeline,
    inputs: dict[str, Any] | pydantic.BaseModel,
    run_folder: str | Path | None = None,
    internal_shapes: UserShapeDict | None = None,
    *,
    output_names: set[OUTPUT_TYPE] | None = None,
    executor: Executor | dict[OUTPUT_TYPE, Executor] | None = None,
    chunksizes: int | dict[OUTPUT_TYPE, int | Callable[[int], int] | None] | None = None,
    storage: StorageType | None = None,
    persist_memory: bool = True,
    cleanup: bool = True,
    fixed_indices: dict[str, int | slice] | None = None,
    auto_subpipeline: bool = False,
    show_progress: bool | Literal["rich", "ipywidgets", "headless"] | None = None,
    return_results: bool = True,
    display_widgets: bool = True,
    start: bool = True,
    continue_on_error: bool = False,
) -> AsyncMap:
    """Asynchronously run a pipeline with `MapSpec` functions for given ``inputs``.

    Returns immediately with an `AsyncRun` instance with a `task` attribute that can be awaited.

    Parameters
    ----------
    pipeline
        The pipeline to run.
    inputs
        The inputs to the pipeline. The keys should be the names of the input
        parameters of the pipeline functions and the values should be the
        corresponding input data, these are either single values for functions without ``mapspec``
        or lists of values or `numpy.ndarray`s for functions with ``mapspec``.
    run_folder
        The folder to store the run information. If ``None``, either a temporary folder
        is created or no folder is used, depending on whether the storage class requires serialization.
    internal_shapes
        The shapes for intermediary outputs that cannot be inferred from the inputs.
        If not provided, the shapes will be inferred from the first execution of the function.
        If provided, the shapes will be validated against the actual shapes of the outputs.
        The values can be either integers or "?" for unknown dimensions.
        The ``internal_shape`` can also be provided via the ``PipeFunc(..., internal_shape=...)`` argument.
        If a `PipeFunc` has an ``internal_shape`` argument *and* it is provided here, the provided value is used.
    output_names
        The output(s) to calculate. If ``None``, the entire pipeline is run and all outputs are computed.
    executor
        The executor to use for parallel execution. Can be specified as:

        1. ``None``: A `concurrent.futures.ProcessPoolExecutor` is used (only if ``parallel=True``).
        2. A `concurrent.futures.Executor` instance: Used for all outputs.
        3. A dictionary: Specify different executors for different outputs.

           - Use output names as keys and `~concurrent.futures.Executor` instances as values.
           - Use an empty string ``""`` as a key to set a default executor.
    chunksizes
        Controls batching of `~pipefunc.map.MapSpec` computations for parallel execution.
        Reduces overhead by grouping multiple function calls into single tasks.
        Can be specified as:

        - None: Automatically determine optimal chunk sizes (default)
        - int: Same chunk size for all outputs
        - dict: Different chunk sizes per output where:
            - Keys are output names (or ``""`` for default)
            - Values are either integers or callables
            - Callables take total execution count and return chunk size

        **Examples:**

        >>> chunksizes = None  # Auto-determine optimal chunk sizes
        >>> chunksizes = 100  # All outputs use chunks of 100
        >>> chunksizes = {"out1": 50, "out2": 100}  # Different sizes per output
        >>> chunksizes = {"": 50, "out1": lambda n: n // 20}  # Default and dynamic
    storage
        The storage class to use for storing intermediate and final results.
        Can be specified as:

        1. A string: Use a single storage class for all outputs.
        2. A dictionary: Specify different storage classes for different outputs.

           - Use output names as keys and storage class names as values.
           - Use an empty string ``""`` as a key to set a default storage class.

        Available storage classes are registered in `pipefunc.map.storage_registry`.
        Common options include ``"file_array"``, ``"dict"``, and ``"shared_memory_dict"``.
        Defaults to ``"file_array"`` if ``run_folder`` is provided, otherwise ``"dict"``.
    persist_memory
        Whether to write results to disk when memory based storage is used.
        Does not have any effect when file based storage is used.
    cleanup
        Whether to clean up the ``run_folder`` before running the pipeline.
    fixed_indices
        A dictionary mapping axes names to indices that should be fixed for the run.
        If not provided, all indices are iterated over.
    auto_subpipeline
        If ``True``, a subpipeline is created with the specified ``inputs``, using
        `Pipeline.subpipeline`. This allows to provide intermediate results in the ``inputs`` instead
        of providing the root arguments. If ``False``, all root arguments must be provided,
        and an exception is raised if any are missing.
    show_progress
        Whether to display a progress bar. Can be:

        - ``True``: Display a progress bar. Auto-selects based on environment:
          `ipywidgets` in Jupyter (if installed), otherwise `rich` (if installed).
        - ``False``: No progress bar.
        - ``"ipywidgets"``: Force `ipywidgets` progress bar (HTML-based).
          Shown only if in a Jupyter notebook and `ipywidgets` is installed.
        - ``"rich"``: Force `rich` progress bar (text-based).
          Shown only if `rich` is installed.
        - ``"headless"``: No progress bar, but the progress is still tracked internally.
        - ``None`` (default): Shows `ipywidgets` progress bar *only if*
          running in a Jupyter notebook and `ipywidgets` is installed.
          Otherwise, no progress bar is shown.
    display_widgets
        Whether to call ``IPython.display.display(...)`` on widgets.
        Ignored if **outside** of a Jupyter notebook.
    return_results
        Whether to return the results of the pipeline. If ``False``, the pipeline is run
        without keeping the results in memory. Instead the results are only kept in the set
        ``storage``. This is useful for very large pipelines where the results do not fit into memory.
    start
        Whether to start the pipeline immediately. If ``False``, the pipeline is not started until the
        `start()` method on the `AsyncMap` instance is called.
    continue_on_error
        If ``True``, the pipeline will continue to run even if some of the iterations
        fail. The failed iterations will be replaced with an `ErrorSnapshot` object.
        If ``False``, the pipeline will raise an exception on the first error.

    """
    prep = prepare_run(
        pipeline=pipeline,
        inputs=inputs,
        run_folder=run_folder,
        internal_shapes=internal_shapes,
        output_names=output_names,
        parallel=True,
        executor=executor,
        chunksizes=chunksizes,
        storage=storage,
        cleanup=cleanup,
        fixed_indices=fixed_indices,
        auto_subpipeline=auto_subpipeline,
        show_progress=show_progress,
        in_async=True,
    )

    multi_run_manager = maybe_multi_run_manager(prep.executor)

    async def _run_pipeline() -> ResultDict:
        with _maybe_executor(prep.executor, parallel=True) as ex:
            assert ex is not None
            for gen in prep.pipeline.topological_generations.function_lists:
                await _run_and_process_generation_async(
                    generation=gen,
                    run_info=prep.run_info,
                    store=prep.store,
                    outputs=prep.outputs,
                    fixed_indices=fixed_indices,
                    executor=ex,
                    chunksizes=prep.chunksizes,
                    progress=prep.progress,
                    return_results=return_results,
                    cache=prep.pipeline.cache,
                    multi_run_manager=multi_run_manager,
                    continue_on_error=continue_on_error,
                )
        _maybe_persist_memory(prep.store, persist_memory)
        return prep.outputs

    return _finalize_run_map_async(
        _run_pipeline,
        prep,
        multi_run_manager,
        start,
        display_widgets,
        prep,
    )


def _finalize_run_map_async(
    run_pipeline: Callable[[], Coroutine[Any, Any, ResultDict]],
    prep: Prepared,
    multi_run_manager: MultiRunManager | None,
    start: bool,
    display_widgets: bool,
    prepared: Prepared,
) -> AsyncMap:
    async_map = AsyncMap(
        run_info=prep.run_info,
        progress=prep.progress,
        multi_run_manager=multi_run_manager,
        status_widget=None,
        _run_pipeline=run_pipeline,
        _display_widgets=display_widgets,
        _prepared=prepared,
    )
    if start:
        async_map.start()
    return async_map


def _maybe_persist_memory(
    store: dict[str, StoreType],
    persist_memory: bool,
) -> None:
    if persist_memory:  # Only relevant for memory based storage
        for arr in store.values():
            if isinstance(arr, StorageBase):
                arr.persist()


def _dump_single_output(
    func: PipeFunc,
    output: Any,
    store: dict[str, StoreType],
    run_info: RunInfo,
) -> tuple[Any, ...]:
    if isinstance(func.output_name, tuple):
        new_output = []  # output in same order as func.output_name
        for output_name in func.output_name:
            assert func.output_picker is not None
            _output = func.output_picker(output, output_name)
            new_output.append(_output)
            _single_dump_single_output(_output, output_name, store, run_info)
        return tuple(new_output)
    _single_dump_single_output(output, func.output_name, store, run_info)
    return (output,)


def _single_dump_single_output(
    output: Any,
    output_name: str,
    store: dict[str, StoreType],
    run_info: RunInfo,
) -> None:
    run_info.resolve_downstream_shapes(output_name, store, output=output)
    storage = store[output_name]
    assert not isinstance(storage, StorageBase)
    if isinstance(storage, Path):
        dump(output, path=storage)
    else:
        assert isinstance(storage, DirectValue)
        storage.value = output


def _func_kwargs(func: PipeFunc, run_info: RunInfo, store: dict[str, StoreType]) -> dict[str, Any]:
    kwargs = {}
    for p in func.parameters:
        if p in func._bound:
            kwargs[p] = func._bound[p]
        elif p in run_info.inputs:
            kwargs[p] = run_info.inputs[p]
        elif p in run_info.all_output_names:
            kwargs[p] = _load_from_store(p, store).value
        elif p in run_info.defaults and p not in run_info.all_output_names:
            kwargs[p] = run_info.defaults[p]
        else:  # pragma: no cover
            # In principle it should not be possible to reach this point because of
            # the checks in `run` and `_validate_complete_inputs`.
            msg = f"Parameter `{p}` not found in inputs, outputs, bound or defaults."
            raise ValueError(msg)
    return kwargs


def _select_kwargs(
    func: PipeFunc,
    kwargs: dict[str, Any],
    shape: ShapeTuple,
    shape_mask: tuple[bool, ...],
    index: int,
) -> dict[str, Any]:
    assert func.mapspec is not None
    external_shape = external_shape_from_mask(shape, shape_mask)
    input_keys = func.mapspec.input_keys(external_shape, index)  # type: ignore[arg-type]
    normalized_keys = {k: v[0] if len(v) == 1 else v for k, v in input_keys.items()}
    selected = {k: v[normalized_keys[k]] if k in normalized_keys else v for k, v in kwargs.items()}
    _load_data(selected)
    return selected


def _maybe_eval_resources_in_selected(
    kwargs: dict[str, Any],
    selected: dict[str, Any],
    func: PipeFunc,
) -> None:
    if callable(func.resources):  # type: ignore[has-type]
        kw = kwargs if func.resources_scope == "map" else selected
        selected[_EVALUATED_RESOURCES] = func.resources(kw)  # type: ignore[has-type]


def _select_kwargs_and_eval_resources(
    func: PipeFunc,
    kwargs: dict[str, Any],
    shape: ShapeTuple,
    shape_mask: tuple[bool, ...],
    index: int,
) -> dict[str, Any]:
    selected = _select_kwargs(func, kwargs, shape, shape_mask, index)
    _maybe_eval_resources_in_selected(kwargs, selected, func)
    return selected


def _init_result_arrays(
    output_name: OUTPUT_TYPE,
    shape: ShapeTuple,
    return_results: bool,
) -> list[np.ndarray] | None:
    if not return_results or not shape_is_resolved(shape):
        return None
    return [np.empty(prod(shape), dtype=object) for _ in at_least_tuple(output_name)]


def _pick_output(func: PipeFunc, output: Any) -> tuple[Any, ...]:
    return tuple(
        (func.output_picker(output, output_name) if func.output_picker is not None else output)
        for output_name in at_least_tuple(func.output_name)
    )


def _get_or_set_cache(
    func: PipeFunc,
    kwargs: dict[str, Any],
    cache: _CacheBase | None,
    compute_fn: Callable[[], Any],
) -> Any:
    if cache is None:
        return compute_fn()
    cache_key = (func._cache_id, to_hashable(kwargs))

    if cache_key in cache:
        return cache.get(cache_key)
    if isinstance(cache, HybridCache):
        t = time.monotonic()
    result = compute_fn()
    if isinstance(cache, HybridCache):
        cache.put(cache_key, result, time.monotonic() - t)
    else:
        cache.put(cache_key, result)
    return result


_EVALUATED_RESOURCES = "__pipefunc_internal_evaluated_resources__"


def _run_iteration(
    func: PipeFunc,
    selected: dict[str, Any],
    continue_on_error: bool,  # noqa: FBT001
    cache: _CacheBase | None,
) -> Any:
    for value in selected.values():
        if isinstance(value, ErrorSnapshot):
            return ErrorSnapshot(
                function=func.func,
                exception=TypeError(f"Upstream error: {value}"),
                args=(),
                kwargs=selected,
            )

    def compute_fn() -> Any:
        try:
            return func(**selected)
        except Exception as e:
            error = handle_pipefunc_error(e, func, selected, return_error=continue_on_error)
            if error is None:
                # handle_pipefunc_error raises but mypy doesn't know that
                raise  # pragma: no cover
            return error

    return _get_or_set_cache(func, selected, cache, compute_fn)


def _try_shape(x: Any) -> tuple[int, ...]:
    try:
        return np.shape(x)
    except ValueError:
        # e.g., when inhomogeneous lists are passed
        return ()


@dataclass
class _InternalShape:
    shape: tuple[int, ...]

    @classmethod
    def from_outputs(cls, outputs: tuple[Any]) -> tuple[_InternalShape, ...]:
        return tuple(cls(_try_shape(output)) for output in outputs)


def _run_iteration_and_process(
    index: int,
    func: PipeFunc,
    kwargs: dict[str, Any],
    shape: ShapeTuple,
    shape_mask: tuple[bool, ...],
    arrays: Sequence[StorageBase],
    cache: _CacheBase | None = None,
    *,
    return_results: bool = True,
    continue_on_error: bool = False,
    force_dump: bool = False,
) -> tuple[Any, ...]:
    selected = _select_kwargs_and_eval_resources(func, kwargs, shape, shape_mask, index)
    output = _run_iteration(func, selected, continue_on_error, cache)
    outputs = _pick_output(func, output)
    has_dumped = _update_array(
        func,
        arrays,
        shape,
        shape_mask,
        index,
        outputs,
        in_post_process=False,
        force_dump=force_dump,
    )
    if has_dumped and not return_results:
        return _InternalShape.from_outputs(outputs)
    return outputs


def _update_array(
    func: PipeFunc,
    arrays: Sequence[StorageBase],
    shape: ShapeTuple,
    shape_mask: tuple[bool, ...],
    index: int,
    outputs: Iterable[Any],
    *,
    in_post_process: bool,
    force_dump: bool = False,  # Only true in `adaptive.py`
) -> bool:
    # This function is called both in the main process (in post processing) and in the executor process.
    # It needs to only dump the data once.
    # If the data can be written during the function call inside the executor (e.g., a file array),
    # we dump it in the executor. Otherwise, we dump it in the main process during the result array update.
    # We do this to offload the I/O and serialization overhead to the executor process if possible.
    assert isinstance(func.mapspec, MapSpec)
    output_key = None
    has_dumped = False
    for array, _output in zip(arrays, outputs):
        if not array.full_shape_is_resolved():
            _maybe_set_internal_shape(_output, array)
        if force_dump or (array.dump_in_subprocess ^ in_post_process):
            if output_key is None:  # Only calculate the output key if needed
                external_shape = external_shape_from_mask(shape, shape_mask)
                output_key = func.mapspec.output_key(external_shape, index)  # type: ignore[arg-type]
            array.dump(output_key, _output)
            has_dumped = True
    return has_dumped


def _indices_to_flat_index(
    shape: tuple[int, ...],
    internal_shape: tuple[int, ...],
    shape_mask: tuple[bool, ...],
    external_index: tuple[int, ...],
    internal_index: tuple[int, ...],
) -> np.int_:
    full_index = select_by_mask(shape_mask, external_index, internal_index)
    full_shape = select_by_mask(shape_mask, shape, internal_shape)
    return np.ravel_multi_index(full_index, full_shape)


def _set_output(
    arr: np.ndarray,
    output: np.ndarray,
    linear_index: int,
    shape: tuple[int, ...],
    shape_mask: tuple[bool, ...],
    func: PipeFunc,
) -> None:
    external_shape = external_shape_from_mask(shape, shape_mask)
    internal_shape = internal_shape_from_mask(shape, shape_mask)
    external_index = _shape_to_key(external_shape, linear_index)
    _validate_internal_shape(output, internal_shape, func)
    for internal_index in iterate_shape_indices(internal_shape):
        flat_index = _indices_to_flat_index(
            external_shape,
            internal_shape,
            shape_mask,
            external_index,
            internal_index,
        )
        arr[flat_index] = output[internal_index]


def _validate_internal_shape(
    output: np.ndarray,
    internal_shape: tuple[int, ...],
    func: PipeFunc,
) -> None:
    shape = np.shape(output)[: len(internal_shape)]
    if shape != internal_shape:
        msg = (
            f"Output shape {shape} of function '{func.__name__}'"
            f" (output '{func.output_name}') does not match the expected"
            f" internal shape {internal_shape} used in the `mapspec`"
            f" '{func.mapspec}'. This error typically occurs when"
            " a `PipeFunc` returns values with inconsistent shapes across"
            " different invocations. Ensure that the output shape is"
            " consistent for all inputs."
        )
        raise ValueError(msg)


def _update_result_array(
    result_arrays: list[np.ndarray] | None,
    index: int,
    output: list[Any],
    shape: tuple[int, ...],
    mask: tuple[bool, ...],
    func: PipeFunc,
) -> None:
    if result_arrays is None:
        return
    for result_array, _output in zip(result_arrays, output):
        if not all(mask):
            _output = np.asarray(_output)  # In case _output is a list
            _set_output(result_array, _output, index, shape, mask, func)
        else:
            result_array[index] = _output


def _existing_and_missing_indices(
    arrays: list[StorageBase],
    fixed_mask: np.flatiter[npt.NDArray[np.bool_]] | None,
) -> tuple[list[int], list[int]]:
    # TODO: when `fixed_indices` are used we could be more efficient by not
    # computing the full mask.
    masks = (arr.mask_linear() for arr in arrays)
    if fixed_mask is None:
        fixed_mask = itertools.repeat(object=True)  # type: ignore[assignment]

    existing_indices = []
    missing_indices = []
    for i, (*mask_values, select) in enumerate(zip(*masks, fixed_mask)):  # type: ignore[arg-type]
        if not select:
            continue
        if any(mask_values):  # rerun if any of the outputs are missing
            missing_indices.append(i)
        else:
            existing_indices.append(i)
    return existing_indices, missing_indices


@contextmanager
def _maybe_executor(
    executor: dict[OUTPUT_TYPE, Executor] | None,
    parallel: bool,
) -> Generator[dict[OUTPUT_TYPE, Executor] | None, None, None]:
    if executor is None and parallel:
        with ProcessPoolExecutor() as new_executor:  # shuts down the executor after use
            yield {"": new_executor}
    else:
        yield executor


@dataclass
class _MapSpecArgs:
    process_index: functools.partial[tuple[Any, ...]]
    existing: list[int]
    missing: list[int]
    result_arrays: list[np.ndarray] | None
    mask: tuple[bool, ...]
    arrays: list[StorageBase]


def _prepare_submit_map_spec(
    func: PipeFunc,
    kwargs: dict[str, Any],
    run_info: RunInfo,
    store: dict[str, StoreType],
    fixed_indices: dict[str, int | slice] | None,
    status: Status | None,
<<<<<<< HEAD
    return_results: bool,  # noqa: FBT001
    continue_on_error: bool,  # noqa: FBT001
=======
    return_results: bool,
>>>>>>> 2d248ad1
    cache: _CacheBase | None = None,
) -> _MapSpecArgs:
    assert isinstance(func.mapspec, MapSpec)
    shape = run_info.resolved_shapes[func.output_name]
    mask = run_info.shape_masks[func.output_name]
    arrays: list[StorageBase] = [store[name] for name in at_least_tuple(func.output_name)]  # type: ignore[misc]
    result_arrays = _init_result_arrays(func.output_name, shape, return_results)
    process_index = functools.partial(
        _run_iteration_and_process,
        func=func,
        kwargs=kwargs,
        shape=shape,
        shape_mask=mask,
        arrays=arrays,
        cache=cache,
        return_results=return_results,
        continue_on_error=continue_on_error,
    )
    fixed_mask = _mask_fixed_axes(fixed_indices, func.mapspec, shape, mask)
    existing, missing = _existing_and_missing_indices(arrays, fixed_mask)  # type: ignore[arg-type]
    _update_status_if_needed(status, existing, missing)
    return _MapSpecArgs(process_index, existing, missing, result_arrays, mask, arrays)


def _mask_fixed_axes(
    fixed_indices: dict[str, int | slice] | None,
    mapspec: MapSpec,
    shape: ShapeTuple,
    shape_mask: tuple[bool, ...],
) -> np.flatiter[npt.NDArray[np.bool_]] | None:
    if fixed_indices is None:
        return None

    key = tuple(fixed_indices.get(axis, slice(None)) for axis in mapspec.output_indices)
    external_key = external_shape_from_mask(key, shape_mask)  # type: ignore[arg-type]
    external_shape = external_shape_from_mask(shape, shape_mask)

    if not shape_is_resolved(external_shape):
        unresolved_axes = [
            mapspec.output_indices[i]
            for i, dim in enumerate(external_shape)
            if not isinstance(dim, int)
        ]
        msg = (
            "Cannot mask fixed axes when unresolved dimensions are present in the external shape."
            f" The following axes are unresolved: {', '.join(unresolved_axes)}"
        )
        raise ValueError(msg)

    assert shape_is_resolved(external_shape)
    select: npt.NDArray[np.bool_] = np.zeros(external_shape, dtype=bool)  # type: ignore[assignment]
    select[external_key] = True
    return select.flat


def _submit(
    func: Callable[..., Any],
    executor: Executor,
    status: Status | None,
    progress: IPyWidgetsProgressTracker | RichProgressTracker | HeadlessProgressTracker | None,
    chunksize: int,
    *args: Any,
) -> Future:
    if status is None:
        return executor.submit(func, *args)
    assert progress is not None
    status.mark_in_progress(n=chunksize)
    fut = executor.submit(func, *args)
    mark_complete = functools.partial(status.mark_complete, n=chunksize)
    fut.add_done_callback(mark_complete)
    if not progress.in_async:
        fut.add_done_callback(progress.update_progress)
    return fut


def _process_chunk(
    chunk: list[int],
    process_index: functools.partial[tuple[Any, ...]],
) -> list[Any]:
    return list(map(process_index, chunk))


def _chunk_indices(indices: list[int], chunksize: int) -> Iterable[tuple[int, ...]]:
    # The same implementation as outlined in the itertools.batched() documentation
    # https://docs.python.org/3/library/itertools.html#itertools.batched
    # but itertools.batched() was only added in python 3.12
    assert chunksize >= 1

    iterator = iter(indices)
    while batch := tuple(itertools.islice(iterator, chunksize)):
        yield batch


def _chunksize_for_func(
    func: PipeFunc,
    chunksizes: int | dict[OUTPUT_TYPE, int | Callable[[int], int] | None] | None,
    num_iterations: int,
    executor: Executor,
) -> int:
    if isinstance(chunksizes, int):
        return chunksizes
    if chunksizes is None:
        return _get_optimal_chunk_size(num_iterations, executor)
    chunksize = None
    if func.output_name in chunksizes:
        chunksize = chunksizes[func.output_name]
    elif "" in chunksizes:
        chunksize = chunksizes[""]

    if callable(chunksize):
        chunksize = chunksize(num_iterations)

    if chunksize is None:
        chunksize = _get_optimal_chunk_size(num_iterations, executor)

    if not isinstance(chunksize, int) or chunksize <= 0:
        msg = f"Invalid chunksize {chunksize} for {func.output_name}"
        raise ValueError(msg)
    return chunksize


def _get_optimal_chunk_size(
    total_items: int,
    executor: Executor,
    min_chunks_per_worker: int = 20,
) -> int:
    """Calculate an optimal chunk size for parallel processing.

    Parameters
    ----------
    total_items
        Total number of items to process
    executor
        The executor to use for parallel processing
    min_chunks_per_worker
        Minimum number of chunks each worker should process. Default of 20 provides good
        balance between load distribution and overhead for most workloads

    """
    if is_slurm_executor(executor):
        return 1
    try:
        n_cores = get_ncores(executor)
        n_cores = max(1, n_cores)
    except TypeError as e:
        warnings.warn(f"Automatic chunksize calculation failed with: {e}", stacklevel=2)
        n_cores = 1

    if total_items < n_cores * 2:
        return 1

    chunk_size = math.ceil(total_items / (n_cores * min_chunks_per_worker))
    return max(1, chunk_size)


def _maybe_parallel_map(
    func: PipeFunc,
    process_index: functools.partial[tuple[Any, ...]],
    indices: list[int],
    executor: dict[OUTPUT_TYPE, Executor] | None,
    chunksizes: int | dict[OUTPUT_TYPE, int | Callable[[int], int] | None] | None,
    status: Status | None,
    progress: IPyWidgetsProgressTracker | RichProgressTracker | HeadlessProgressTracker | None,
) -> list[Any]:
    if not indices:
        return []
    ex = _executor_for_func(func, executor)
    if ex is not None:
        assert executor is not None
        ex = maybe_update_slurm_executor_map(func, ex, executor, process_index, indices)
        chunksize = _chunksize_for_func(func, chunksizes, len(indices), ex)
        chunks = list(_chunk_indices(indices, chunksize))
        process_chunk = functools.partial(_process_chunk, process_index=process_index)
        return [_submit(process_chunk, ex, status, progress, len(chunk), chunk) for chunk in chunks]
    if status is not None:
        assert progress is not None
        process_index = _wrap_with_status_update(process_index, status, progress)  # type: ignore[assignment]
    # Put the process_index result in a tuple to have consistent shapes when func has mapspec
    return [(process_index(i),) for i in indices]


def _wrap_with_status_update(
    func: Callable[..., Any],
    status: Status,
    progress: IPyWidgetsProgressTracker | RichProgressTracker | HeadlessProgressTracker,
) -> Callable[..., Any]:
    def wrapped(*args: Any) -> Any:
        status.mark_in_progress()
        result = func(*args)
        status.mark_complete()
        progress.update_progress()
        return result

    return wrapped


def _maybe_execute_single(
    executor: dict[OUTPUT_TYPE, Executor] | None,
    status: Status | None,
    progress: IPyWidgetsProgressTracker | RichProgressTracker | HeadlessProgressTracker | None,
    func: PipeFunc,
    kwargs: dict[str, Any],
    store: dict[str, StoreType],
    cache: _CacheBase | None,
) -> Any:
    args = (func, kwargs, store, cache)  # args for _execute_single
    ex = _executor_for_func(func, executor)
    if ex is not None:
        assert executor is not None
        ex = maybe_update_slurm_executor_single(func, ex, executor, kwargs)
        return _submit(_execute_single, ex, status, progress, 1, *args)
    if status is not None:
        assert progress is not None
        return _wrap_with_status_update(_execute_single, status, progress)(*args)
    return _execute_single(*args)


def _execute_single(
    func: PipeFunc,
    kwargs: dict[str, Any],
    store: dict[str, StoreType],
    cache: _CacheBase | None,
) -> Any:
    # Load the output if it exists
    output, exists = _load_from_store(func.output_name, store, return_output=True)
    if exists:
        return output

    # Otherwise, run the function
    _load_data(kwargs)

    def compute_fn() -> Any:
        try:
            return func(**kwargs)
        except Exception as e:
            handle_pipefunc_error(e, func, kwargs)
            # handle_pipefunc_error raises but mypy doesn't know that
            raise  # pragma: no cover

    return _get_or_set_cache(func, kwargs, cache, compute_fn)


def _load_data(kwargs: dict[str, Any]) -> None:
    for k, v in kwargs.items():
        kwargs[k] = maybe_load_data(v)


class _KwargsTask(NamedTuple):
    kwargs: dict[str, Any]
    task: tuple[Any, _MapSpecArgs] | Any


# NOTE: A similar async version of this function is provided below.
def _run_and_process_generation(
    *,
    generation: list[PipeFunc],
    run_info: RunInfo,
    store: dict[str, StoreType],
    outputs: ResultDict,
    fixed_indices: dict[str, int | slice] | None,
    executor: dict[OUTPUT_TYPE, Executor] | None,
    chunksizes: int | dict[OUTPUT_TYPE, int | Callable[[int], int] | None] | None,
    progress: IPyWidgetsProgressTracker | RichProgressTracker | HeadlessProgressTracker | None,
    return_results: bool,
    continue_on_error: bool,
    cache: _CacheBase | None = None,
) -> None:
    tasks = _submit_generation(
        run_info,
        generation,
        store,
        fixed_indices,
        executor,
        chunksizes,
        progress,
        return_results,
        continue_on_error,
        cache,
    )
    _process_generation(generation, tasks, store, outputs, run_info, return_results)


async def _run_and_process_generation_async(
    *,
    generation: list[PipeFunc],
    run_info: RunInfo,
    store: dict[str, StoreType],
    outputs: ResultDict,
    fixed_indices: dict[str, int | slice] | None,
    executor: dict[OUTPUT_TYPE, Executor],
    chunksizes: int | dict[OUTPUT_TYPE, int | Callable[[int], int] | None] | None,
    progress: IPyWidgetsProgressTracker | RichProgressTracker | HeadlessProgressTracker | None,
    return_results: bool,
    cache: _CacheBase | None = None,
    multi_run_manager: MultiRunManager | None = None,
    continue_on_error: bool = False,
) -> None:
    tasks = _submit_generation(
        run_info,
        generation,
        store,
        fixed_indices,
        executor,
        chunksizes,
        progress,
        return_results,
        continue_on_error,
        cache,
    )
    maybe_finalize_slurm_executors(generation, executor, multi_run_manager)
    await _process_generation_async(generation, tasks, store, outputs, run_info, return_results)


# NOTE: A similar async version of this function is provided below.
def _process_generation(
    generation: list[PipeFunc],
    tasks: dict[PipeFunc, _KwargsTask],
    store: dict[str, StoreType],
    outputs: ResultDict,
    run_info: RunInfo,
    return_results: bool,
) -> None:
    for func in generation:
        _outputs = _process_task(func, tasks[func], store, run_info, return_results)
        if return_results:
            assert _outputs is not None
            outputs.update(_outputs)


async def _process_generation_async(
    generation: list[PipeFunc],
    tasks: dict[PipeFunc, _KwargsTask],
    store: dict[str, StoreType],
    outputs: ResultDict,
    run_info: RunInfo,
    return_results: bool,
) -> None:
    for func in generation:
        _outputs = await _process_task_async(func, tasks[func], store, run_info, return_results)
        if return_results:
            assert _outputs is not None
            outputs.update(_outputs)


def _submit_func(
    func: PipeFunc,
    run_info: RunInfo,
    store: dict[str, StoreType],
    fixed_indices: dict[str, int | slice] | None,
    executor: dict[OUTPUT_TYPE, Executor] | None,
    chunksizes: int | dict[OUTPUT_TYPE, int | Callable[[int], int] | None] | None = None,
    progress: IPyWidgetsProgressTracker
    | RichProgressTracker
    | HeadlessProgressTracker
    | None = None,
<<<<<<< HEAD
    return_results: bool = True,  # noqa: FBT001, FBT002
    continue_on_error: bool = False,  # noqa: FBT001, FBT002
=======
    return_results: bool = True,  # noqa: FBT002
>>>>>>> 2d248ad1
    cache: _CacheBase | None = None,
) -> _KwargsTask:
    kwargs = _func_kwargs(func, run_info, store)
    status = progress.progress_dict[func.output_name] if progress is not None else None
    cache = cache if func.cache else None
    if func.requires_mapping:
        args = _prepare_submit_map_spec(
            func,
            kwargs,
            run_info,
            store,
            fixed_indices,
            status,
            return_results,
            continue_on_error,
            cache,
        )
        r = _maybe_parallel_map(
            func,
            args.process_index,
            args.missing,
            executor,
            chunksizes,
            status,
            progress,
        )
        task = r, args
    else:
        task = _maybe_execute_single(executor, status, progress, func, kwargs, store, cache)
    return _KwargsTask(kwargs, task)


def _update_status_if_needed(
    status: Status | None,
    existing: list[int],
    missing: list[int],
) -> None:
    if status is not None and status.n_total is None:
        status.n_total = len(missing) + len(existing)


def _executor_for_func(
    func: PipeFunc,
    executor: dict[OUTPUT_TYPE, Executor] | None,
) -> Executor | None:
    if executor is None:
        return None
    if func.output_name in executor:
        return executor[func.output_name]
    if "" in executor:
        return executor[""]
    msg = (
        f"No executor found for output `{func.output_name}`."
        f" Please either specify an executor for this output using"
        f" `executor['{func.output_name}'] = ...`, or provide a default executor"
        f' using `executor[""] = ...`.'
    )
    raise ValueError(msg)


def _submit_generation(
    run_info: RunInfo,
    generation: list[PipeFunc],
    store: dict[str, StoreType],
    fixed_indices: dict[str, int | slice] | None,
    executor: dict[OUTPUT_TYPE, Executor] | None,
    chunksizes: int | dict[OUTPUT_TYPE, int | Callable[[int], int] | None] | None,
    progress: IPyWidgetsProgressTracker | RichProgressTracker | HeadlessProgressTracker | None,
<<<<<<< HEAD
    return_results: bool,  # noqa: FBT001
    continue_on_error: bool,  # noqa: FBT001
=======
    return_results: bool,
>>>>>>> 2d248ad1
    cache: _CacheBase | None = None,
) -> dict[PipeFunc, _KwargsTask]:
    return {
        func: _submit_func(
            func,
            run_info,
            store,
            fixed_indices,
            executor,
            chunksizes,
            progress,
            return_results,
            continue_on_error,
            cache,
        )
        for func in generation
    }


def _output_from_mapspec_task(
    func: PipeFunc,
    store: dict[str, StoreType],
    args: _MapSpecArgs,
    outputs_list: list[list[Any]],
    run_info: RunInfo,
    return_results: bool,
) -> tuple[np.ndarray, ...] | None:
    arrays: tuple[StorageBase, ...] = tuple(
        store[name]  # type: ignore[misc]
        for name in at_least_tuple(func.output_name)
    )

    first = True
    for index, outputs in zip(args.missing, outputs_list):
        if first:
            shape = _maybe_resolve_shapes_from_map(func, store, args, outputs, return_results)
            first = False
        _update_result_array(args.result_arrays, index, outputs, shape, args.mask, func)
        _update_array(func, arrays, shape, args.mask, index, outputs, in_post_process=True)

    first = True
    for index in args.existing:
        outputs = [array.get_from_index(index) for array in args.arrays]
        if first:
            shape = _maybe_resolve_shapes_from_map(func, store, args, outputs, return_results)
            first = False
        _update_result_array(args.result_arrays, index, outputs, shape, args.mask, func)

    if not args.missing and not args.existing:  # shape variable does not exist
        shape = args.arrays[0].full_shape

    for name in at_least_tuple(func.output_name):
        run_info.resolve_downstream_shapes(name, store, shape=shape)

    if args.result_arrays is None:
        return None
    return tuple(x.reshape(shape) for x in args.result_arrays)  # type: ignore[union-attr]


def _internal_shape(output: Any, storage: StorageBase) -> tuple[int, ...]:
    shape = output.shape if isinstance(output, _InternalShape) else np.shape(output)
    return shape[: len(storage.internal_shape)]


def _maybe_set_internal_shape(output: Any, storage: StorageBase) -> None:
    if not shape_is_resolved(storage.internal_shape):
        internal_shape = _internal_shape(output, storage)
        storage.internal_shape = internal_shape


def _result(x: Any | Future) -> Any:
    return x.result() if isinstance(x, Future) else x


def _result_async(task: Future, loop: asyncio.AbstractEventLoop) -> asyncio.Future:
    return asyncio.wrap_future(task, loop=loop)


def _to_result_dict(
    func: PipeFunc,
    kwargs: dict[str, Any],
    output: tuple[Any, ...],
    store: dict[str, StoreType],
) -> ResultDict:
    # Note that the kwargs still contain the StorageBase objects if mapspec was used.
    data = {
        output_name: Result(
            function=func.__name__,
            kwargs=kwargs,
            output_name=output_name,
            output=_output,
            store=store[output_name],
        )
        for output_name, _output in zip(at_least_tuple(func.output_name), output)
    }
    return ResultDict(data)


# NOTE: A similar async version of this function is provided below.
def _process_task(
    func: PipeFunc,
    kwargs_task: _KwargsTask,
    store: dict[str, StoreType],
    run_info: RunInfo,
    return_results: bool,
) -> ResultDict | None:
    kwargs, task = kwargs_task
    if func.requires_mapping:
        r, args = task
        chunk_outputs_list = [_result(x) for x in r]
        # Flatten the list of chunked outputs
        chained_outputs_list = list(itertools.chain(*chunk_outputs_list))
        output = _output_from_mapspec_task(
            func,
            store,
            args,
            chained_outputs_list,
            run_info,
            return_results,
        )
    else:
        r = _result(task)
        output = _dump_single_output(func, r, store, run_info)

    if return_results:
        assert output is not None
        return _to_result_dict(func, kwargs, output, store)
    return None


def _maybe_resolve_shapes_from_map(
    func: PipeFunc,
    store: dict[str, StoreType],
    args: _MapSpecArgs,
    outputs: list[Any],
    return_results: bool,
) -> tuple[int, ...]:
    for output, name in zip(outputs, at_least_tuple(func.output_name)):
        array = store[name]
        assert isinstance(array, StorageBase)
        _maybe_set_internal_shape(output, array)
    # Outside the loop above, just needs to do this once ⬇️
    assert isinstance(array, StorageBase)
    if args.result_arrays is None:
        args.result_arrays = _init_result_arrays(func.output_name, array.full_shape, return_results)
    return array.full_shape


async def _process_task_async(
    func: PipeFunc,
    kwargs_task: _KwargsTask,
    store: dict[str, StoreType],
    run_info: RunInfo,
    return_results: bool,
) -> ResultDict | None:
    kwargs, task = kwargs_task
    loop = asyncio.get_event_loop()
    if func.requires_mapping:
        r, args = task
        futs = [_result_async(x, loop) for x in r]
        chunk_outputs_list = await asyncio.gather(*futs)
        # Flatten the list of chunked outputs
        chained_outputs_list = list(itertools.chain(*chunk_outputs_list))
        output = _output_from_mapspec_task(
            func,
            store,
            args,
            chained_outputs_list,
            run_info,
            return_results,
        )
    else:
        assert isinstance(task, Future)
        r = await _result_async(task, loop)
        output = _dump_single_output(func, r, store, run_info)
    if return_results:
        assert output is not None
        return _to_result_dict(func, kwargs, output, store)
    return None<|MERGE_RESOLUTION|>--- conflicted
+++ resolved
@@ -634,7 +634,7 @@
 def _run_iteration(
     func: PipeFunc,
     selected: dict[str, Any],
-    continue_on_error: bool,  # noqa: FBT001
+    continue_on_error: bool,
     cache: _CacheBase | None,
 ) -> Any:
     for value in selected.values():
@@ -861,12 +861,8 @@
     store: dict[str, StoreType],
     fixed_indices: dict[str, int | slice] | None,
     status: Status | None,
-<<<<<<< HEAD
-    return_results: bool,  # noqa: FBT001
-    continue_on_error: bool,  # noqa: FBT001
-=======
     return_results: bool,
->>>>>>> 2d248ad1
+    continue_on_error: bool,
     cache: _CacheBase | None = None,
 ) -> _MapSpecArgs:
     assert isinstance(func.mapspec, MapSpec)
@@ -1222,12 +1218,8 @@
     | RichProgressTracker
     | HeadlessProgressTracker
     | None = None,
-<<<<<<< HEAD
-    return_results: bool = True,  # noqa: FBT001, FBT002
-    continue_on_error: bool = False,  # noqa: FBT001, FBT002
-=======
     return_results: bool = True,  # noqa: FBT002
->>>>>>> 2d248ad1
+    continue_on_error: bool = False,  # noqa: FBT002
     cache: _CacheBase | None = None,
 ) -> _KwargsTask:
     kwargs = _func_kwargs(func, run_info, store)
@@ -1296,12 +1288,8 @@
     executor: dict[OUTPUT_TYPE, Executor] | None,
     chunksizes: int | dict[OUTPUT_TYPE, int | Callable[[int], int] | None] | None,
     progress: IPyWidgetsProgressTracker | RichProgressTracker | HeadlessProgressTracker | None,
-<<<<<<< HEAD
-    return_results: bool,  # noqa: FBT001
-    continue_on_error: bool,  # noqa: FBT001
-=======
     return_results: bool,
->>>>>>> 2d248ad1
+    continue_on_error: bool,
     cache: _CacheBase | None = None,
 ) -> dict[PipeFunc, _KwargsTask]:
     return {
