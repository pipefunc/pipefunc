from __future__ import annotations

import asyncio
import functools
import itertools
import math
import sys
import time
import warnings
from concurrent.futures import Executor, Future, ProcessPoolExecutor
from contextlib import contextmanager
from dataclasses import dataclass
from pathlib import Path
from typing import TYPE_CHECKING, Any, Literal, NamedTuple

import numpy as np
import numpy.typing as npt

from pipefunc._pipefunc_utils import handle_pipefunc_error
from pipefunc._utils import (
    at_least_tuple,
    dump,
    format_function_call,
    get_ncores,
    is_running_in_ipynb,
    prod,
)
from pipefunc._widgets.helpers import maybe_async_task_status_widget
from pipefunc.cache import HybridCache, to_hashable
from pipefunc.exceptions import ErrorSnapshot

from ._adaptive_scheduler_slurm_executor import (
    is_slurm_executor,
    maybe_finalize_slurm_executors,
    maybe_multi_run_manager,
    maybe_update_slurm_executor_map,
    maybe_update_slurm_executor_single,
)
from ._load import _load_from_store, maybe_load_data
from ._mapspec import MapSpec, _shape_to_key
from ._prepare import prepare_run
from ._result import DirectValue, Result, ResultDict
from ._shapes import external_shape_from_mask, internal_shape_from_mask, shape_is_resolved
from ._storage_array._base import StorageBase, iterate_shape_indices, select_by_mask

if TYPE_CHECKING:
    from collections.abc import Callable, Coroutine, Generator, Iterable, Sequence

    import pydantic
    from adaptive_scheduler import MultiRunManager

    from pipefunc import PipeFunc, Pipeline
    from pipefunc._pipeline._types import OUTPUT_TYPE, StorageType
    from pipefunc._widgets.async_status_widget import AsyncTaskStatusWidget
    from pipefunc._widgets.progress_headless import HeadlessProgressTracker
    from pipefunc._widgets.progress_ipywidgets import IPyWidgetsProgressTracker
    from pipefunc._widgets.progress_rich import RichProgressTracker
    from pipefunc.cache import _CacheBase

    from ._prepare import Prepared
    from ._progress import Status
    from ._result import StoreType
    from ._run_info import RunInfo
    from ._types import ShapeTuple, UserShapeDict


def run_map(
    pipeline: Pipeline,
    inputs: dict[str, Any] | pydantic.BaseModel,
    run_folder: str | Path | None = None,
    internal_shapes: UserShapeDict | None = None,
    *,
    output_names: set[OUTPUT_TYPE] | None = None,
    parallel: bool = True,
    executor: Executor | dict[OUTPUT_TYPE, Executor] | None = None,
    chunksizes: int | dict[OUTPUT_TYPE, int | Callable[[int], int] | None] | None = None,
    storage: StorageType | None = None,
    persist_memory: bool = True,
    cleanup: bool = True,
    fixed_indices: dict[str, int | slice] | None = None,
    auto_subpipeline: bool = False,
    show_progress: bool | Literal["rich", "ipywidgets", "headless"] | None = None,
    return_results: bool = True,
    continue_on_error: bool = False,
) -> ResultDict:
    """Run a pipeline with `MapSpec` functions for given ``inputs``.

    Parameters
    ----------
    pipeline
        The pipeline to run.
    inputs
        The inputs to the pipeline. The keys should be the names of the input
        parameters of the pipeline functions and the values should be the
        corresponding input data, these are either single values for functions without ``mapspec``
        or lists of values or `numpy.ndarray`s for functions with ``mapspec``.
    run_folder
        The folder to store the run information. If ``None``, either a temporary folder
        is created or no folder is used, depending on whether the storage class requires serialization.
    internal_shapes
        The shapes for intermediary outputs that cannot be inferred from the inputs.
        If not provided, the shapes will be inferred from the first execution of the function.
        If provided, the shapes will be validated against the actual shapes of the outputs.
        The values can be either integers or "?" for unknown dimensions.
        The ``internal_shape`` can also be provided via the ``PipeFunc(..., internal_shape=...)`` argument.
        If a `PipeFunc` has an ``internal_shape`` argument *and* it is provided here, the provided value is used.
    output_names
        The output(s) to calculate. If ``None``, the entire pipeline is run and all outputs are computed.
    parallel
        Whether to run the functions in parallel. Is ignored if provided ``executor`` is not ``None``.
    executor
        The executor to use for parallel execution. Can be specified as:

        1. ``None``: A `concurrent.futures.ProcessPoolExecutor` is used (only if ``parallel=True``).
        2. A `concurrent.futures.Executor` instance: Used for all outputs.
        3. A dictionary: Specify different executors for different outputs.

           - Use output names as keys and `~concurrent.futures.Executor` instances as values.
           - Use an empty string ``""`` as a key to set a default executor.

        If parallel is ``False``, this argument is ignored.
    chunksizes
        Controls batching of `~pipefunc.map.MapSpec` computations for parallel execution.
        Reduces overhead by grouping multiple function calls into single tasks.
        Can be specified as:

        - None: Automatically determine optimal chunk sizes (default)
        - int: Same chunk size for all outputs
        - dict: Different chunk sizes per output where:
            - Keys are output names (or ``""`` for default)
            - Values are either integers or callables
            - Callables take total execution count and return chunk size

        **Examples:**

        >>> chunksizes = None  # Auto-determine optimal chunk sizes
        >>> chunksizes = 100  # All outputs use chunks of 100
        >>> chunksizes = {"out1": 50, "out2": 100}  # Different sizes per output
        >>> chunksizes = {"": 50, "out1": lambda n: n // 20}  # Default and dynamic
    storage
        The storage class to use for storing intermediate and final results.
        Can be specified as:

        1. A string: Use a single storage class for all outputs.
        2. A dictionary: Specify different storage classes for different outputs.

           - Use output names as keys and storage class names as values.
           - Use an empty string ``""`` as a key to set a default storage class.

        Available storage classes are registered in `pipefunc.map.storage_registry`.
        Common options include ``"file_array"``, ``"dict"``, and ``"shared_memory_dict"``.
        Defaults to ``"file_array"`` if ``run_folder`` is provided, otherwise ``"dict"``.
    persist_memory
        Whether to write results to disk when memory based storage is used.
        Does not have any effect when file based storage is used.
    cleanup
        Whether to clean up the ``run_folder`` before running the pipeline.
    fixed_indices
        A dictionary mapping axes names to indices that should be fixed for the run.
        If not provided, all indices are iterated over.
    auto_subpipeline
        If ``True``, a subpipeline is created with the specified ``inputs``, using
        `Pipeline.subpipeline`. This allows to provide intermediate results in the ``inputs`` instead
        of providing the root arguments. If ``False``, all root arguments must be provided,
        and an exception is raised if any are missing.
    show_progress
        Whether to display a progress bar. Can be:

        - ``True``: Display a progress bar. Auto-selects based on environment:
          `ipywidgets` in Jupyter (if installed), otherwise `rich` (if installed).
        - ``False``: No progress bar.
        - ``"ipywidgets"``: Force `ipywidgets` progress bar (HTML-based).
          Shown only if in a Jupyter notebook and `ipywidgets` is installed.
        - ``"rich"``: Force `rich` progress bar (text-based).
          Shown only if `rich` is installed.
        - ``"headless"``: No progress bar, but the progress is still tracked internally.
        - ``None`` (default): Shows `ipywidgets` progress bar *only if*
          running in a Jupyter notebook and `ipywidgets` is installed.
          Otherwise, no progress bar is shown.
    return_results
        Whether to return the results of the pipeline. If ``False``, the pipeline is run
        without keeping the results in memory. Instead the results are only kept in the set
        ``storage``. This is useful for very large pipelines where the results do not fit into memory.
    continue_on_error
        If ``True``, the pipeline will continue to run even if some of the iterations
        fail. The failed iterations will be replaced with an `ErrorSnapshot` object.
        If ``False``, the pipeline will raise an exception on the first error.

    """
    prep = prepare_run(
        pipeline=pipeline,
        inputs=inputs,
        run_folder=run_folder,
        internal_shapes=internal_shapes,
        output_names=output_names,
        parallel=parallel,
        executor=executor,
        chunksizes=chunksizes,
        storage=storage,
        cleanup=cleanup,
        fixed_indices=fixed_indices,
        auto_subpipeline=auto_subpipeline,
        show_progress=show_progress,
        in_async=False,
    )

    with _maybe_executor(prep.executor, prep.parallel) as ex:
        for gen in prep.pipeline.topological_generations.function_lists:
            _run_and_process_generation(
                generation=gen,
                run_info=prep.run_info,
                store=prep.store,
                outputs=prep.outputs,
                fixed_indices=fixed_indices,
                executor=ex,
                chunksizes=prep.chunksizes,
                progress=prep.progress,
                return_results=return_results,
                continue_on_error=continue_on_error,
                cache=prep.pipeline.cache,
            )
    return _finalize_run_map(prep, persist_memory)


def _finalize_run_map(prep: Prepared, persist_memory: bool) -> ResultDict:  # noqa: FBT001
    if prep.progress is not None:  # final update
        prep.progress.update_progress(force=True)
    _maybe_persist_memory(prep.store, persist_memory)
    return prep.outputs


@dataclass
class AsyncMap:
    """An object returned by `run_map_async` to manage an asynchronous pipeline execution."""

    run_info: RunInfo
    progress: IPyWidgetsProgressTracker | RichProgressTracker | HeadlessProgressTracker | None
    multi_run_manager: MultiRunManager | None
    status_widget: AsyncTaskStatusWidget | None
    _run_pipeline: Callable[[], Coroutine[Any, Any, ResultDict]]
    _display_widgets: bool
    _task: asyncio.Task[ResultDict] | None = None

    @property
    def task(self) -> asyncio.Task[ResultDict]:
        if self._task is None:
            msg = "The task has not been started. Call `start()` first."
            raise RuntimeError(msg)
        return self._task

    def result(self) -> ResultDict:
        """Wait for the pipeline to complete and return the results."""
        if is_running_in_ipynb():  # pragma: no cover
            if self.task.done():
                return self.task.result()
            msg = (
                "Cannot block the event loop when running in a Jupyter notebook."
                " Use `await runner.task` instead."
            )
            raise RuntimeError(msg)

        loop = asyncio.get_event_loop()  # pragma: no cover
        return loop.run_until_complete(self.task)  # pragma: no cover

    def display(self) -> None:  # pragma: no cover
        """Display the pipeline widget."""
        if is_running_in_ipynb():
            if self.status_widget is not None:
                self.status_widget.display()
            if self.progress is not None:
                self.progress.display()
            if self.multi_run_manager is not None:
                self.multi_run_manager.display()
        else:
            print("⚠️ Display is only supported in Jupyter notebooks.")

    def start(self) -> AsyncMap:
        """Start the pipeline execution."""
        if self._task is not None:
            warnings.warn("Task is already running.", stacklevel=2)
            return self

        self._task = asyncio.create_task(self._run_pipeline())
        if self.progress is not None:
            self.progress.attach_task(self._task)
        self.status_widget = maybe_async_task_status_widget(self._task)
        if self._display_widgets:
            self.display()
        return self


def run_map_async(
    pipeline: Pipeline,
    inputs: dict[str, Any] | pydantic.BaseModel,
    run_folder: str | Path | None = None,
    internal_shapes: UserShapeDict | None = None,
    *,
    output_names: set[OUTPUT_TYPE] | None = None,
    executor: Executor | dict[OUTPUT_TYPE, Executor] | None = None,
    chunksizes: int | dict[OUTPUT_TYPE, int | Callable[[int], int] | None] | None = None,
    storage: StorageType | None = None,
    persist_memory: bool = True,
    cleanup: bool = True,
    fixed_indices: dict[str, int | slice] | None = None,
    auto_subpipeline: bool = False,
    show_progress: bool | Literal["rich", "ipywidgets", "headless"] | None = None,
    return_results: bool = True,
    display_widgets: bool = True,
    start: bool = True,
    continue_on_error: bool = False,
) -> AsyncMap:
    """Asynchronously run a pipeline with `MapSpec` functions for given ``inputs``.

    Returns immediately with an `AsyncRun` instance with a `task` attribute that can be awaited.

    Parameters
    ----------
    pipeline
        The pipeline to run.
    inputs
        The inputs to the pipeline. The keys should be the names of the input
        parameters of the pipeline functions and the values should be the
        corresponding input data, these are either single values for functions without ``mapspec``
        or lists of values or `numpy.ndarray`s for functions with ``mapspec``.
    run_folder
        The folder to store the run information. If ``None``, either a temporary folder
        is created or no folder is used, depending on whether the storage class requires serialization.
    internal_shapes
        The shapes for intermediary outputs that cannot be inferred from the inputs.
        If not provided, the shapes will be inferred from the first execution of the function.
        If provided, the shapes will be validated against the actual shapes of the outputs.
        The values can be either integers or "?" for unknown dimensions.
        The ``internal_shape`` can also be provided via the ``PipeFunc(..., internal_shape=...)`` argument.
        If a `PipeFunc` has an ``internal_shape`` argument *and* it is provided here, the provided value is used.
    output_names
        The output(s) to calculate. If ``None``, the entire pipeline is run and all outputs are computed.
    executor
        The executor to use for parallel execution. Can be specified as:

        1. ``None``: A `concurrent.futures.ProcessPoolExecutor` is used (only if ``parallel=True``).
        2. A `concurrent.futures.Executor` instance: Used for all outputs.
        3. A dictionary: Specify different executors for different outputs.

           - Use output names as keys and `~concurrent.futures.Executor` instances as values.
           - Use an empty string ``""`` as a key to set a default executor.
    chunksizes
        Controls batching of `~pipefunc.map.MapSpec` computations for parallel execution.
        Reduces overhead by grouping multiple function calls into single tasks.
        Can be specified as:

        - None: Automatically determine optimal chunk sizes (default)
        - int: Same chunk size for all outputs
        - dict: Different chunk sizes per output where:
            - Keys are output names (or ``""`` for default)
            - Values are either integers or callables
            - Callables take total execution count and return chunk size

        **Examples:**

        >>> chunksizes = None  # Auto-determine optimal chunk sizes
        >>> chunksizes = 100  # All outputs use chunks of 100
        >>> chunksizes = {"out1": 50, "out2": 100}  # Different sizes per output
        >>> chunksizes = {"": 50, "out1": lambda n: n // 20}  # Default and dynamic
    storage
        The storage class to use for storing intermediate and final results.
        Can be specified as:

        1. A string: Use a single storage class for all outputs.
        2. A dictionary: Specify different storage classes for different outputs.

           - Use output names as keys and storage class names as values.
           - Use an empty string ``""`` as a key to set a default storage class.

        Available storage classes are registered in `pipefunc.map.storage_registry`.
        Common options include ``"file_array"``, ``"dict"``, and ``"shared_memory_dict"``.
        Defaults to ``"file_array"`` if ``run_folder`` is provided, otherwise ``"dict"``.
    persist_memory
        Whether to write results to disk when memory based storage is used.
        Does not have any effect when file based storage is used.
    cleanup
        Whether to clean up the ``run_folder`` before running the pipeline.
    fixed_indices
        A dictionary mapping axes names to indices that should be fixed for the run.
        If not provided, all indices are iterated over.
    auto_subpipeline
        If ``True``, a subpipeline is created with the specified ``inputs``, using
        `Pipeline.subpipeline`. This allows to provide intermediate results in the ``inputs`` instead
        of providing the root arguments. If ``False``, all root arguments must be provided,
        and an exception is raised if any are missing.
    show_progress
        Whether to display a progress bar. Can be:

        - ``True``: Display a progress bar. Auto-selects based on environment:
          `ipywidgets` in Jupyter (if installed), otherwise `rich` (if installed).
        - ``False``: No progress bar.
        - ``"ipywidgets"``: Force `ipywidgets` progress bar (HTML-based).
          Shown only if in a Jupyter notebook and `ipywidgets` is installed.
        - ``"rich"``: Force `rich` progress bar (text-based).
          Shown only if `rich` is installed.
        - ``"headless"``: No progress bar, but the progress is still tracked internally.
        - ``None`` (default): Shows `ipywidgets` progress bar *only if*
          running in a Jupyter notebook and `ipywidgets` is installed.
          Otherwise, no progress bar is shown.
    display_widgets
        Whether to call ``IPython.display.display(...)`` on widgets.
        Ignored if **outside** of a Jupyter notebook.
    return_results
        Whether to return the results of the pipeline. If ``False``, the pipeline is run
        without keeping the results in memory. Instead the results are only kept in the set
        ``storage``. This is useful for very large pipelines where the results do not fit into memory.
    start
        Whether to start the pipeline immediately. If ``False``, the pipeline is not started until the
        `start()` method on the `AsyncMap` instance is called.
    continue_on_error
        If ``True``, the pipeline will continue to run even if some of the iterations
        fail. The failed iterations will be replaced with an `ErrorSnapshot` object.
        If ``False``, the pipeline will raise an exception on the first error.

    """
    prep = prepare_run(
        pipeline=pipeline,
        inputs=inputs,
        run_folder=run_folder,
        internal_shapes=internal_shapes,
        output_names=output_names,
        parallel=True,
        executor=executor,
        chunksizes=chunksizes,
        storage=storage,
        cleanup=cleanup,
        fixed_indices=fixed_indices,
        auto_subpipeline=auto_subpipeline,
        show_progress=show_progress,
        in_async=True,
    )

    multi_run_manager = maybe_multi_run_manager(prep.executor)

    async def _run_pipeline() -> ResultDict:
        with _maybe_executor(prep.executor, parallel=True) as ex:
            assert ex is not None
            for gen in prep.pipeline.topological_generations.function_lists:
                await _run_and_process_generation_async(
                    generation=gen,
                    run_info=prep.run_info,
                    store=prep.store,
                    outputs=prep.outputs,
                    fixed_indices=fixed_indices,
                    executor=ex,
                    chunksizes=prep.chunksizes,
                    progress=prep.progress,
                    return_results=return_results,
                    cache=prep.pipeline.cache,
                    multi_run_manager=multi_run_manager,
                    continue_on_error=continue_on_error,
                )
        _maybe_persist_memory(prep.store, persist_memory)
        return prep.outputs

    return _finalize_run_map_async(_run_pipeline, prep, multi_run_manager, start, display_widgets)


def _finalize_run_map_async(
    run_pipeline: Callable[[], Coroutine[Any, Any, ResultDict]],
    prep: Prepared,
    multi_run_manager: MultiRunManager | None,
    start: bool,  # noqa: FBT001
    display_widgets: bool,  # noqa: FBT001
) -> AsyncMap:
    async_map = AsyncMap(
        run_info=prep.run_info,
        progress=prep.progress,
        multi_run_manager=multi_run_manager,
        status_widget=None,
        _run_pipeline=run_pipeline,
        _display_widgets=display_widgets,
    )
    if start:
        async_map.start()
    return async_map


def _maybe_persist_memory(
    store: dict[str, StoreType],
    persist_memory: bool,  # noqa: FBT001
) -> None:
    if persist_memory:  # Only relevant for memory based storage
        for arr in store.values():
            if isinstance(arr, StorageBase):
                arr.persist()


def _dump_single_output(
    func: PipeFunc,
    output: Any,
    store: dict[str, StoreType],
    run_info: RunInfo,
) -> tuple[Any, ...]:
    if isinstance(func.output_name, tuple):
        new_output = []  # output in same order as func.output_name
        for output_name in func.output_name:
            assert func.output_picker is not None
            _output = func.output_picker(output, output_name)
            new_output.append(_output)
            _single_dump_single_output(_output, output_name, store, run_info)
        return tuple(new_output)
    _single_dump_single_output(output, func.output_name, store, run_info)
    return (output,)


def _single_dump_single_output(
    output: Any,
    output_name: str,
    store: dict[str, StoreType],
    run_info: RunInfo,
) -> None:
    run_info.resolve_downstream_shapes(output_name, store, output=output)
    storage = store[output_name]
    assert not isinstance(storage, StorageBase)
    if isinstance(storage, Path):
        dump(output, path=storage)
    else:
        assert isinstance(storage, DirectValue)
        storage.value = output


def _func_kwargs(func: PipeFunc, run_info: RunInfo, store: dict[str, StoreType]) -> dict[str, Any]:
    kwargs = {}
    for p in func.parameters:
        if p in func._bound:
            kwargs[p] = func._bound[p]
        elif p in run_info.inputs:
            kwargs[p] = run_info.inputs[p]
        elif p in run_info.all_output_names:
            kwargs[p] = _load_from_store(p, store).value
        elif p in run_info.defaults and p not in run_info.all_output_names:
            kwargs[p] = run_info.defaults[p]
        else:  # pragma: no cover
            # In principle it should not be possible to reach this point because of
            # the checks in `run` and `_validate_complete_inputs`.
            msg = f"Parameter `{p}` not found in inputs, outputs, bound or defaults."
            raise ValueError(msg)
    return kwargs


def _select_kwargs(
    func: PipeFunc,
    kwargs: dict[str, Any],
    shape: ShapeTuple,
    shape_mask: tuple[bool, ...],
    index: int,
) -> dict[str, Any]:
    assert func.mapspec is not None
    external_shape = external_shape_from_mask(shape, shape_mask)
    input_keys = func.mapspec.input_keys(external_shape, index)  # type: ignore[arg-type]
    normalized_keys = {k: v[0] if len(v) == 1 else v for k, v in input_keys.items()}
    selected = {k: v[normalized_keys[k]] if k in normalized_keys else v for k, v in kwargs.items()}
    _load_data(selected)
    return selected


def _maybe_eval_resources_in_selected(
    kwargs: dict[str, Any],
    selected: dict[str, Any],
    func: PipeFunc,
) -> None:
    if callable(func.resources):  # type: ignore[has-type]
        kw = kwargs if func.resources_scope == "map" else selected
        selected[_EVALUATED_RESOURCES] = func.resources(kw)  # type: ignore[has-type]


def _select_kwargs_and_eval_resources(
    func: PipeFunc,
    kwargs: dict[str, Any],
    shape: ShapeTuple,
    shape_mask: tuple[bool, ...],
    index: int,
) -> dict[str, Any]:
    selected = _select_kwargs(func, kwargs, shape, shape_mask, index)
    _maybe_eval_resources_in_selected(kwargs, selected, func)
    return selected


def _init_result_arrays(
    output_name: OUTPUT_TYPE,
    shape: ShapeTuple,
    return_results: bool,  # noqa: FBT001
) -> list[np.ndarray] | None:
    if not return_results or not shape_is_resolved(shape):
        return None
    return [np.empty(prod(shape), dtype=object) for _ in at_least_tuple(output_name)]


def _pick_output(func: PipeFunc, output: Any) -> tuple[Any, ...]:
    return tuple(
        (func.output_picker(output, output_name) if func.output_picker is not None else output)
        for output_name in at_least_tuple(func.output_name)
    )


def _get_or_set_cache(
    func: PipeFunc,
    kwargs: dict[str, Any],
    cache: _CacheBase | None,
    compute_fn: Callable[[], Any],
) -> Any:
    if cache is None:
        return compute_fn()
    cache_key = (func._cache_id, to_hashable(kwargs))

    if cache_key in cache:
        return cache.get(cache_key)
    if isinstance(cache, HybridCache):
        t = time.monotonic()
    result = compute_fn()
    if isinstance(cache, HybridCache):
        cache.put(cache_key, result, time.monotonic() - t)
    else:
        cache.put(cache_key, result)
    return result


_EVALUATED_RESOURCES = "__pipefunc_internal_evaluated_resources__"


def _run_iteration(
    func: PipeFunc,
    selected: dict[str, Any],
    continue_on_error: bool,  # noqa: FBT001
    cache: _CacheBase | None,
) -> Any:
    for value in selected.values():
        if isinstance(value, ErrorSnapshot):
            return ErrorSnapshot(
                function=func.func,
                exception=TypeError(f"Upstream error: {value}"),
                args=(),
                kwargs=selected,
            )

    def compute_fn() -> Any:
        try:
            return func(**selected)
        except Exception as e:
<<<<<<< HEAD
            error = handle_error(e, func, selected, return_error=continue_on_error)
            if error is None:
                # handle_error raises but mypy doesn't know that
                raise  # pragma: no cover
            return error
=======
            handle_pipefunc_error(e, func, selected)
            # handle_pipefunc_error raises but mypy doesn't know that
            raise  # pragma: no cover
>>>>>>> fc264d84

    return _get_or_set_cache(func, selected, cache, compute_fn)


def _try_shape(x: Any) -> tuple[int, ...]:
    try:
        return np.shape(x)
    except ValueError:
        # e.g., when inhomogeneous lists are passed
        return ()


@dataclass
class _InternalShape:
    shape: tuple[int, ...]

    @classmethod
    def from_outputs(cls, outputs: tuple[Any]) -> tuple[_InternalShape, ...]:
        return tuple(cls(_try_shape(output)) for output in outputs)


def _run_iteration_and_process(
    index: int,
    func: PipeFunc,
    kwargs: dict[str, Any],
    shape: ShapeTuple,
    shape_mask: tuple[bool, ...],
    arrays: Sequence[StorageBase],
    cache: _CacheBase | None = None,
    *,
    return_results: bool = True,
    continue_on_error: bool = False,
    force_dump: bool = False,
) -> tuple[Any, ...]:
    selected = _select_kwargs_and_eval_resources(func, kwargs, shape, shape_mask, index)
    output = _run_iteration(func, selected, continue_on_error, cache)
    outputs = _pick_output(func, output)
    has_dumped = _update_array(
        func,
        arrays,
        shape,
        shape_mask,
        index,
        outputs,
        in_post_process=False,
        force_dump=force_dump,
    )
    if has_dumped and not return_results:
        return _InternalShape.from_outputs(outputs)
    return outputs


def _update_array(
    func: PipeFunc,
    arrays: Sequence[StorageBase],
    shape: ShapeTuple,
    shape_mask: tuple[bool, ...],
    index: int,
    outputs: Iterable[Any],
    *,
    in_post_process: bool,
    force_dump: bool = False,  # Only true in `adaptive.py`
) -> bool:
    # This function is called both in the main process (in post processing) and in the executor process.
    # It needs to only dump the data once.
    # If the data can be written during the function call inside the executor (e.g., a file array),
    # we dump it in the executor. Otherwise, we dump it in the main process during the result array update.
    # We do this to offload the I/O and serialization overhead to the executor process if possible.
    assert isinstance(func.mapspec, MapSpec)
    output_key = None
    has_dumped = False
    for array, _output in zip(arrays, outputs):
        if not array.full_shape_is_resolved():
            _maybe_set_internal_shape(_output, array)
        if force_dump or (array.dump_in_subprocess ^ in_post_process):
            if output_key is None:  # Only calculate the output key if needed
                external_shape = external_shape_from_mask(shape, shape_mask)
                output_key = func.mapspec.output_key(external_shape, index)  # type: ignore[arg-type]
            array.dump(output_key, _output)
            has_dumped = True
    return has_dumped


def _indices_to_flat_index(
    shape: tuple[int, ...],
    internal_shape: tuple[int, ...],
    shape_mask: tuple[bool, ...],
    external_index: tuple[int, ...],
    internal_index: tuple[int, ...],
) -> np.int_:
    full_index = select_by_mask(shape_mask, external_index, internal_index)
    full_shape = select_by_mask(shape_mask, shape, internal_shape)
    return np.ravel_multi_index(full_index, full_shape)


def _set_output(
    arr: np.ndarray,
    output: np.ndarray,
    linear_index: int,
    shape: tuple[int, ...],
    shape_mask: tuple[bool, ...],
    func: PipeFunc,
) -> None:
    external_shape = external_shape_from_mask(shape, shape_mask)
    internal_shape = internal_shape_from_mask(shape, shape_mask)
    external_index = _shape_to_key(external_shape, linear_index)
    _validate_internal_shape(output, internal_shape, func)
    for internal_index in iterate_shape_indices(internal_shape):
        flat_index = _indices_to_flat_index(
            external_shape,
            internal_shape,
            shape_mask,
            external_index,
            internal_index,
        )
        arr[flat_index] = output[internal_index]


def _validate_internal_shape(
    output: np.ndarray,
    internal_shape: tuple[int, ...],
    func: PipeFunc,
) -> None:
    shape = np.shape(output)[: len(internal_shape)]
    if shape != internal_shape:
        msg = (
            f"Output shape {shape} of function '{func.__name__}'"
            f" (output '{func.output_name}') does not match the expected"
            f" internal shape {internal_shape} used in the `mapspec`"
            f" '{func.mapspec}'. This error typically occurs when"
            " a `PipeFunc` returns values with inconsistent shapes across"
            " different invocations. Ensure that the output shape is"
            " consistent for all inputs."
        )
        raise ValueError(msg)


def _update_result_array(
    result_arrays: list[np.ndarray] | None,
    index: int,
    output: list[Any],
    shape: tuple[int, ...],
    mask: tuple[bool, ...],
    func: PipeFunc,
) -> None:
    if result_arrays is None:
        return
    for result_array, _output in zip(result_arrays, output):
        if not all(mask):
            _output = np.asarray(_output)  # In case _output is a list
            _set_output(result_array, _output, index, shape, mask, func)
        else:
            result_array[index] = _output


def _existing_and_missing_indices(
    arrays: list[StorageBase],
    fixed_mask: np.flatiter[npt.NDArray[np.bool_]] | None,
) -> tuple[list[int], list[int]]:
    # TODO: when `fixed_indices` are used we could be more efficient by not
    # computing the full mask.
    masks = (arr.mask_linear() for arr in arrays)
    if fixed_mask is None:
        fixed_mask = itertools.repeat(object=True)  # type: ignore[assignment]

    existing_indices = []
    missing_indices = []
    for i, (*mask_values, select) in enumerate(zip(*masks, fixed_mask)):  # type: ignore[arg-type]
        if not select:
            continue
        if any(mask_values):  # rerun if any of the outputs are missing
            missing_indices.append(i)
        else:
            existing_indices.append(i)
    return existing_indices, missing_indices


@contextmanager
def _maybe_executor(
    executor: dict[OUTPUT_TYPE, Executor] | None,
    parallel: bool,  # noqa: FBT001
) -> Generator[dict[OUTPUT_TYPE, Executor] | None, None, None]:
    if executor is None and parallel:
        with ProcessPoolExecutor() as new_executor:  # shuts down the executor after use
            yield {"": new_executor}
    else:
        yield executor


@dataclass
class _MapSpecArgs:
    process_index: functools.partial[tuple[Any, ...]]
    existing: list[int]
    missing: list[int]
    result_arrays: list[np.ndarray] | None
    mask: tuple[bool, ...]
    arrays: list[StorageBase]


def _prepare_submit_map_spec(
    func: PipeFunc,
    kwargs: dict[str, Any],
    run_info: RunInfo,
    store: dict[str, StoreType],
    fixed_indices: dict[str, int | slice] | None,
    status: Status | None,
    return_results: bool,  # noqa: FBT001
    continue_on_error: bool,  # noqa: FBT001
    cache: _CacheBase | None = None,
) -> _MapSpecArgs:
    assert isinstance(func.mapspec, MapSpec)
    shape = run_info.resolved_shapes[func.output_name]
    mask = run_info.shape_masks[func.output_name]
    arrays: list[StorageBase] = [store[name] for name in at_least_tuple(func.output_name)]  # type: ignore[misc]
    result_arrays = _init_result_arrays(func.output_name, shape, return_results)
    process_index = functools.partial(
        _run_iteration_and_process,
        func=func,
        kwargs=kwargs,
        shape=shape,
        shape_mask=mask,
        arrays=arrays,
        cache=cache,
        return_results=return_results,
        continue_on_error=continue_on_error,
    )
    fixed_mask = _mask_fixed_axes(fixed_indices, func.mapspec, shape, mask)
    existing, missing = _existing_and_missing_indices(arrays, fixed_mask)  # type: ignore[arg-type]
    _update_status_if_needed(status, existing, missing)
    return _MapSpecArgs(process_index, existing, missing, result_arrays, mask, arrays)


def _mask_fixed_axes(
    fixed_indices: dict[str, int | slice] | None,
    mapspec: MapSpec,
    shape: ShapeTuple,
    shape_mask: tuple[bool, ...],
) -> np.flatiter[npt.NDArray[np.bool_]] | None:
    if fixed_indices is None:
        return None

    key = tuple(fixed_indices.get(axis, slice(None)) for axis in mapspec.output_indices)
    external_key = external_shape_from_mask(key, shape_mask)  # type: ignore[arg-type]
    external_shape = external_shape_from_mask(shape, shape_mask)

    if not shape_is_resolved(external_shape):
        unresolved_axes = [
            mapspec.output_indices[i]
            for i, dim in enumerate(external_shape)
            if not isinstance(dim, int)
        ]
        msg = (
            "Cannot mask fixed axes when unresolved dimensions are present in the external shape."
            f" The following axes are unresolved: {', '.join(unresolved_axes)}"
        )
        raise ValueError(msg)

    assert shape_is_resolved(external_shape)
    select: npt.NDArray[np.bool_] = np.zeros(external_shape, dtype=bool)  # type: ignore[assignment]
    select[external_key] = True
    return select.flat


def _submit(
    func: Callable[..., Any],
    executor: Executor,
    status: Status | None,
    progress: IPyWidgetsProgressTracker | RichProgressTracker | HeadlessProgressTracker | None,
    chunksize: int,
    *args: Any,
) -> Future:
    if status is None:
        return executor.submit(func, *args)
    assert progress is not None
    status.mark_in_progress(n=chunksize)
    fut = executor.submit(func, *args)
    mark_complete = functools.partial(status.mark_complete, n=chunksize)
    fut.add_done_callback(mark_complete)
    if not progress.in_async:
        fut.add_done_callback(progress.update_progress)
    return fut


def _process_chunk(
    chunk: list[int],
    process_index: functools.partial[tuple[Any, ...]],
) -> list[Any]:
    return list(map(process_index, chunk))


def _chunk_indices(indices: list[int], chunksize: int) -> Iterable[tuple[int, ...]]:
    # The same implementation as outlined in the itertools.batched() documentation
    # https://docs.python.org/3/library/itertools.html#itertools.batched
    # but itertools.batched() was only added in python 3.12
    assert chunksize >= 1

    iterator = iter(indices)
    while batch := tuple(itertools.islice(iterator, chunksize)):
        yield batch


def _chunksize_for_func(
    func: PipeFunc,
    chunksizes: int | dict[OUTPUT_TYPE, int | Callable[[int], int] | None] | None,
    num_iterations: int,
    executor: Executor,
) -> int:
    if isinstance(chunksizes, int):
        return chunksizes
    if chunksizes is None:
        return _get_optimal_chunk_size(num_iterations, executor)
    chunksize = None
    if func.output_name in chunksizes:
        chunksize = chunksizes[func.output_name]
    elif "" in chunksizes:
        chunksize = chunksizes[""]

    if callable(chunksize):
        chunksize = chunksize(num_iterations)

    if chunksize is None:
        chunksize = _get_optimal_chunk_size(num_iterations, executor)

    if not isinstance(chunksize, int) or chunksize <= 0:
        msg = f"Invalid chunksize {chunksize} for {func.output_name}"
        raise ValueError(msg)
    return chunksize


def _get_optimal_chunk_size(
    total_items: int,
    executor: Executor,
    min_chunks_per_worker: int = 20,
) -> int:
    """Calculate an optimal chunk size for parallel processing.

    Parameters
    ----------
    total_items
        Total number of items to process
    executor
        The executor to use for parallel processing
    min_chunks_per_worker
        Minimum number of chunks each worker should process. Default of 20 provides good
        balance between load distribution and overhead for most workloads

    """
    if is_slurm_executor(executor):
        return 1
    try:
        n_cores = get_ncores(executor)
        n_cores = max(1, n_cores)
    except TypeError as e:
        warnings.warn(f"Automatic chunksize calculation failed with: {e}", stacklevel=2)
        n_cores = 1

    if total_items < n_cores * 2:
        return 1

    chunk_size = math.ceil(total_items / (n_cores * min_chunks_per_worker))
    return max(1, chunk_size)


def _maybe_parallel_map(
    func: PipeFunc,
    process_index: functools.partial[tuple[Any, ...]],
    indices: list[int],
    executor: dict[OUTPUT_TYPE, Executor] | None,
    chunksizes: int | dict[OUTPUT_TYPE, int | Callable[[int], int] | None] | None,
    status: Status | None,
    progress: IPyWidgetsProgressTracker | RichProgressTracker | HeadlessProgressTracker | None,
) -> list[Any]:
    if not indices:
        return []
    ex = _executor_for_func(func, executor)
    if ex is not None:
        assert executor is not None
        ex = maybe_update_slurm_executor_map(func, ex, executor, process_index, indices)
        chunksize = _chunksize_for_func(func, chunksizes, len(indices), ex)
        chunks = list(_chunk_indices(indices, chunksize))
        process_chunk = functools.partial(_process_chunk, process_index=process_index)
        return [_submit(process_chunk, ex, status, progress, len(chunk), chunk) for chunk in chunks]
    if status is not None:
        assert progress is not None
        process_index = _wrap_with_status_update(process_index, status, progress)  # type: ignore[assignment]
    # Put the process_index result in a tuple to have consistent shapes when func has mapspec
    return [(process_index(i),) for i in indices]


def _wrap_with_status_update(
    func: Callable[..., Any],
    status: Status,
    progress: IPyWidgetsProgressTracker | RichProgressTracker | HeadlessProgressTracker,
) -> Callable[..., Any]:
    def wrapped(*args: Any) -> Any:
        status.mark_in_progress()
        result = func(*args)
        status.mark_complete()
        progress.update_progress()
        return result

    return wrapped


def _maybe_execute_single(
    executor: dict[OUTPUT_TYPE, Executor] | None,
    status: Status | None,
    progress: IPyWidgetsProgressTracker | RichProgressTracker | HeadlessProgressTracker | None,
    func: PipeFunc,
    kwargs: dict[str, Any],
    store: dict[str, StoreType],
    cache: _CacheBase | None,
) -> Any:
    args = (func, kwargs, store, cache)  # args for _execute_single
    ex = _executor_for_func(func, executor)
    if ex is not None:
        assert executor is not None
        ex = maybe_update_slurm_executor_single(func, ex, executor, kwargs)
        return _submit(_execute_single, ex, status, progress, 1, *args)
    if status is not None:
        assert progress is not None
        return _wrap_with_status_update(_execute_single, status, progress)(*args)
    return _execute_single(*args)


def _execute_single(
    func: PipeFunc,
    kwargs: dict[str, Any],
    store: dict[str, StoreType],
    cache: _CacheBase | None,
) -> Any:
    # Load the output if it exists
    output, exists = _load_from_store(func.output_name, store, return_output=True)
    if exists:
        return output

    # Otherwise, run the function
    _load_data(kwargs)

    def compute_fn() -> Any:
        try:
            return func(**kwargs)
        except Exception as e:
            handle_pipefunc_error(e, func, kwargs)
            # handle_pipefunc_error raises but mypy doesn't know that
            raise  # pragma: no cover

    return _get_or_set_cache(func, kwargs, cache, compute_fn)


def handle_error(
    e: Exception,
    func: PipeFunc,
    kwargs: dict[str, Any],
    return_error: bool = False,  # noqa: FBT001, FBT002
) -> ErrorSnapshot | None:
    """Handle an error that occurred while executing a function."""
    if return_error:
        return ErrorSnapshot(function=func.func, exception=e, args=(), kwargs=kwargs)
    call_str = format_function_call(func.__name__, (), kwargs)
    msg = f"Error occurred while executing function `{call_str}`."
    if sys.version_info < (3, 11):  # pragma: no cover
        original_msg = e.args[0] if e.args else ""
        raise type(e)(original_msg + msg) from e
    e.add_note(msg)
    raise  # noqa: PLE0704


def _load_data(kwargs: dict[str, Any]) -> None:
    for k, v in kwargs.items():
        kwargs[k] = maybe_load_data(v)


class _KwargsTask(NamedTuple):
    kwargs: dict[str, Any]
    task: tuple[Any, _MapSpecArgs] | Any


# NOTE: A similar async version of this function is provided below.
def _run_and_process_generation(
    *,
    generation: list[PipeFunc],
    run_info: RunInfo,
    store: dict[str, StoreType],
    outputs: ResultDict,
    fixed_indices: dict[str, int | slice] | None,
    executor: dict[OUTPUT_TYPE, Executor] | None,
    chunksizes: int | dict[OUTPUT_TYPE, int | Callable[[int], int] | None] | None,
    progress: IPyWidgetsProgressTracker | RichProgressTracker | HeadlessProgressTracker | None,
    return_results: bool,
    continue_on_error: bool,
    cache: _CacheBase | None = None,
) -> None:
    tasks = _submit_generation(
        run_info,
        generation,
        store,
        fixed_indices,
        executor,
        chunksizes,
        progress,
        return_results,
        continue_on_error,
        cache,
    )
    _process_generation(generation, tasks, store, outputs, run_info, return_results)


async def _run_and_process_generation_async(
    *,
    generation: list[PipeFunc],
    run_info: RunInfo,
    store: dict[str, StoreType],
    outputs: ResultDict,
    fixed_indices: dict[str, int | slice] | None,
    executor: dict[OUTPUT_TYPE, Executor],
    chunksizes: int | dict[OUTPUT_TYPE, int | Callable[[int], int] | None] | None,
    progress: IPyWidgetsProgressTracker | RichProgressTracker | HeadlessProgressTracker | None,
    return_results: bool,
    cache: _CacheBase | None = None,
    multi_run_manager: MultiRunManager | None = None,
    continue_on_error: bool = False,
) -> None:
    tasks = _submit_generation(
        run_info,
        generation,
        store,
        fixed_indices,
        executor,
        chunksizes,
        progress,
        return_results,
        continue_on_error,
        cache,
    )
    maybe_finalize_slurm_executors(generation, executor, multi_run_manager)
    await _process_generation_async(generation, tasks, store, outputs, run_info, return_results)


# NOTE: A similar async version of this function is provided below.
def _process_generation(
    generation: list[PipeFunc],
    tasks: dict[PipeFunc, _KwargsTask],
    store: dict[str, StoreType],
    outputs: ResultDict,
    run_info: RunInfo,
    return_results: bool,  # noqa: FBT001
) -> None:
    for func in generation:
        _outputs = _process_task(func, tasks[func], store, run_info, return_results)
        if return_results:
            assert _outputs is not None
            outputs.update(_outputs)


async def _process_generation_async(
    generation: list[PipeFunc],
    tasks: dict[PipeFunc, _KwargsTask],
    store: dict[str, StoreType],
    outputs: ResultDict,
    run_info: RunInfo,
    return_results: bool,  # noqa: FBT001
) -> None:
    for func in generation:
        _outputs = await _process_task_async(func, tasks[func], store, run_info, return_results)
        if return_results:
            assert _outputs is not None
            outputs.update(_outputs)


def _submit_func(
    func: PipeFunc,
    run_info: RunInfo,
    store: dict[str, StoreType],
    fixed_indices: dict[str, int | slice] | None,
    executor: dict[OUTPUT_TYPE, Executor] | None,
    chunksizes: int | dict[OUTPUT_TYPE, int | Callable[[int], int] | None] | None = None,
    progress: IPyWidgetsProgressTracker
    | RichProgressTracker
    | HeadlessProgressTracker
    | None = None,
    return_results: bool = True,  # noqa: FBT001, FBT002
    continue_on_error: bool = False,  # noqa: FBT001, FBT002
    cache: _CacheBase | None = None,
) -> _KwargsTask:
    kwargs = _func_kwargs(func, run_info, store)
    status = progress.progress_dict[func.output_name] if progress is not None else None
    cache = cache if func.cache else None
    if func.requires_mapping:
        args = _prepare_submit_map_spec(
            func,
            kwargs,
            run_info,
            store,
            fixed_indices,
            status,
            return_results,
            continue_on_error,
            cache,
        )
        r = _maybe_parallel_map(
            func,
            args.process_index,
            args.missing,
            executor,
            chunksizes,
            status,
            progress,
        )
        task = r, args
    else:
        task = _maybe_execute_single(executor, status, progress, func, kwargs, store, cache)
    return _KwargsTask(kwargs, task)


def _update_status_if_needed(
    status: Status | None,
    existing: list[int],
    missing: list[int],
) -> None:
    if status is not None and status.n_total is None:
        status.n_total = len(missing) + len(existing)


def _executor_for_func(
    func: PipeFunc,
    executor: dict[OUTPUT_TYPE, Executor] | None,
) -> Executor | None:
    if executor is None:
        return None
    if func.output_name in executor:
        return executor[func.output_name]
    if "" in executor:
        return executor[""]
    msg = (
        f"No executor found for output `{func.output_name}`."
        f" Please either specify an executor for this output using"
        f" `executor['{func.output_name}'] = ...`, or provide a default executor"
        f' using `executor[""] = ...`.'
    )
    raise ValueError(msg)


def _submit_generation(
    run_info: RunInfo,
    generation: list[PipeFunc],
    store: dict[str, StoreType],
    fixed_indices: dict[str, int | slice] | None,
    executor: dict[OUTPUT_TYPE, Executor] | None,
    chunksizes: int | dict[OUTPUT_TYPE, int | Callable[[int], int] | None] | None,
    progress: IPyWidgetsProgressTracker | RichProgressTracker | HeadlessProgressTracker | None,
    return_results: bool,  # noqa: FBT001
    continue_on_error: bool,  # noqa: FBT001
    cache: _CacheBase | None = None,
) -> dict[PipeFunc, _KwargsTask]:
    return {
        func: _submit_func(
            func,
            run_info,
            store,
            fixed_indices,
            executor,
            chunksizes,
            progress,
            return_results,
            continue_on_error,
            cache,
        )
        for func in generation
    }


def _output_from_mapspec_task(
    func: PipeFunc,
    store: dict[str, StoreType],
    args: _MapSpecArgs,
    outputs_list: list[list[Any]],
    run_info: RunInfo,
    return_results: bool,  # noqa: FBT001
) -> tuple[np.ndarray, ...] | None:
    arrays: tuple[StorageBase, ...] = tuple(
        store[name]  # type: ignore[misc]
        for name in at_least_tuple(func.output_name)
    )

    first = True
    for index, outputs in zip(args.missing, outputs_list):
        if first:
            shape = _maybe_resolve_shapes_from_map(func, store, args, outputs, return_results)
            first = False
        _update_result_array(args.result_arrays, index, outputs, shape, args.mask, func)
        _update_array(func, arrays, shape, args.mask, index, outputs, in_post_process=True)

    first = True
    for index in args.existing:
        outputs = [array.get_from_index(index) for array in args.arrays]
        if first:
            shape = _maybe_resolve_shapes_from_map(func, store, args, outputs, return_results)
            first = False
        _update_result_array(args.result_arrays, index, outputs, shape, args.mask, func)

    if not args.missing and not args.existing:  # shape variable does not exist
        shape = args.arrays[0].full_shape

    for name in at_least_tuple(func.output_name):
        run_info.resolve_downstream_shapes(name, store, shape=shape)

    if args.result_arrays is None:
        return None
    return tuple(x.reshape(shape) for x in args.result_arrays)  # type: ignore[union-attr]


def _internal_shape(output: Any, storage: StorageBase) -> tuple[int, ...]:
    shape = output.shape if isinstance(output, _InternalShape) else np.shape(output)
    return shape[: len(storage.internal_shape)]


def _maybe_set_internal_shape(output: Any, storage: StorageBase) -> None:
    if not shape_is_resolved(storage.internal_shape):
        internal_shape = _internal_shape(output, storage)
        storage.internal_shape = internal_shape


def _result(x: Any | Future) -> Any:
    return x.result() if isinstance(x, Future) else x


def _result_async(task: Future, loop: asyncio.AbstractEventLoop) -> asyncio.Future:
    return asyncio.wrap_future(task, loop=loop)


def _to_result_dict(
    func: PipeFunc,
    kwargs: dict[str, Any],
    output: tuple[Any, ...],
    store: dict[str, StoreType],
) -> ResultDict:
    # Note that the kwargs still contain the StorageBase objects if mapspec was used.
    data = {
        output_name: Result(
            function=func.__name__,
            kwargs=kwargs,
            output_name=output_name,
            output=_output,
            store=store[output_name],
        )
        for output_name, _output in zip(at_least_tuple(func.output_name), output)
    }
    return ResultDict(data)


# NOTE: A similar async version of this function is provided below.
def _process_task(
    func: PipeFunc,
    kwargs_task: _KwargsTask,
    store: dict[str, StoreType],
    run_info: RunInfo,
    return_results: bool,  # noqa: FBT001
) -> ResultDict | None:
    kwargs, task = kwargs_task
    if func.requires_mapping:
        r, args = task
        chunk_outputs_list = [_result(x) for x in r]
        # Flatten the list of chunked outputs
        chained_outputs_list = list(itertools.chain(*chunk_outputs_list))
        output = _output_from_mapspec_task(
            func,
            store,
            args,
            chained_outputs_list,
            run_info,
            return_results,
        )
    else:
        r = _result(task)
        output = _dump_single_output(func, r, store, run_info)

    if return_results:
        assert output is not None
        return _to_result_dict(func, kwargs, output, store)
    return None


def _maybe_resolve_shapes_from_map(
    func: PipeFunc,
    store: dict[str, StoreType],
    args: _MapSpecArgs,
    outputs: list[Any],
    return_results: bool,  # noqa: FBT001
) -> tuple[int, ...]:
    for output, name in zip(outputs, at_least_tuple(func.output_name)):
        array = store[name]
        assert isinstance(array, StorageBase)
        _maybe_set_internal_shape(output, array)
    # Outside the loop above, just needs to do this once ⬇️
    assert isinstance(array, StorageBase)
    if args.result_arrays is None:
        args.result_arrays = _init_result_arrays(func.output_name, array.full_shape, return_results)
    return array.full_shape


async def _process_task_async(
    func: PipeFunc,
    kwargs_task: _KwargsTask,
    store: dict[str, StoreType],
    run_info: RunInfo,
    return_results: bool,  # noqa: FBT001
) -> ResultDict | None:
    kwargs, task = kwargs_task
    loop = asyncio.get_event_loop()
    if func.requires_mapping:
        r, args = task
        futs = [_result_async(x, loop) for x in r]
        chunk_outputs_list = await asyncio.gather(*futs)
        # Flatten the list of chunked outputs
        chained_outputs_list = list(itertools.chain(*chunk_outputs_list))
        output = _output_from_mapspec_task(
            func,
            store,
            args,
            chained_outputs_list,
            run_info,
            return_results,
        )
    else:
        assert isinstance(task, Future)
        r = await _result_async(task, loop)
        output = _dump_single_output(func, r, store, run_info)
    if return_results:
        assert output is not None
        return _to_result_dict(func, kwargs, output, store)
    return None<|MERGE_RESOLUTION|>--- conflicted
+++ resolved
@@ -4,7 +4,6 @@
 import functools
 import itertools
 import math
-import sys
 import time
 import warnings
 from concurrent.futures import Executor, Future, ProcessPoolExecutor
@@ -20,7 +19,6 @@
 from pipefunc._utils import (
     at_least_tuple,
     dump,
-    format_function_call,
     get_ncores,
     is_running_in_ipynb,
     prod,
@@ -642,17 +640,11 @@
         try:
             return func(**selected)
         except Exception as e:
-<<<<<<< HEAD
-            error = handle_error(e, func, selected, return_error=continue_on_error)
+            error = handle_pipefunc_error(e, func, selected, return_error=continue_on_error)
             if error is None:
-                # handle_error raises but mypy doesn't know that
+                # handle_pipefunc_error raises but mypy doesn't know that
                 raise  # pragma: no cover
             return error
-=======
-            handle_pipefunc_error(e, func, selected)
-            # handle_pipefunc_error raises but mypy doesn't know that
-            raise  # pragma: no cover
->>>>>>> fc264d84
 
     return _get_or_set_cache(func, selected, cache, compute_fn)
 
@@ -1101,24 +1093,6 @@
             raise  # pragma: no cover
 
     return _get_or_set_cache(func, kwargs, cache, compute_fn)
-
-
-def handle_error(
-    e: Exception,
-    func: PipeFunc,
-    kwargs: dict[str, Any],
-    return_error: bool = False,  # noqa: FBT001, FBT002
-) -> ErrorSnapshot | None:
-    """Handle an error that occurred while executing a function."""
-    if return_error:
-        return ErrorSnapshot(function=func.func, exception=e, args=(), kwargs=kwargs)
-    call_str = format_function_call(func.__name__, (), kwargs)
-    msg = f"Error occurred while executing function `{call_str}`."
-    if sys.version_info < (3, 11):  # pragma: no cover
-        original_msg = e.args[0] if e.args else ""
-        raise type(e)(original_msg + msg) from e
-    e.add_note(msg)
-    raise  # noqa: PLE0704
 
 
 def _load_data(kwargs: dict[str, Any]) -> None:
