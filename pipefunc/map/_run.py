--- conflicted
+++ resolved
@@ -1044,13 +1044,8 @@
     kwargs, task = kwargs_task
     if func.mapspec and func.mapspec.inputs:
         r, args = task
-<<<<<<< HEAD
         outputs_list = [_result(x, use_ray) for x in r]
-        output = _output_from_mapspec_task(args, outputs_list)
-=======
-        outputs_list = [_result(x) for x in r]
         output = _output_from_mapspec_task(func, store, args, outputs_list)
->>>>>>> 94968b23
     else:
         r = _result(task, use_ray)
         output = _dump_single_output(func, r, store)
