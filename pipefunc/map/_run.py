--- conflicted
+++ resolved
@@ -924,12 +924,8 @@
 ) -> _KwargsTask:
     kwargs = _func_kwargs(func, run_info, store)
     status = progress.progress_dict[func.output_name] if progress is not None else None
-<<<<<<< HEAD
+    cache = cache if func.cache else None
     if requires_mapping(func):
-=======
-    cache = cache if func.cache else None
-    if func.mapspec and func.mapspec.inputs:
->>>>>>> 677560ec
         args = _prepare_submit_map_spec(func, kwargs, run_info, store, fixed_indices, cache)
         r = _maybe_parallel_map(func, args.process_index, args.missing, executor, status, progress)
         task = r, args
