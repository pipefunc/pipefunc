--- conflicted
+++ resolved
@@ -1004,23 +1004,9 @@
     kwargs = _func_kwargs(func, run_info, store)
     status = progress.progress_dict[func.output_name] if progress is not None else None
     cache = cache if func.cache else None
-<<<<<<< HEAD
-    if func.mapspec and func.mapspec.inputs:
-        args = _prepare_submit_map_spec(func, kwargs, run_info, store, fixed_indices, cache)
-        r = _maybe_parallel_map(
-            func,
-            args.process_index,
-            args.missing,
-            executor,
-            mapspec_chunksizes,
-            status,
-            progress,
-        )
-=======
     if func.requires_mapping:
         args = _prepare_submit_map_spec(func, kwargs, run_info, store, fixed_indices, status, cache)
         r = _maybe_parallel_map(func, args.process_index, args.missing, executor, status, progress)
->>>>>>> 9c9a4aa1
         task = r, args
     else:
         task = _maybe_execute_single(executor, status, progress, func, kwargs, store, cache)
