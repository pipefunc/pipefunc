from __future__ import annotations

import asyncio
import functools
import itertools
import time
from concurrent.futures import Executor, Future, ProcessPoolExecutor
from contextlib import contextmanager
from pathlib import Path
from typing import TYPE_CHECKING, Any, NamedTuple

import numpy as np
import numpy.typing as npt

from pipefunc._utils import at_least_tuple, dump, handle_error, is_running_in_ipynb, load, prod
from pipefunc.cache import HybridCache, to_hashable

from ._mapspec import MapSpec, _shape_to_key
from ._prepare import prepare_run
from ._result import DirectValue, Result
from ._run_info import LazyStorage, _is_resolved
from ._shapes import external_shape_from_mask, internal_shape_from_mask
from ._storage_array._base import StorageBase, iterate_shape_indices, select_by_mask

if TYPE_CHECKING:
    from collections import OrderedDict
    from collections.abc import Callable, Generator, Sequence

    from pipefunc import PipeFunc, Pipeline
    from pipefunc._pipeline._types import OUTPUT_TYPE
    from pipefunc._widgets import ProgressTracker
    from pipefunc.cache import _CacheBase

    from ._progress import Status
    from ._result import StoreType
    from ._run_info import RunInfo
    from ._types import UserShapeDict


def run_map(
    pipeline: Pipeline,
    inputs: dict[str, Any],
    run_folder: str | Path | None = None,
    internal_shapes: UserShapeDict | None = None,
    *,
    output_names: set[OUTPUT_TYPE] | None = None,
    parallel: bool = True,
    executor: Executor | dict[OUTPUT_TYPE, Executor] | None = None,
    storage: str | dict[OUTPUT_TYPE, str] = "file_array",
    persist_memory: bool = True,
    cleanup: bool = True,
    fixed_indices: dict[str, int | slice] | None = None,
    auto_subpipeline: bool = False,
    show_progress: bool = False,
) -> OrderedDict[str, Result]:
    """Run a pipeline with `MapSpec` functions for given ``inputs``.

    Parameters
    ----------
    pipeline
        The pipeline to run.
    inputs
        The inputs to the pipeline. The keys should be the names of the input
        parameters of the pipeline functions and the values should be the
        corresponding input data, these are either single values for functions without ``mapspec``
        or lists of values or `numpy.ndarray`s for functions with ``mapspec``.
    run_folder
        The folder to store the run information. If ``None``, either a temporary folder
        is created or no folder is used, depending on whether the storage class requires serialization.
    internal_shapes
        The shapes for intermediary outputs that cannot be inferred from the inputs.
        You will receive an exception if the shapes cannot be inferred and need to be provided.
        The ``internal_shape`` can also be provided via the ``PipeFunc(..., internal_shape=...)`` argument.
        If a `PipeFunc` has an ``internal_shape`` argument *and* it is provided here, the provided value is used.
    output_names
        The output(s) to calculate. If ``None``, the entire pipeline is run and all outputs are computed.
    parallel
        Whether to run the functions in parallel. Is ignored if provided ``executor`` is not ``None``.
    executor
        The executor to use for parallel execution. Can be specified as:

        1. ``None``: A `concurrent.futures.ProcessPoolExecutor` is used (only if ``parallel=True``).
        2. A `concurrent.futures.Executor` instance: Used for all outputs.
        3. A dictionary: Specify different executors for different outputs.

           - Use output names as keys and `~concurrent.futures.Executor` instances as values.
           - Use an empty string ``""`` as a key to set a default executor.

        If parallel is ``False``, this argument is ignored.
    storage
        The storage class to use for storing intermediate and final results.
        Can be specified as:

        1. A string: Use a single storage class for all outputs.
        2. A dictionary: Specify different storage classes for different outputs.

           - Use output names as keys and storage class names as values.
           - Use an empty string ``""`` as a key to set a default storage class.

        Available storage classes are registered in `pipefunc.map.storage_registry`.
        Common options include ``"file_array"``, ``"dict"``, and ``"shared_memory_dict"``.
    persist_memory
        Whether to write results to disk when memory based storage is used.
        Does not have any effect when file based storage is used.
    cleanup
        Whether to clean up the ``run_folder`` before running the pipeline.
    fixed_indices
        A dictionary mapping axes names to indices that should be fixed for the run.
        If not provided, all indices are iterated over.
    auto_subpipeline
        If ``True``, a subpipeline is created with the specified ``inputs``, using
        `Pipeline.subpipeline`. This allows to provide intermediate results in the ``inputs`` instead
        of providing the root arguments. If ``False``, all root arguments must be provided,
        and an exception is raised if any are missing.
    show_progress
        Whether to display a progress bar. Only works if ``parallel=True``.

    """
    pipeline, run_info, store, outputs, parallel, progress = prepare_run(
        pipeline=pipeline,
        inputs=inputs,
        run_folder=run_folder,
        internal_shapes=internal_shapes,
        output_names=output_names,
        parallel=parallel,
        executor=executor,
        storage=storage,
        cleanup=cleanup,
        fixed_indices=fixed_indices,
        auto_subpipeline=auto_subpipeline,
        show_progress=show_progress,
        in_async=False,
    )
    if progress is not None:
        progress.display()
    with _maybe_executor(executor, parallel) as ex:
        for gen in pipeline.topological_generations.function_lists:
            _run_and_process_generation(
                generation=gen,
                run_info=run_info,
                store=store,
                outputs=outputs,
                fixed_indices=fixed_indices,
                executor=ex,
                progress=progress,
                cache=pipeline.cache,
            )
    if progress is not None:  # final update
        progress.update_progress(force=True)
    _maybe_persist_memory(store, persist_memory)
    return outputs


class AsyncMap(NamedTuple):
    task: asyncio.Task[OrderedDict[str, Result]]
    run_info: RunInfo
    progress: ProgressTracker | None

    def result(self) -> OrderedDict[str, Result]:
        if is_running_in_ipynb():  # pragma: no cover
            if self.task.done():
                return self.task.result()
            msg = (
                "Cannot block the event loop when running in a Jupyter notebook."
                " Use `await runner.task` instead."
            )
            raise RuntimeError(msg)

        loop = asyncio.get_event_loop()  # pragma: no cover
        return loop.run_until_complete(self.task)  # pragma: no cover


def run_map_async(
    pipeline: Pipeline,
    inputs: dict[str, Any],
    run_folder: str | Path | None = None,
    internal_shapes: UserShapeDict | None = None,
    *,
    output_names: set[OUTPUT_TYPE] | None = None,
    executor: Executor | dict[OUTPUT_TYPE, Executor] | None = None,
    storage: str | dict[OUTPUT_TYPE, str] = "file_array",
    persist_memory: bool = True,
    cleanup: bool = True,
    fixed_indices: dict[str, int | slice] | None = None,
    auto_subpipeline: bool = False,
    show_progress: bool = False,
) -> AsyncMap:
    """Asynchronously run a pipeline with `MapSpec` functions for given ``inputs``.

    Returns immediately with an `AsyncRun` instance with a `task` attribute that can be awaited.

    Parameters
    ----------
    pipeline
        The pipeline to run.
    inputs
        The inputs to the pipeline. The keys should be the names of the input
        parameters of the pipeline functions and the values should be the
        corresponding input data, these are either single values for functions without ``mapspec``
        or lists of values or `numpy.ndarray`s for functions with ``mapspec``.
    run_folder
        The folder to store the run information. If ``None``, either a temporary folder
        is created or no folder is used, depending on whether the storage class requires serialization.
    internal_shapes
        The shapes for intermediary outputs that cannot be inferred from the inputs.
        You will receive an exception if the shapes cannot be inferred and need to be provided.
        The ``internal_shape`` can also be provided via the ``PipeFunc(..., internal_shape=...)`` argument.
        If a `PipeFunc` has an ``internal_shape`` argument *and* it is provided here, the provided value is used.
    output_names
        The output(s) to calculate. If ``None``, the entire pipeline is run and all outputs are computed.
    executor
        The executor to use for parallel execution. Can be specified as:

        1. ``None``: A `concurrent.futures.ProcessPoolExecutor` is used (only if ``parallel=True``).
        2. A `concurrent.futures.Executor` instance: Used for all outputs.
        3. A dictionary: Specify different executors for different outputs.

           - Use output names as keys and `~concurrent.futures.Executor` instances as values.
           - Use an empty string ``""`` as a key to set a default executor.
    storage
        The storage class to use for storing intermediate and final results.
        Can be specified as:

        1. A string: Use a single storage class for all outputs.
        2. A dictionary: Specify different storage classes for different outputs.

           - Use output names as keys and storage class names as values.
           - Use an empty string ``""`` as a key to set a default storage class.

        Available storage classes are registered in `pipefunc.map.storage_registry`.
        Common options include ``"file_array"``, ``"dict"``, and ``"shared_memory_dict"``.
    persist_memory
        Whether to write results to disk when memory based storage is used.
        Does not have any effect when file based storage is used.
    cleanup
        Whether to clean up the ``run_folder`` before running the pipeline.
    fixed_indices
        A dictionary mapping axes names to indices that should be fixed for the run.
        If not provided, all indices are iterated over.
    auto_subpipeline
        If ``True``, a subpipeline is created with the specified ``inputs``, using
        `Pipeline.subpipeline`. This allows to provide intermediate results in the ``inputs`` instead
        of providing the root arguments. If ``False``, all root arguments must be provided,
        and an exception is raised if any are missing.
    show_progress
        Whether to display a progress bar.

    """
    pipeline, run_info, store, outputs, _, progress = prepare_run(
        pipeline=pipeline,
        inputs=inputs,
        run_folder=run_folder,
        internal_shapes=internal_shapes,
        output_names=output_names,
        parallel=True,
        executor=executor,
        storage=storage,
        cleanup=cleanup,
        fixed_indices=fixed_indices,
        auto_subpipeline=auto_subpipeline,
        show_progress=show_progress,
        in_async=True,
    )

    async def _run_pipeline() -> OrderedDict[str, Result]:
        with _maybe_executor(executor, parallel=True) as ex:
            assert ex is not None
            for gen in pipeline.topological_generations.function_lists:
                await _run_and_process_generation_async(
                    generation=gen,
                    run_info=run_info,
                    store=store,
                    outputs=outputs,
                    fixed_indices=fixed_indices,
                    executor=ex,
                    progress=progress,
                    cache=pipeline.cache,
                )
        _maybe_persist_memory(store, persist_memory)
        return outputs

    task = asyncio.create_task(_run_pipeline())
    if progress is not None:
        progress.attach_task(task)
        progress.display()
    return AsyncMap(task, run_info, progress)


def _maybe_persist_memory(
<<<<<<< HEAD
    store: dict[str, StorageBase | LazyStorage | Path | DirectValue],
=======
    store: dict[str, StoreType],
>>>>>>> 4cd001c8
    persist_memory: bool,  # noqa: FBT001
) -> None:
    if persist_memory:  # Only relevant for memory based storage
        for arr in store.values():
            if isinstance(arr, StorageBase):
                arr.persist()


def _dump_single_output(
    func: PipeFunc,
    output: Any,
<<<<<<< HEAD
    store: dict[str, StorageBase | LazyStorage | Path | DirectValue],
=======
    store: dict[str, StoreType],
>>>>>>> 4cd001c8
) -> tuple[Any, ...]:
    if isinstance(func.output_name, tuple):
        new_output = []  # output in same order as func.output_name
        for output_name in func.output_name:
            assert func.output_picker is not None
            _output = func.output_picker(output, output_name)
            new_output.append(_output)
            _single_dump_single_output(_output, output_name, store)
        return tuple(new_output)
    _single_dump_single_output(output, func.output_name, store)
    return (output,)


def _single_dump_single_output(
    output: Any,
    output_name: str,
<<<<<<< HEAD
    store: dict[str, StorageBase | LazyStorage | Path | DirectValue],
=======
    store: dict[str, StoreType],
>>>>>>> 4cd001c8
) -> None:
    storage = store[output_name]
    assert not isinstance(storage, StorageBase)
    if isinstance(storage, Path):
        dump(output, path=storage)
    else:
        assert isinstance(storage, DirectValue)
        storage.value = output


def _func_kwargs(
    func: PipeFunc,
    run_info: RunInfo,
<<<<<<< HEAD
    store: dict[str, StorageBase | LazyStorage | Path | DirectValue],
=======
    store: dict[str, StoreType],
>>>>>>> 4cd001c8
) -> dict[str, Any]:
    kwargs = {}
    for p in func.parameters:
        if p in func._bound:
            kwargs[p] = func._bound[p]
        elif p in run_info.inputs:
            kwargs[p] = run_info.inputs[p]
        elif p in run_info.all_output_names:
            kwargs[p] = _load_from_store(p, store).value
        elif p in run_info.defaults and p not in run_info.all_output_names:
            kwargs[p] = run_info.defaults[p]
        else:  # pragma: no cover
            # In principle it should not be possible to reach this point because of
            # the checks in `run` and `_validate_complete_inputs`.
            msg = f"Parameter `{p}` not found in inputs, outputs, bound or defaults."
            raise ValueError(msg)
    return kwargs


def _select_kwargs(
    func: PipeFunc,
    kwargs: dict[str, Any],
    shape: tuple[int, ...],
    shape_mask: tuple[bool, ...],
    index: int,
) -> dict[str, Any]:
    assert func.mapspec is not None
    external_shape = external_shape_from_mask(shape, shape_mask)
    input_keys = func.mapspec.input_keys(external_shape, index)
    normalized_keys = {k: v[0] if len(v) == 1 else v for k, v in input_keys.items()}
    selected = {k: v[normalized_keys[k]] if k in normalized_keys else v for k, v in kwargs.items()}
    _load_arrays(selected)
    return selected


def _init_result_arrays(output_name: OUTPUT_TYPE, shape: tuple[int, ...]) -> list[np.ndarray]:
    return [np.empty(prod(shape), dtype=object) for _ in at_least_tuple(output_name)]


def _pick_output(func: PipeFunc, output: Any) -> tuple[Any, ...]:
    return tuple(
        (func.output_picker(output, output_name) if func.output_picker is not None else output)
        for output_name in at_least_tuple(func.output_name)
    )


def _get_or_set_cache(
    func: PipeFunc,
    kwargs: dict[str, Any],
    cache: _CacheBase | None,
    compute_fn: Callable[[], Any],
) -> Any:
    if cache is None:
        return compute_fn()
    cache_key = (func.output_name, to_hashable(kwargs))

    if cache_key in cache:
        return cache.get(cache_key)
    if isinstance(cache, HybridCache):
        t = time.monotonic()
    result = compute_fn()
    if isinstance(cache, HybridCache):
        cache.put(cache_key, result, time.monotonic() - t)
    else:
        cache.put(cache_key, result)
    return result


_EVALUATED_RESOURCES = "__pipefunc_internal_evaluated_resources__"


def _run_iteration(
    func: PipeFunc,
    kwargs: dict[str, Any],
    shape: tuple[int, ...],
    shape_mask: tuple[bool, ...],
    index: int,
    cache: _CacheBase | None,
) -> Any:
    selected = _select_kwargs(func, kwargs, shape, shape_mask, index)

    def compute_fn() -> Any:
        if callable(func.resources) and func.mapspec is not None and func.resources_scope == "map":  # type: ignore[has-type]
            selected[_EVALUATED_RESOURCES] = func.resources(kwargs)  # type: ignore[has-type]
        try:
            return func(**selected)
        except Exception as e:
            handle_error(e, func, selected)
            # handle_error raises but mypy doesn't know that
            raise  # pragma: no cover

    return _get_or_set_cache(func, selected, cache, compute_fn)


def _run_iteration_and_process(
    index: int,
    func: PipeFunc,
    kwargs: dict[str, Any],
    shape: tuple[int, ...],
    shape_mask: tuple[bool, ...],
    arrays: Sequence[StorageBase],
    cache: _CacheBase | None = None,
) -> tuple[Any, ...]:
    output = _run_iteration(func, kwargs, shape, shape_mask, index, cache)
    outputs = _pick_output(func, output)
    _update_array(func, arrays, shape, shape_mask, index, outputs)
    return outputs


def _update_array(
    func: PipeFunc,
    arrays: Sequence[StorageBase],
    shape: tuple[int, ...],
    shape_mask: tuple[bool, ...],
    index: int,
    outputs: tuple[Any, ...],
) -> None:
    assert isinstance(func.mapspec, MapSpec)
    external_shape = external_shape_from_mask(shape, shape_mask)
    output_key = func.mapspec.output_key(external_shape, index)
    for array, _output in zip(arrays, outputs):
        array.dump(output_key, _output)


def _indices_to_flat_index(
    shape: tuple[int, ...],
    internal_shape: tuple[int, ...],
    shape_mask: tuple[bool, ...],
    external_index: tuple[int, ...],
    internal_index: tuple[int, ...],
) -> np.int_:
    full_index = select_by_mask(shape_mask, external_index, internal_index)
    full_shape = select_by_mask(shape_mask, shape, internal_shape)
    return np.ravel_multi_index(full_index, full_shape)


def _set_output(
    arr: np.ndarray,
    output: np.ndarray,
    linear_index: int,
    shape: tuple[int, ...],
    shape_mask: tuple[bool, ...],
) -> None:
    external_shape = external_shape_from_mask(shape, shape_mask)
    internal_shape = internal_shape_from_mask(shape, shape_mask)
    external_index = _shape_to_key(external_shape, linear_index)
    assert np.shape(output) == internal_shape
    for internal_index in iterate_shape_indices(internal_shape):
        flat_index = _indices_to_flat_index(
            external_shape,
            internal_shape,
            shape_mask,
            external_index,
            internal_index,
        )
        arr[flat_index] = output[internal_index]


def _update_result_array(
    result_arrays: list[np.ndarray],
    index: int,
    output: list[Any],
    shape: tuple[int, ...],
    mask: tuple[bool, ...],
) -> None:
    for result_array, _output in zip(result_arrays, output):
        if not all(mask):
            _output = np.asarray(_output)  # In case _output is a list
            _set_output(result_array, _output, index, shape, mask)
        else:
            result_array[index] = _output


def _existing_and_missing_indices(
    arrays: list[StorageBase],
    fixed_mask: np.flatiter[npt.NDArray[np.bool_]] | None,
) -> tuple[list[int], list[int]]:
    # TODO: when `fixed_indices` are used we could be more efficient by not
    # computing the full mask.
    masks = (arr.mask_linear() for arr in arrays)
    if fixed_mask is None:
        fixed_mask = itertools.repeat(object=True)  # type: ignore[assignment]

    existing_indices = []
    missing_indices = []
    for i, (*mask_values, select) in enumerate(zip(*masks, fixed_mask)):  # type: ignore[arg-type]
        if not select:
            continue
        if any(mask_values):  # rerun if any of the outputs are missing
            missing_indices.append(i)
        else:
            existing_indices.append(i)
    return existing_indices, missing_indices


@contextmanager
def _maybe_executor(
    executor: Executor | dict[OUTPUT_TYPE, Executor] | None,
    parallel: bool,  # noqa: FBT001
) -> Generator[Executor | dict[OUTPUT_TYPE, Executor] | None, None, None]:
    if executor is None and parallel:
        with ProcessPoolExecutor() as new_executor:  # shuts down the executor after use
            yield new_executor
    else:
        yield executor


class _MapSpecArgs(NamedTuple):
    process_index: functools.partial[tuple[Any, ...]]
    existing: list[int]
    missing: list[int]
    result_arrays: list[np.ndarray]
    shape: tuple[int, ...]
    mask: tuple[bool, ...]
    arrays: list[StorageBase]


def _prepare_submit_map_spec(
    func: PipeFunc,
    kwargs: dict[str, Any],
    run_info: RunInfo,
<<<<<<< HEAD
    store: dict[str, StorageBase | LazyStorage | Path | DirectValue],
=======
    store: dict[str, StoreType],
>>>>>>> 4cd001c8
    fixed_indices: dict[str, int | slice] | None,
    cache: _CacheBase | None = None,
) -> _MapSpecArgs:
    assert isinstance(func.mapspec, MapSpec)
    shape = run_info.resolved_shapes[func.output_name]
    assert _is_resolved(shape)
    mask = run_info.shape_masks[func.output_name]
    arrays: list[StorageBase] = [store[name] for name in at_least_tuple(func.output_name)]  # type: ignore[misc]
    result_arrays = _init_result_arrays(func.output_name, shape)
    process_index = functools.partial(
        _run_iteration_and_process,
        func=func,
        kwargs=kwargs,
        shape=shape,
        shape_mask=mask,
        arrays=arrays,
        cache=cache,
    )
    fixed_mask = _mask_fixed_axes(fixed_indices, func.mapspec, shape, mask)
    existing, missing = _existing_and_missing_indices(arrays, fixed_mask)  # type: ignore[arg-type]
    return _MapSpecArgs(process_index, existing, missing, result_arrays, shape, mask, arrays)


def _mask_fixed_axes(
    fixed_indices: dict[str, int | slice] | None,
    mapspec: MapSpec,
    shape: tuple[int, ...],
    shape_mask: tuple[bool, ...],
) -> np.flatiter[npt.NDArray[np.bool_]] | None:
    if fixed_indices is None:
        return None
    key = tuple(fixed_indices.get(axis, slice(None)) for axis in mapspec.output_indices)
    external_key = external_shape_from_mask(key, shape_mask)  # type: ignore[arg-type]
    external_shape = external_shape_from_mask(shape, shape_mask)
    select: npt.NDArray[np.bool_] = np.zeros(external_shape, dtype=bool)
    select[external_key] = True
    return select.flat


def _status_submit(
    func: Callable[..., Any],
    executor: Executor,
    status: Status,
    progress: ProgressTracker,
    *args: Any,
) -> Future:
    status.mark_in_progress()
    fut = executor.submit(func, *args)
    fut.add_done_callback(status.mark_complete)
    if not progress.in_async:
        fut.add_done_callback(progress.update_progress)
    return fut


def _maybe_parallel_map(
    func: Callable[..., Any],
    seq: Sequence,
    executor: Executor | None,
    status: Status | None,
    progress: ProgressTracker | None,
) -> list[Any]:
    if executor is not None:
        if status is not None:
            assert progress is not None
            return [_status_submit(func, executor, status, progress, x) for x in seq]
        return [executor.submit(func, x) for x in seq]
    return [func(x) for x in seq]


def _maybe_submit(
    func: Callable[..., Any],
    executor: Executor | None,
    status: Status | None,
    progress: ProgressTracker | None,
    *args: Any,
) -> Any:
    if executor:
        if status is not None:
            assert progress is not None
            return _status_submit(func, executor, status, progress, *args)
        return executor.submit(func, *args)
    return func(*args)


class _StoredValue(NamedTuple):
    value: Any
    exists: bool


def _load_from_store(
    output_name: OUTPUT_TYPE,
<<<<<<< HEAD
    store: dict[str, StorageBase | LazyStorage | Path | DirectValue],
=======
    store: dict[str, StoreType],
>>>>>>> 4cd001c8
    *,
    return_output: bool = True,
) -> _StoredValue:
    outputs: list[Any] = []
    all_exist = True

    for name in at_least_tuple(output_name):
        storage = store[name]
        assert not isinstance(storage, LazyStorage)  # should be evaluated by now
        if isinstance(storage, StorageBase):
            outputs.append(storage)
        elif isinstance(storage, Path):
            if storage.is_file():
                outputs.append(load(storage) if return_output else None)
            else:
                all_exist = False
                outputs.append(None)
        else:
            assert isinstance(storage, DirectValue)
            if storage.exists():
                outputs.append(storage.value)
            else:
                all_exist = False
                outputs.append(None)

    if not return_output:
        outputs = None  # type: ignore[assignment]
    elif len(outputs) == 1:
        outputs = outputs[0]

    return _StoredValue(outputs, all_exist)


def _submit_single(
    func: PipeFunc,
    kwargs: dict[str, Any],
<<<<<<< HEAD
    store: dict[str, StorageBase | LazyStorage | Path | DirectValue],
=======
    store: dict[str, StoreType],
>>>>>>> 4cd001c8
    cache: _CacheBase | None,
) -> Any:
    # Load the output if it exists
    output, exists = _load_from_store(func.output_name, store, return_output=True)
    if exists:
        return output

    # Otherwise, run the function
    _load_arrays(kwargs)

    def compute_fn() -> Any:
        try:
            return func(**kwargs)
        except Exception as e:
            handle_error(e, func, kwargs)
            # handle_error raises but mypy doesn't know that
            raise  # pragma: no cover

    return _get_or_set_cache(func, kwargs, cache, compute_fn)


def _maybe_load_array(x: Any) -> Any:
    if isinstance(x, StorageBase):
        return x.to_array()
    return x


def _load_arrays(kwargs: dict[str, Any]) -> None:
    for k, v in kwargs.items():
        kwargs[k] = _maybe_load_array(v)


class _KwargsTask(NamedTuple):
    kwargs: dict[str, Any]
    task: tuple[Any, _MapSpecArgs] | Any


# NOTE: A similar async version of this function is provided below.
def _run_and_process_generation(
    generation: list[PipeFunc],
    run_info: RunInfo,
<<<<<<< HEAD
    store: dict[str, StorageBase | LazyStorage | Path | DirectValue],
=======
    store: dict[str, StoreType],
>>>>>>> 4cd001c8
    outputs: dict[str, Result],
    fixed_indices: dict[str, int | slice] | None,
    executor: Executor | dict[OUTPUT_TYPE, Executor] | None,
    progress: ProgressTracker | None,
    cache: _CacheBase | None = None,
) -> None:
    tasks = _submit_generation(
        run_info,
        generation,
        store,
        fixed_indices,
        executor,
        progress,
        cache,
    )
    _process_generation(generation, tasks, store, outputs)


async def _run_and_process_generation_async(
    generation: list[PipeFunc],
    run_info: RunInfo,
<<<<<<< HEAD
    store: dict[str, StorageBase | LazyStorage | Path | DirectValue],
=======
    store: dict[str, StoreType],
>>>>>>> 4cd001c8
    outputs: dict[str, Result],
    fixed_indices: dict[str, int | slice] | None,
    executor: Executor | dict[OUTPUT_TYPE, Executor],
    progress: ProgressTracker | None,
    cache: _CacheBase | None = None,
) -> None:
    tasks = _submit_generation(
        run_info,
        generation,
        store,
        fixed_indices,
        executor,
        progress,
        cache,
    )
    await _process_generation_async(generation, tasks, store, outputs)


# NOTE: A similar async version of this function is provided below.
def _process_generation(
    generation: list[PipeFunc],
    tasks: dict[PipeFunc, _KwargsTask],
<<<<<<< HEAD
    store: dict[str, StorageBase | LazyStorage | Path | DirectValue],
=======
    store: dict[str, StoreType],
>>>>>>> 4cd001c8
    outputs: dict[str, Result],
) -> None:
    for func in generation:
        _outputs = _process_task(func, tasks[func], store)
        outputs.update(_outputs)


async def _process_generation_async(
    generation: list[PipeFunc],
    tasks: dict[PipeFunc, _KwargsTask],
<<<<<<< HEAD
    store: dict[str, StorageBase | LazyStorage | Path | DirectValue],
=======
    store: dict[str, StoreType],
>>>>>>> 4cd001c8
    outputs: dict[str, Result],
) -> None:
    for func in generation:
        _outputs = await _process_task_async(func, tasks[func], store)
        outputs.update(_outputs)


def _maybe_evaluate_lazy_store(
    store: dict[str, StorageBase | LazyStorage | Path | DirectValue],
    run_info: RunInfo,
) -> None:
    for name, storage in store.items():
        if isinstance(storage, LazyStorage):
            storage.shape = run_info.resolved_shapes[name]
            store[name] = storage.maybe_evaluate()


def _submit_func(
    func: PipeFunc,
    run_info: RunInfo,
<<<<<<< HEAD
    store: dict[str, StorageBase | LazyStorage | Path | DirectValue],
=======
    store: dict[str, StoreType],
>>>>>>> 4cd001c8
    fixed_indices: dict[str, int | slice] | None,
    executor: Executor | dict[OUTPUT_TYPE, Executor] | None,
    progress: ProgressTracker | None = None,
    cache: _CacheBase | None = None,
) -> _KwargsTask:
    kwargs = _func_kwargs(func, run_info, store)
    if run_info.resolve_shapes(func.output_name, kwargs):
        _maybe_evaluate_lazy_store(store, run_info)
    ex = _executor_for_func(func, executor)
    status = progress.progress_dict[func.output_name] if progress is not None else None
    if func.mapspec and func.mapspec.inputs:
        args = _prepare_submit_map_spec(func, kwargs, run_info, store, fixed_indices, cache)
        r = _maybe_parallel_map(args.process_index, args.missing, ex, status, progress)
        task = r, args
    else:
        task = _maybe_submit(_submit_single, ex, status, progress, func, kwargs, store, cache)
    return _KwargsTask(kwargs, task)


def _executor_for_func(
    func: PipeFunc,
    executor: Executor | dict[OUTPUT_TYPE, Executor] | None,
) -> Executor | None:
    if isinstance(executor, dict):
        if func.output_name in executor:
            return executor[func.output_name]
        if "" in executor:
            return executor[""]
        msg = (
            f"No executor found for output `{func.output_name}`."
            f" Please either specify an executor for this output using"
            f" `executor['{func.output_name}'] = ...`, or provide a default executor"
            f' using `executor[""] = ...`.'
        )
        raise ValueError(msg)
    return executor


def _submit_generation(
    run_info: RunInfo,
    generation: list[PipeFunc],
<<<<<<< HEAD
    store: dict[str, StorageBase | LazyStorage | Path | DirectValue],
=======
    store: dict[str, StoreType],
>>>>>>> 4cd001c8
    fixed_indices: dict[str, int | slice] | None,
    executor: Executor | dict[OUTPUT_TYPE, Executor] | None,
    progress: ProgressTracker | None,
    cache: _CacheBase | None = None,
) -> dict[PipeFunc, _KwargsTask]:
    return {
        func: _submit_func(func, run_info, store, fixed_indices, executor, progress, cache)
        for func in generation
    }


def _output_from_mapspec_task(
    args: _MapSpecArgs,
    outputs_list: list[list[Any]],
) -> tuple[np.ndarray, ...]:
    for index, outputs in zip(args.missing, outputs_list):
        _update_result_array(args.result_arrays, index, outputs, args.shape, args.mask)

    for index in args.existing:
        outputs = [array.get_from_index(index) for array in args.arrays]
        _update_result_array(args.result_arrays, index, outputs, args.shape, args.mask)

    return tuple(x.reshape(args.shape) for x in args.result_arrays)


def _result(x: Any | Future) -> Any:
    return x.result() if isinstance(x, Future) else x


def _result_async(task: Future, loop: asyncio.AbstractEventLoop) -> asyncio.Future:
    return asyncio.wrap_future(task, loop=loop)


def _to_result_dict(
    func: PipeFunc,
    kwargs: dict[str, Any],
    output: Any,
<<<<<<< HEAD
    store: dict[str, StorageBase | LazyStorage | Path | DirectValue],
=======
    store: dict[str, StoreType],
>>>>>>> 4cd001c8
) -> dict[str, Result]:
    # Note that the kwargs still contain the StorageBase objects if _submit_map_spec
    # was used.
    return {
        output_name: Result(
            function=func.__name__,
            kwargs=kwargs,
            output_name=output_name,
            output=_output,
            store=store[output_name],
        )
        for output_name, _output in zip(at_least_tuple(func.output_name), output)
    }


# NOTE: A similar async version of this function is provided below.
def _process_task(
    func: PipeFunc,
    kwargs_task: _KwargsTask,
<<<<<<< HEAD
    store: dict[str, StorageBase | LazyStorage | Path | DirectValue],
=======
    store: dict[str, StoreType],
>>>>>>> 4cd001c8
) -> dict[str, Result]:
    kwargs, task = kwargs_task
    if func.mapspec and func.mapspec.inputs:
        r, args = task
        outputs_list = [_result(x) for x in r]
        output = _output_from_mapspec_task(args, outputs_list)
    else:
        r = _result(task)
        output = _dump_single_output(func, r, store)
    return _to_result_dict(func, kwargs, output, store)


async def _process_task_async(
    func: PipeFunc,
    kwargs_task: _KwargsTask,
<<<<<<< HEAD
    store: dict[str, StorageBase | LazyStorage | Path | DirectValue],
=======
    store: dict[str, StoreType],
>>>>>>> 4cd001c8
) -> dict[str, Result]:
    kwargs, task = kwargs_task
    loop = asyncio.get_event_loop()
    if func.mapspec and func.mapspec.inputs:
        r, args = task
        futs = [_result_async(x, loop) for x in r]
        outputs_list = await asyncio.gather(*futs)
        output = _output_from_mapspec_task(args, outputs_list)
    else:
        assert isinstance(task, Future)
        r = await _result_async(task, loop)
        output = _dump_single_output(func, r, store)
    return _to_result_dict(func, kwargs, output, store)<|MERGE_RESOLUTION|>--- conflicted
+++ resolved
@@ -18,7 +18,7 @@
 from ._mapspec import MapSpec, _shape_to_key
 from ._prepare import prepare_run
 from ._result import DirectValue, Result
-from ._run_info import LazyStorage, _is_resolved
+from ._run_info import LazyStorage, shape_is_resolved
 from ._shapes import external_shape_from_mask, internal_shape_from_mask
 from ._storage_array._base import StorageBase, iterate_shape_indices, select_by_mask
 
@@ -287,11 +287,7 @@
 
 
 def _maybe_persist_memory(
-<<<<<<< HEAD
-    store: dict[str, StorageBase | LazyStorage | Path | DirectValue],
-=======
-    store: dict[str, StoreType],
->>>>>>> 4cd001c8
+    store: dict[str, StoreType],
     persist_memory: bool,  # noqa: FBT001
 ) -> None:
     if persist_memory:  # Only relevant for memory based storage
@@ -303,11 +299,7 @@
 def _dump_single_output(
     func: PipeFunc,
     output: Any,
-<<<<<<< HEAD
-    store: dict[str, StorageBase | LazyStorage | Path | DirectValue],
-=======
-    store: dict[str, StoreType],
->>>>>>> 4cd001c8
+    store: dict[str, StoreType],
 ) -> tuple[Any, ...]:
     if isinstance(func.output_name, tuple):
         new_output = []  # output in same order as func.output_name
@@ -324,11 +316,7 @@
 def _single_dump_single_output(
     output: Any,
     output_name: str,
-<<<<<<< HEAD
-    store: dict[str, StorageBase | LazyStorage | Path | DirectValue],
-=======
-    store: dict[str, StoreType],
->>>>>>> 4cd001c8
+    store: dict[str, StoreType],
 ) -> None:
     storage = store[output_name]
     assert not isinstance(storage, StorageBase)
@@ -342,11 +330,7 @@
 def _func_kwargs(
     func: PipeFunc,
     run_info: RunInfo,
-<<<<<<< HEAD
-    store: dict[str, StorageBase | LazyStorage | Path | DirectValue],
-=======
-    store: dict[str, StoreType],
->>>>>>> 4cd001c8
+    store: dict[str, StoreType],
 ) -> dict[str, Any]:
     kwargs = {}
     for p in func.parameters:
@@ -568,17 +552,13 @@
     func: PipeFunc,
     kwargs: dict[str, Any],
     run_info: RunInfo,
-<<<<<<< HEAD
-    store: dict[str, StorageBase | LazyStorage | Path | DirectValue],
-=======
-    store: dict[str, StoreType],
->>>>>>> 4cd001c8
+    store: dict[str, StoreType],
     fixed_indices: dict[str, int | slice] | None,
     cache: _CacheBase | None = None,
 ) -> _MapSpecArgs:
     assert isinstance(func.mapspec, MapSpec)
     shape = run_info.resolved_shapes[func.output_name]
-    assert _is_resolved(shape)
+    assert shape_is_resolved(shape)
     mask = run_info.shape_masks[func.output_name]
     arrays: list[StorageBase] = [store[name] for name in at_least_tuple(func.output_name)]  # type: ignore[misc]
     result_arrays = _init_result_arrays(func.output_name, shape)
@@ -664,11 +644,7 @@
 
 def _load_from_store(
     output_name: OUTPUT_TYPE,
-<<<<<<< HEAD
-    store: dict[str, StorageBase | LazyStorage | Path | DirectValue],
-=======
-    store: dict[str, StoreType],
->>>>>>> 4cd001c8
+    store: dict[str, StoreType],
     *,
     return_output: bool = True,
 ) -> _StoredValue:
@@ -705,11 +681,7 @@
 def _submit_single(
     func: PipeFunc,
     kwargs: dict[str, Any],
-<<<<<<< HEAD
-    store: dict[str, StorageBase | LazyStorage | Path | DirectValue],
-=======
-    store: dict[str, StoreType],
->>>>>>> 4cd001c8
+    store: dict[str, StoreType],
     cache: _CacheBase | None,
 ) -> Any:
     # Load the output if it exists
@@ -751,11 +723,7 @@
 def _run_and_process_generation(
     generation: list[PipeFunc],
     run_info: RunInfo,
-<<<<<<< HEAD
-    store: dict[str, StorageBase | LazyStorage | Path | DirectValue],
-=======
-    store: dict[str, StoreType],
->>>>>>> 4cd001c8
+    store: dict[str, StoreType],
     outputs: dict[str, Result],
     fixed_indices: dict[str, int | slice] | None,
     executor: Executor | dict[OUTPUT_TYPE, Executor] | None,
@@ -777,11 +745,7 @@
 async def _run_and_process_generation_async(
     generation: list[PipeFunc],
     run_info: RunInfo,
-<<<<<<< HEAD
-    store: dict[str, StorageBase | LazyStorage | Path | DirectValue],
-=======
-    store: dict[str, StoreType],
->>>>>>> 4cd001c8
+    store: dict[str, StoreType],
     outputs: dict[str, Result],
     fixed_indices: dict[str, int | slice] | None,
     executor: Executor | dict[OUTPUT_TYPE, Executor],
@@ -804,11 +768,7 @@
 def _process_generation(
     generation: list[PipeFunc],
     tasks: dict[PipeFunc, _KwargsTask],
-<<<<<<< HEAD
-    store: dict[str, StorageBase | LazyStorage | Path | DirectValue],
-=======
-    store: dict[str, StoreType],
->>>>>>> 4cd001c8
+    store: dict[str, StoreType],
     outputs: dict[str, Result],
 ) -> None:
     for func in generation:
@@ -819,11 +779,7 @@
 async def _process_generation_async(
     generation: list[PipeFunc],
     tasks: dict[PipeFunc, _KwargsTask],
-<<<<<<< HEAD
-    store: dict[str, StorageBase | LazyStorage | Path | DirectValue],
-=======
-    store: dict[str, StoreType],
->>>>>>> 4cd001c8
+    store: dict[str, StoreType],
     outputs: dict[str, Result],
 ) -> None:
     for func in generation:
@@ -844,11 +800,7 @@
 def _submit_func(
     func: PipeFunc,
     run_info: RunInfo,
-<<<<<<< HEAD
-    store: dict[str, StorageBase | LazyStorage | Path | DirectValue],
-=======
-    store: dict[str, StoreType],
->>>>>>> 4cd001c8
+    store: dict[str, StoreType],
     fixed_indices: dict[str, int | slice] | None,
     executor: Executor | dict[OUTPUT_TYPE, Executor] | None,
     progress: ProgressTracker | None = None,
@@ -890,11 +842,7 @@
 def _submit_generation(
     run_info: RunInfo,
     generation: list[PipeFunc],
-<<<<<<< HEAD
-    store: dict[str, StorageBase | LazyStorage | Path | DirectValue],
-=======
-    store: dict[str, StoreType],
->>>>>>> 4cd001c8
+    store: dict[str, StoreType],
     fixed_indices: dict[str, int | slice] | None,
     executor: Executor | dict[OUTPUT_TYPE, Executor] | None,
     progress: ProgressTracker | None,
@@ -932,11 +880,7 @@
     func: PipeFunc,
     kwargs: dict[str, Any],
     output: Any,
-<<<<<<< HEAD
-    store: dict[str, StorageBase | LazyStorage | Path | DirectValue],
-=======
-    store: dict[str, StoreType],
->>>>>>> 4cd001c8
+    store: dict[str, StoreType],
 ) -> dict[str, Result]:
     # Note that the kwargs still contain the StorageBase objects if _submit_map_spec
     # was used.
@@ -956,11 +900,7 @@
 def _process_task(
     func: PipeFunc,
     kwargs_task: _KwargsTask,
-<<<<<<< HEAD
-    store: dict[str, StorageBase | LazyStorage | Path | DirectValue],
-=======
-    store: dict[str, StoreType],
->>>>>>> 4cd001c8
+    store: dict[str, StoreType],
 ) -> dict[str, Result]:
     kwargs, task = kwargs_task
     if func.mapspec and func.mapspec.inputs:
@@ -976,11 +916,7 @@
 async def _process_task_async(
     func: PipeFunc,
     kwargs_task: _KwargsTask,
-<<<<<<< HEAD
-    store: dict[str, StorageBase | LazyStorage | Path | DirectValue],
-=======
-    store: dict[str, StoreType],
->>>>>>> 4cd001c8
+    store: dict[str, StoreType],
 ) -> dict[str, Result]:
     kwargs, task = kwargs_task
     loop = asyncio.get_event_loop()
