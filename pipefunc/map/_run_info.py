--- conflicted
+++ resolved
@@ -16,12 +16,8 @@
 from pipefunc._version import __version__
 from pipefunc.helpers import FileArray, FileValue
 
-<<<<<<< HEAD
+from ._adaptive_scheduler_slurm_executor import is_slurm_executor
 from ._mapspec import MapSpec, is_irregular
-=======
-from ._adaptive_scheduler_slurm_executor import is_slurm_executor
-from ._mapspec import MapSpec
->>>>>>> c867a1fc
 from ._result import DirectValue
 from ._shapes import (
     external_shape_from_mask,
@@ -444,7 +440,7 @@
     mask: tuple[bool, ...],
     storage_class: type[StorageBase],
     run_folder: Path | None,
-    irregular: bool,  # noqa: FBT001
+    irregular: bool,
 ) -> list[StorageBase]:
     external_shape = external_shape_from_mask(shape, mask)
     internal_shape = internal_shape_from_mask(shape, mask)
