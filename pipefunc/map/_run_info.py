--- conflicted
+++ resolved
@@ -79,14 +79,10 @@
         *,
         executor: dict[OUTPUT_TYPE, Executor] | None = None,
         storage: str | dict[OUTPUT_TYPE, str] | None,
-<<<<<<< HEAD
-        cleanup: bool = True,
         error_handling: Literal["raise", "continue"] = "raise",
-=======
         cleanup: bool | None = None,
         resume: bool = False,
         resume_validation: Literal["auto", "strict", "skip"] = "auto",
->>>>>>> 76991bcb
     ) -> RunInfo:
         resume = _handle_cleanup_deprecation(cleanup, resume, warning=True)
         storage, run_folder = _resolve_storage_and_run_folder(run_folder, storage)
