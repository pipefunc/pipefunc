--- conflicted
+++ resolved
@@ -207,16 +207,10 @@
 
     def resolve_downstream_shapes(
         self,
-<<<<<<< HEAD
-        shape: tuple[int, ...],
-        output_name: str,
-        store: dict[str, StoreType],
-=======
         output_name: str,
         store: dict[str, StoreType],
         output: Any | None = None,
         shape: tuple[int, ...] | None = None,
->>>>>>> e31cb052
     ) -> None:
         if output_name not in self.resolved_shapes:
             return
@@ -228,13 +222,10 @@
             for name, shape in self.resolved_shapes.items()
             if not isinstance(name, tuple)
         }
-<<<<<<< HEAD
-=======
         if output is not None:
             assert shape is None
             shape = np.shape(output)
         assert shape is not None
->>>>>>> e31cb052
         internal[output_name] = internal_shape_from_mask(shape, self.shape_masks[output_name])
         # RunInfo.mapspecs is topologically ordered
         mapspecs = {name: mapspec for mapspec in self.mapspecs for name in mapspec.output_names}
