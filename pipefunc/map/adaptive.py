"""Provides `adaptive` integration for `pipefunc`."""

from __future__ import annotations

import functools
from collections import UserDict
from dataclasses import dataclass
from pathlib import Path
from typing import TYPE_CHECKING, Any, Literal, NamedTuple, TypeAlias

import numpy as np
from adaptive import Learner1D, Learner2D, LearnerND, SequenceLearner, runner

from pipefunc._utils import at_least_tuple, prod
<<<<<<< HEAD
from pipefunc.map._adaptive_lazy_sequence_learner import LazySequence, LazySequenceLearner
from pipefunc.map._mapspec import MapSpec
from pipefunc.map._run import (
=======

from ._mapspec import MapSpec
from ._prepare import _reduced_axes, _validate_fixed_indices
from ._run import (
>>>>>>> fc36a812
    _func_kwargs,
    _load_from_store,
    _mask_fixed_axes,
    _process_task,
    _run_iteration_and_process,
    _submit_func,
    run_map,
)
<<<<<<< HEAD
from pipefunc.map._run_info import (
    DirectValue,
    LazyStorage,
    RunInfo,
    _external_shape,
    _is_resolved,
    map_shapes,
)
from pipefunc.map._storage_base import _iterate_shape_indices
=======
from ._run_info import RunInfo
from ._shapes import external_shape_from_mask, map_shapes
from ._storage_array._base import iterate_shape_indices
>>>>>>> fc36a812

if TYPE_CHECKING:
    from collections.abc import Callable, Generator

    import adaptive_scheduler
    import numpy.typing as npt

    from pipefunc import PipeFunc, Pipeline
    from pipefunc._pipeline._types import OUTPUT_TYPE
    from pipefunc.cache import _CacheBase
    from pipefunc.resources import Resources
    from pipefunc.sweep import Sweep

    from ._result import DirectValue
    from ._storage_array._base import StorageBase
    from .adaptive_scheduler import AdaptiveSchedulerDetails


class LearnerPipeFunc(NamedTuple):
    """A tuple with `~adaptive.SequenceLearner` and `~pipefunc.PipeFunc`."""

    learner: SequenceLearner
    pipefunc: PipeFunc


class AxisIndex(NamedTuple):
    """A named tuple to store the axis and index for a fixed axis."""

    axis: str
    idx: int | slice  # not called `index` to avoid shadowing the built-in


LearnersDictType: TypeAlias = UserDict[tuple[AxisIndex, ...] | None, list[list[LearnerPipeFunc]]]


class LearnersDict(LearnersDictType):
    """A dictionary of adaptive learners for a pipeline as returned by `create_learners`."""

    def __init__(
        self,
        learners_dict: LearnersDictType | None = None,
        run_info: RunInfo | None = None,
    ) -> None:
        """Create a dictionary of adaptive learners for a pipeline."""
        super().__init__(learners_dict or {})
        self.run_info: RunInfo | None = run_info

    def flatten(self) -> dict[OUTPUT_TYPE, list[SequenceLearner]]:
        """Flatten the learners into a dictionary with the output names as keys."""
        flat_learners: dict[OUTPUT_TYPE, list[SequenceLearner]] = {}
        for learners_lists in self.data.values():
            for learners in learners_lists:
                for learner_with_pipefunc in learners:
                    output_name = learner_with_pipefunc.pipefunc.output_name
                    flat_learners.setdefault(output_name, []).append(learner_with_pipefunc.learner)
        return flat_learners

    def simple_run(self) -> None:
        """Run all the learners in the dictionary in order using `adaptive.runner.simple`."""
        for learner_list in self.flatten().values():
            for learner in learner_list:
                runner.simple(learner)

    def to_slurm_run(
        self,
        default_resources: dict | Resources | None = None,
        *,
        ignore_resources: bool = False,
        returns: Literal["run_manager", "kwargs", "namedtuple"] = "kwargs",
        **slurm_run_kwargs: Any,
    ) -> dict[str, Any] | adaptive_scheduler.RunManager | AdaptiveSchedulerDetails:
        """Helper for `adaptive_scheduler.slurm_run` which returns a `adaptive_scheduler.RunManager`.

        Parameters
        ----------
        default_resources
            The default resources to use for the run. Only needed if not all `PipeFunc`s have
            resources.
        ignore_resources
            Whether to ignore the resources of the `PipeFunc`s and use the `default_resources`
            for all of them.
        returns
            What to return. Can be one of "run_manager", "kwargs", or "namedtuple".
            If "run_manager", returns a `adaptive_scheduler.RunManager`.
            If "kwargs", returns a dictionary that can be passed to `adaptive_scheduler.slurm_run`.
            If "namedtuple", returns an `AdaptiveSchedulerDetails`.
        slurm_run_kwargs
            Additional keyword arguments to pass to `adaptive_scheduler.slurm_run`.

        Returns
        -------
            The output depends on the value of `returns`.

        """
        from .adaptive_scheduler import slurm_run_setup

        if self.run_info is None:
            msg = "`run_info` must be provided. Set `learners_dict.run_info`."
            raise ValueError(msg)

        details: AdaptiveSchedulerDetails = slurm_run_setup(
            self,
            default_resources,
            ignore_resources=ignore_resources,
        )
        if returns == "namedtuple":
            if slurm_run_kwargs:
                msg = "Cannot pass `slurm_run_kwargs` when `returns='namedtuple'`."
                raise ValueError(msg)
            return details
        kwargs = details.kwargs()
        if slurm_run_kwargs:
            kwargs.update(slurm_run_kwargs)
        assert self.run_info.run_folder is not None
        kwargs.setdefault("folder", self.run_info.run_folder / "adaptive_scheduler")
        if returns == "run_manager":  # pragma: no cover
            return details.run_manager(kwargs)
        if returns == "kwargs":
            return kwargs
        msg = f"Invalid value for `returns`: {returns}"
        raise ValueError(msg)


def create_learners(
    pipeline: Pipeline,
    inputs: dict[str, Any],
    run_folder: str | Path | None,
    internal_shapes: dict[str, int | str | tuple[int | str, ...]] | None = None,
    *,
    storage: str | dict[OUTPUT_TYPE, str] = "file_array",
    return_output: bool = False,
    cleanup: bool = True,
    fixed_indices: dict[str, int | slice] | None = None,
    split_independent_axes: bool = False,
) -> LearnersDict:
    """Create adaptive learners for a single `Pipeline.map` call.

    Creates learner(s) for each function node in the pipeline graph. The number of learners
    created for each node depends on the `fixed_indices` and `split_independent_axes` parameters:

    - If `fixed_indices` is provided or `split_independent_axes` is `False`, a single learner
      is created for each function node (unless `resources_scope="element"`).
    - If `split_independent_axes` is `True`, multiple learners are created for each function
      node, corresponding to different combinations of the independent axes in the pipeline.

    Returns a dictionary where the keys represent specific combinations of indices for the
    independent axes, and the values are lists of lists of learners:

    - The outer lists represent different stages or generations of the pipeline, where the
      learners in each stage depend on the outputs of the learners in the previous stage.
    - The inner lists contain learners that can be executed independently within each stage.

    When `split_independent_axes` is `True`, each key in the dictionary corresponds to a
    different combination of indices for the independent axes, allowing for parallel
    execution across different subsets of the input data.

    If `fixed_indices` is `None` and `split_independent_axes` is `False`, the only key in
    the dictionary is `None`, indicating that all indices are being processed together.

    Parameters
    ----------
    pipeline
        The pipeline to create learners for.
    inputs
        The inputs to the pipeline, the same as passed to `pipeline.map`.
    run_folder
        The folder to store the run information.
    internal_shapes
        The internal shapes to use for the run.
    storage
        The storage class to use for storing intermediate and final results.
        Can be specified as:

        1. A string: Use a single storage class for all outputs.
        2. A dictionary: Specify different storage classes for different outputs.

           - Use output names as keys and storage class names as values.
           - Use an empty string ``""`` as a key to set a default storage class.

        Available storage classes are registered in `pipefunc.map.storage_registry`.
        Common options include ``"file_array"``, ``"dict"``, and ``"shared_memory_dict"``.
    return_output
        Whether to return the output of the function in the learner.
    cleanup
        Whether to clean up the ``run_folder``.
    fixed_indices
        A dictionary mapping axes names to indices that should be fixed for the run.
        If not provided, all indices are iterated over.
    split_independent_axes
        Whether to split the independent axes into separate learners. Do not use
        in conjunction with ``fixed_indices``.

    See Also
    --------
    LearnersDict.to_slurm_run
        Convert the learners to variables that can be passed to `adaptive_scheduler.slurm_run`.

    Returns
    -------
        A dictionary where the keys are the fixed indices, e.g., ``(("i", 0), ("j", 0))``,
        and the values are lists of lists of learners. The learners
        in the inner list can be executed in parallel, but the outer lists need
        to be executed in order. If ``fixed_indices`` is ``None`` and
        ``split_independent_axes`` is ``False``, then the only key is ``None``.

    """
    run_info = RunInfo.create(
        run_folder,
        pipeline,
        inputs,
        internal_shapes,
        storage=storage,
        cleanup=cleanup,
    )
    store = run_info.init_store()
    learners: LearnersDict = LearnersDict(run_info=run_info)
    iterator = _maybe_iterate_axes(
        pipeline,
        inputs,
        fixed_indices,
        split_independent_axes,
        run_info.internal_shapes,
    )
    for _fixed_indices in iterator:
        key = _key(_fixed_indices)
        for gen in pipeline.topological_generations.function_lists:
            gen_learners = []
            for func in gen:
                learner = _learner(
                    func=func,
                    run_info=run_info,
                    store=store,
                    fixed_indices=_fixed_indices,  # might be None
                    cache=pipeline.cache,
                    return_output=return_output,
                )
                if func.resources_scope == "element":
                    for lrn in _split_sequence_learner(learner):
                        gen_learners.append(LearnerPipeFunc(lrn, func))  # noqa: PERF401
                else:
                    gen_learners.append(LearnerPipeFunc(learner, func))
            learners.setdefault(key, []).append(gen_learners)
    return learners


def _split_sequence_learner(learner: SequenceLearner) -> list[SequenceLearner]:
    """Split a `SequenceLearner` into multiple learners."""
    if len(learner.sequence) == 1:
        return [learner]
    return [SequenceLearner(learner._original_function, [x]) for x in learner.sequence]


def _learner(
    func: PipeFunc,
    run_info: RunInfo,
    store: dict[str, StorageBase | LazyStorage | Path | DirectValue],
    fixed_indices: dict[str, int | slice] | None,
    cache: _CacheBase | None,
    *,
    return_output: bool,
) -> SequenceLearner:
    if func.mapspec and func.mapspec.inputs:
        f = functools.partial(
            _execute_iteration_in_map_spec,
            func=func,
            run_info=run_info,
            store=store,
            return_output=return_output,
            cache=cache,
        )
        shape = run_info.resolved_shapes[func.output_name]
        mask = run_info.shape_masks[func.output_name]
        if not _is_resolved(shape):
            lazy_sequence = _lazy_sequence(fixed_indices, func, run_info, store, mask)
            return LazySequenceLearner(func, lazy_sequence)
        sequence = _sequence(fixed_indices, func.mapspec, shape, mask)
        return SequenceLearner(f, sequence)
    f = functools.partial(
        _execute_iteration_in_single,
        func=func,
        run_info=run_info,
        store=store,
        return_output=return_output,
    )
    sequence = [None]  # type: ignore[list-item,assignment]
    return SequenceLearner(f, sequence)


@dataclass
class _LazySequence:
    """A lazy sequence that can be evaluated on demand."""

    fixed_indices: dict[str, int | slice] | None
    func: PipeFunc
    run_info: RunInfo
    store: dict[str, StorageBase | LazyStorage | Path | DirectValue]
    mask: tuple[bool, ...]

    def __call__(self) -> npt.NDArray[np.int_] | range:
        kwargs = _func_kwargs(self.func, self.run_info, self.store)
        self.run_info.resolve_shapes(self.func.output_name, kwargs)
        shape = self.run_info.resolved_shapes[self.func.output_name]
        assert _is_resolved(shape)
        assert self.func.mapspec is not None
        return _sequence(self.fixed_indices, self.func.mapspec, shape, self.mask)


def _lazy_sequence(
    fixed_indices: dict[str, int | slice] | None,
    func: PipeFunc,
    run_info: RunInfo,
    store: dict[str, StorageBase | LazyStorage | Path | DirectValue],
    mask: tuple[bool, ...],
) -> LazySequence:
    _callable = _LazySequence(fixed_indices, func, run_info, store, mask)
    return LazySequence(callable=_callable)  # type: ignore[arg-type]


def _key(fixed_indices: dict[str, int | slice] | None) -> tuple[AxisIndex, ...] | None:
    if not fixed_indices:
        return None
    # Makes `fixed_indices` hashable
    return tuple(AxisIndex(axis=axis, idx=idx) for axis, idx in sorted(fixed_indices.items()))


def _sequence(
    fixed_indices: dict[str, int | slice] | None,
    mapspec: MapSpec,
    shape: tuple[int, ...],
    mask: tuple[bool, ...],
) -> npt.NDArray[np.int_] | range:
    if fixed_indices is None:
        return range(prod(shape))
    fixed_mask = _mask_fixed_axes(fixed_indices, mapspec, shape, mask)
    assert fixed_mask is not None
    assert len(fixed_mask) == prod(external_shape_from_mask(shape, mask))
    return np.flatnonzero(fixed_mask)


def _execute_iteration_in_single(
    _: Any,
    func: PipeFunc,
    run_info: RunInfo,
    store: dict[str, StorageBase | LazyStorage | Path | DirectValue],
    *,
    return_output: bool = False,
) -> Any | None:
    """Execute a single iteration of a single function.

    Meets the requirements of `adaptive.SequenceLearner`.
    """
    output, exists = _load_from_store(func.output_name, store, return_output=return_output)
    if exists:
        return output
    kwargs_task = _submit_func(func, run_info, store, fixed_indices=None, executor=None)
    result = _process_task(func, kwargs_task, store)
    if not return_output:
        return None
    output = tuple(result[name].output for name in at_least_tuple(func.output_name))
    return output if isinstance(func.output_name, tuple) else output[0]


def _execute_iteration_in_map_spec(
    index: int,
    func: PipeFunc,
    run_info: RunInfo,
    store: dict[str, StorageBase | LazyStorage | Path | DirectValue],
    cache: _CacheBase | None,
    *,
    return_output: bool = False,
) -> tuple[Any, ...] | None:
    """Execute a single iteration of a map spec.

    Meets the requirements of `adaptive.SequenceLearner`.
    """
    arrays: list[StorageBase] = [store[name] for name in at_least_tuple(func.output_name)]  # type: ignore[misc]
    # Load the data if it exists
    if all(arr.has_index(index) for arr in arrays):
        if not return_output:
            return None
        return tuple(arr.get_from_index(index) for arr in arrays)
    # Otherwise, run the function
    assert isinstance(func.mapspec, MapSpec)
    kwargs = _func_kwargs(func, run_info, store)
    shape = run_info.resolved_shapes[func.output_name]
    assert _is_resolved(shape)
    mask = run_info.shape_masks[func.output_name]
    outputs = _run_iteration_and_process(index, func, kwargs, shape, mask, arrays, cache)
    if not return_output:
        return None
    return outputs if isinstance(func.output_name, tuple) else outputs[0]


@dataclass(frozen=True, slots=True)
class _MapWrapper:
    """Wraps the `pipefunc.map.map` function and makes it a callable with a single unused argument.

    Copies the Pipeline and removes the cache to avoid issues with the parallel execution.
    """

    pipeline: Pipeline
    inputs: dict[str, Any]
    run_folder: Path
    internal_shapes: dict[str, int | str | tuple[int | str, ...]] | None
    parallel: bool
    cleanup: bool

    def __call__(self, _: Any) -> None:
        """Run the pipeline."""
        run_map(
            self.pipeline,
            self.inputs,
            self.run_folder,
            self.internal_shapes,
            parallel=self.parallel,
            cleanup=self.cleanup,
        )


def create_learners_from_sweep(
    pipeline: Pipeline,
    sweep: Sweep,
    run_folder: str | Path,
    internal_shapes: dict[str, int | str | tuple[int | str, ...]] | None = None,
    *,
    parallel: bool = True,
    cleanup: bool = True,
) -> tuple[list[SequenceLearner], list[Path]]:
    """Create adaptive learners for a sweep.

    Creates an `adaptive.SequenceLearner` for each sweep run. These learners
    have a single iteration that executes the map in parallel. This means
    that here we rely on the internal parallelization of the pipeline. Each
    learner is fully independent of the others, and they can be executed in
    parallel.

    Note that this only parallelizes the nodes with a `MapSpec`, the rest of
    the nodes are executed in order. Only use this if the sequential execution
    of the nodes is not a bottleneck.

    Parameters
    ----------
    pipeline
        The pipeline to create learners for.
    sweep
        The sweep to create learners for, must generate ``input`` dictionaries as
        expected by `pipeline.map`.
    run_folder
        The folder to store the run information. Each sweep run will be stored in
        a subfolder of this folder.
    internal_shapes
        The internal shapes to use for the run, as expected by `pipeline.map`.
    parallel
        Whether to run the map in parallel.
    cleanup
        Whether to clean up the ``run_folder``.

    Returns
    -------
        A tuple of lists where the first list contains the learners and the second
        list contains the run folders for each sweep run.

    """
    run_folder = Path(run_folder)
    learners = []
    folders = []
    pipeline = pipeline.copy(cache_type=None, cache_kwargs=None)
    pipeline._clear_internal_cache()
    max_digits = len(str(len(sweep) - 1))
    for i, inputs in enumerate(sweep):
        sweep_run = run_folder / f"sweep_{str(i).zfill(max_digits)}"
        f = _MapWrapper(pipeline, inputs, sweep_run, internal_shapes, parallel, cleanup)
        learner = SequenceLearner(f, sequence=[None])
        learners.append(learner)
        folders.append(sweep_run)
    return learners, folders


def _identify_cross_product_axes(pipeline: Pipeline) -> tuple[str, ...]:
    reduced = _reduced_axes(pipeline)
    impossible_axes: set[str] = set()  # Constructing this as a safety measure (for assert below)
    for func in pipeline.leaf_nodes:
        for output_name in pipeline.func_dependencies(func):
            for name in at_least_tuple(output_name):
                if name in reduced:
                    impossible_axes.update(reduced[name])

    possible_axes: set[str] = set()
    for func in pipeline.leaf_nodes:
        axes = pipeline.independent_axes_in_mapspecs(func.output_name)
        possible_axes.update(axes)

    assert not (possible_axes & impossible_axes)
    return tuple(sorted(possible_axes))


def _iterate_axes(
    independent_axes: tuple[str, ...],
    inputs: dict[str, Any],
    mapspec_axes: dict[str, tuple[str, ...]],
<<<<<<< HEAD
    shapes: dict[_OUTPUT_TYPE, tuple[int | str, ...]],
=======
    shapes: dict[OUTPUT_TYPE, tuple[int, ...]],
>>>>>>> fc36a812
) -> Generator[dict[str, Any], None, None]:
    shape: list[int | str] = []
    for axis in independent_axes:
        parameter, dim = next(
            (p, axes.index(axis))
            for p, axes in mapspec_axes.items()
            if axis in axes and p in inputs
        )
        shape.append(shapes[parameter][dim])
<<<<<<< HEAD
    new_shape = tuple(shape)
    # We can assert this because the internal_shapes should never appear as independent axes
    assert _is_resolved(new_shape)
    for indices in _iterate_shape_indices(new_shape):
=======

    for indices in iterate_shape_indices(tuple(shape)):
>>>>>>> fc36a812
        yield dict(zip(independent_axes, indices))


def _maybe_iterate_axes(
    pipeline: Pipeline,
    inputs: dict[str, Any],
    fixed_indices: dict[str, int | slice] | None,
    split_independent_axes: bool,  # noqa: FBT001
    internal_shapes: dict[str, int | str | tuple[int | str, ...]] | None,
) -> Generator[dict[str, int | slice] | None, None, None]:
    if fixed_indices:
        assert not split_independent_axes
        _validate_fixed_indices(fixed_indices, inputs, pipeline)
        yield fixed_indices
        return
    if not split_independent_axes:
        yield None
        return
    independent_axes = _identify_cross_product_axes(pipeline)
    axes = pipeline.mapspec_axes
    shapes = map_shapes(pipeline, inputs, internal_shapes).shapes
    for _fixed_indices in _iterate_axes(independent_axes, inputs, axes, shapes):
        _validate_fixed_indices(_fixed_indices, inputs, pipeline)
        yield _fixed_indices


def _adaptive_wrapper(
    _adaptive_value: float | tuple[float, ...],
    pipeline: Pipeline,
    inputs: dict[str, Any],
    adaptive_dimensions: tuple[str, ...],
    adaptive_output: str,
    run_folder_template: str,
    map_kwargs: dict[str, Any],
) -> float:
    run_folder = run_folder_template.format(_adaptive_value)
    values: tuple[float, ...] = at_least_tuple(_adaptive_value)
    inputs_ = inputs.copy()
    for dim, val in zip(adaptive_dimensions, values):
        inputs_[dim] = val
    results = pipeline.map(inputs_, run_folder=run_folder, **map_kwargs)
    return results[adaptive_output].output


def _validate_adaptive(
    pipeline: Pipeline,
    inputs: dict[str, Any],
    adaptive_dimensions: dict[str, tuple[float, float]],
) -> None:
    if invalid := set(adaptive_dimensions) & set(inputs):
        msg = f"Adaptive dimensions `{invalid}` cannot be in inputs"
        raise ValueError(msg)
    if invalid := set(adaptive_dimensions) & set(pipeline.mapspec_names):
        msg = f"Adaptive dimensions `{invalid}` cannot be in `MapSpec`s"
        raise ValueError(msg)
    if not adaptive_dimensions:
        msg = "`adaptive_dimensions` must be a non-empty dict"
        raise ValueError(msg)


def to_adaptive_learner(
    pipeline: Pipeline,
    inputs: dict[str, Any],
    adaptive_dimensions: dict[str, tuple[float, float]],
    adaptive_output: str,
    run_folder_template: str = "run_folder_{}",
    map_kwargs: dict[str, Any] | None = None,
    loss_function: Callable[..., Any] | None = None,
) -> Learner1D | Learner2D | LearnerND:
    """Create an adaptive learner in 1D, 2D, or ND from a pipeline.map.

    Parameters
    ----------
    pipeline
        The pipeline to create the learner from.
    inputs
        The inputs to the pipeline, as passed to `pipeline.map`. Should not
        contain the adaptive dimensions.
    adaptive_dimensions
        A dictionary mapping the adaptive dimensions to their bounds.
        If the length of the dictionary is 1, a `adaptive.Learner1D` is created.
        If the length is 2, a `adaptive.Learner2D` is created.
        If the length is 3 or more, a `adaptive.LearnerND` is created.
    adaptive_output
        The output to adapt to.
    run_folder_template
        The template for the run folder. Must contain a single `{}` which will
        be replaced by the adaptive value. For example, ``"data/my_sweep_{}"``.
    map_kwargs
        Additional keyword arguments to pass to `pipeline.map`. For example,
        the `parallel` argument can be passed here.
    loss_function
        The loss function to use for the adaptive learner.
        The ``loss_per_interval`` argument for `adaptive.Learner1D`,
        the ``loss_per_triangle`` argument for `adaptive.Learner2D`, and
        the ``loss_per_simplex`` argument for `adaptive.LearnerND`.
        If not provided, the default loss function is used.

    Returns
    -------
        A `Learner1D`, `Learner2D`, or `LearnerND` object.

    """
    _validate_adaptive(pipeline, inputs, adaptive_dimensions)
    dims, bounds = zip(*adaptive_dimensions.items())
    function = functools.partial(
        _adaptive_wrapper,
        pipeline=pipeline,
        inputs=inputs,
        adaptive_dimensions=dims,
        adaptive_output=adaptive_output,
        run_folder_template=run_folder_template,
        map_kwargs=map_kwargs or {},
    )
    n = len(adaptive_dimensions)
    if n == 1:
        return Learner1D(function, bounds[0], loss_per_interval=loss_function)
    if n == 2:  # noqa: PLR2004
        return Learner2D(function, bounds, loss_per_triangle=loss_function)
    return LearnerND(function, bounds, loss_per_simplex=loss_function)<|MERGE_RESOLUTION|>--- conflicted
+++ resolved
@@ -12,16 +12,15 @@
 from adaptive import Learner1D, Learner2D, LearnerND, SequenceLearner, runner
 
 from pipefunc._utils import at_least_tuple, prod
-<<<<<<< HEAD
 from pipefunc.map._adaptive_lazy_sequence_learner import LazySequence, LazySequenceLearner
-from pipefunc.map._mapspec import MapSpec
-from pipefunc.map._run import (
-=======
+from pipefunc.map._run_info import (
+    LazyStorage,
+    _is_resolved,
+)
 
 from ._mapspec import MapSpec
 from ._prepare import _reduced_axes, _validate_fixed_indices
 from ._run import (
->>>>>>> fc36a812
     _func_kwargs,
     _load_from_store,
     _mask_fixed_axes,
@@ -30,21 +29,9 @@
     _submit_func,
     run_map,
 )
-<<<<<<< HEAD
-from pipefunc.map._run_info import (
-    DirectValue,
-    LazyStorage,
-    RunInfo,
-    _external_shape,
-    _is_resolved,
-    map_shapes,
-)
-from pipefunc.map._storage_base import _iterate_shape_indices
-=======
 from ._run_info import RunInfo
 from ._shapes import external_shape_from_mask, map_shapes
 from ._storage_array._base import iterate_shape_indices
->>>>>>> fc36a812
 
 if TYPE_CHECKING:
     from collections.abc import Callable, Generator
@@ -545,11 +532,7 @@
     independent_axes: tuple[str, ...],
     inputs: dict[str, Any],
     mapspec_axes: dict[str, tuple[str, ...]],
-<<<<<<< HEAD
-    shapes: dict[_OUTPUT_TYPE, tuple[int | str, ...]],
-=======
-    shapes: dict[OUTPUT_TYPE, tuple[int, ...]],
->>>>>>> fc36a812
+    shapes: dict[OUTPUT_TYPE, tuple[int | str, ...]],
 ) -> Generator[dict[str, Any], None, None]:
     shape: list[int | str] = []
     for axis in independent_axes:
@@ -559,15 +542,10 @@
             if axis in axes and p in inputs
         )
         shape.append(shapes[parameter][dim])
-<<<<<<< HEAD
     new_shape = tuple(shape)
     # We can assert this because the internal_shapes should never appear as independent axes
     assert _is_resolved(new_shape)
-    for indices in _iterate_shape_indices(new_shape):
-=======
-
-    for indices in iterate_shape_indices(tuple(shape)):
->>>>>>> fc36a812
+    for indices in iterate_shape_indices(new_shape):
         yield dict(zip(independent_axes, indices))
 
 
