"""Provides `adaptive` integration for `pipefunc`."""

from __future__ import annotations

import functools
from collections import UserDict
from dataclasses import dataclass
from pathlib import Path
from typing import TYPE_CHECKING, Any, Literal, NamedTuple, TypeAlias

import numpy as np
from adaptive import Learner1D, Learner2D, LearnerND, SequenceLearner, runner

from pipefunc._utils import at_least_tuple, prod
from pipefunc.map._adaptive_lazy_sequence_learner import LazySequence, LazySequenceLearner
from pipefunc.map._run_info import LazyStorage, _is_resolved

from ._mapspec import MapSpec
from ._prepare import _reduced_axes, _validate_fixed_indices
from ._run import (
    _func_kwargs,
    _load_from_store,
    _mask_fixed_axes,
    _process_task,
    _run_iteration_and_process,
    _submit_func,
    run_map,
)
from ._run_info import RunInfo
from ._shapes import external_shape_from_mask, map_shapes
from ._storage_array._base import iterate_shape_indices

if TYPE_CHECKING:
    from collections.abc import Callable, Generator

    import adaptive_scheduler
    import numpy.typing as npt

    from pipefunc import PipeFunc, Pipeline
    from pipefunc._pipeline._types import OUTPUT_TYPE
    from pipefunc.cache import _CacheBase
    from pipefunc.resources import Resources
    from pipefunc.sweep import Sweep

    from ._result import StoreType
    from ._storage_array._base import StorageBase
    from ._types import ShapeTuple, UserShapeDict
    from .adaptive_scheduler import AdaptiveSchedulerDetails


class LearnerPipeFunc(NamedTuple):
    """A tuple with `~adaptive.SequenceLearner` and `~pipefunc.PipeFunc`."""

    learner: SequenceLearner
    pipefunc: PipeFunc


class AxisIndex(NamedTuple):
    """A named tuple to store the axis and index for a fixed axis."""

    axis: str
    idx: int | slice  # not called `index` to avoid shadowing the built-in


LearnersDictType: TypeAlias = UserDict[tuple[AxisIndex, ...] | None, list[list[LearnerPipeFunc]]]


class LearnersDict(LearnersDictType):
    """A dictionary of adaptive learners for a pipeline as returned by `create_learners`."""

    def __init__(
        self,
        learners_dict: LearnersDictType | None = None,
        run_info: RunInfo | None = None,
    ) -> None:
        """Create a dictionary of adaptive learners for a pipeline."""
        super().__init__(learners_dict or {})
        self.run_info: RunInfo | None = run_info

    def flatten(self) -> dict[OUTPUT_TYPE, list[SequenceLearner]]:
        """Flatten the learners into a dictionary with the output names as keys."""
        flat_learners: dict[OUTPUT_TYPE, list[SequenceLearner]] = {}
        for learners_lists in self.data.values():
            for learners in learners_lists:
                for learner_with_pipefunc in learners:
                    output_name = learner_with_pipefunc.pipefunc.output_name
                    flat_learners.setdefault(output_name, []).append(learner_with_pipefunc.learner)
        return flat_learners

    def simple_run(self) -> None:
        """Run all the learners in the dictionary in order using `adaptive.runner.simple`."""
        for learner_list in self.flatten().values():
            for learner in learner_list:
                runner.simple(learner)

    def to_slurm_run(
        self,
        default_resources: dict | Resources | None = None,
        *,
        ignore_resources: bool = False,
        returns: Literal["run_manager", "kwargs", "namedtuple"] = "kwargs",
        **slurm_run_kwargs: Any,
    ) -> dict[str, Any] | adaptive_scheduler.RunManager | AdaptiveSchedulerDetails:
        """Helper for `adaptive_scheduler.slurm_run` which returns a `adaptive_scheduler.RunManager`.

        Parameters
        ----------
        default_resources
            The default resources to use for the run. Only needed if not all `PipeFunc`s have
            resources.
        ignore_resources
            Whether to ignore the resources of the `PipeFunc`s and use the `default_resources`
            for all of them.
        returns
            What to return. Can be one of "run_manager", "kwargs", or "namedtuple".
            If "run_manager", returns a `adaptive_scheduler.RunManager`.
            If "kwargs", returns a dictionary that can be passed to `adaptive_scheduler.slurm_run`.
            If "namedtuple", returns an `AdaptiveSchedulerDetails`.
        slurm_run_kwargs
            Additional keyword arguments to pass to `adaptive_scheduler.slurm_run`.

        Returns
        -------
            The output depends on the value of `returns`.

        """
        from .adaptive_scheduler import slurm_run_setup

        if self.run_info is None:
            msg = "`run_info` must be provided. Set `learners_dict.run_info`."
            raise ValueError(msg)

        details: AdaptiveSchedulerDetails = slurm_run_setup(
            self,
            default_resources,
            ignore_resources=ignore_resources,
        )
        if returns == "namedtuple":
            if slurm_run_kwargs:
                msg = "Cannot pass `slurm_run_kwargs` when `returns='namedtuple'`."
                raise ValueError(msg)
            return details
        kwargs = details.kwargs()
        if slurm_run_kwargs:
            kwargs.update(slurm_run_kwargs)
        assert self.run_info.run_folder is not None
        kwargs.setdefault("folder", self.run_info.run_folder / "adaptive_scheduler")
        if returns == "run_manager":  # pragma: no cover
            return details.run_manager(kwargs)
        if returns == "kwargs":
            return kwargs
        msg = f"Invalid value for `returns`: {returns}"
        raise ValueError(msg)


def create_learners(
    pipeline: Pipeline,
    inputs: dict[str, Any],
    run_folder: str | Path | None,
    internal_shapes: UserShapeDict | None = None,
    *,
    storage: str | dict[OUTPUT_TYPE, str] = "file_array",
    return_output: bool = False,
    cleanup: bool = True,
    fixed_indices: dict[str, int | slice] | None = None,
    split_independent_axes: bool = False,
) -> LearnersDict:
    """Create adaptive learners for a single `Pipeline.map` call.

    Creates learner(s) for each function node in the pipeline graph. The number of learners
    created for each node depends on the `fixed_indices` and `split_independent_axes` parameters:

    - If `fixed_indices` is provided or `split_independent_axes` is `False`, a single learner
      is created for each function node (unless `resources_scope="element"`).
    - If `split_independent_axes` is `True`, multiple learners are created for each function
      node, corresponding to different combinations of the independent axes in the pipeline.

    Returns a dictionary where the keys represent specific combinations of indices for the
    independent axes, and the values are lists of lists of learners:

    - The outer lists represent different stages or generations of the pipeline, where the
      learners in each stage depend on the outputs of the learners in the previous stage.
    - The inner lists contain learners that can be executed independently within each stage.

    When `split_independent_axes` is `True`, each key in the dictionary corresponds to a
    different combination of indices for the independent axes, allowing for parallel
    execution across different subsets of the input data.

    If `fixed_indices` is `None` and `split_independent_axes` is `False`, the only key in
    the dictionary is `None`, indicating that all indices are being processed together.

    Parameters
    ----------
    pipeline
        The pipeline to create learners for.
    inputs
        The inputs to the pipeline, the same as passed to `pipeline.map`.
    run_folder
        The folder to store the run information.
    internal_shapes
        The internal shapes to use for the run.
    storage
        The storage class to use for storing intermediate and final results.
        Can be specified as:

        1. A string: Use a single storage class for all outputs.
        2. A dictionary: Specify different storage classes for different outputs.

           - Use output names as keys and storage class names as values.
           - Use an empty string ``""`` as a key to set a default storage class.

        Available storage classes are registered in `pipefunc.map.storage_registry`.
        Common options include ``"file_array"``, ``"dict"``, and ``"shared_memory_dict"``.
    return_output
        Whether to return the output of the function in the learner.
    cleanup
        Whether to clean up the ``run_folder``.
    fixed_indices
        A dictionary mapping axes names to indices that should be fixed for the run.
        If not provided, all indices are iterated over.
    split_independent_axes
        Whether to split the independent axes into separate learners. Do not use
        in conjunction with ``fixed_indices``.

    See Also
    --------
    LearnersDict.to_slurm_run
        Convert the learners to variables that can be passed to `adaptive_scheduler.slurm_run`.

    Returns
    -------
        A dictionary where the keys are the fixed indices, e.g., ``(("i", 0), ("j", 0))``,
        and the values are lists of lists of learners. The learners
        in the inner list can be executed in parallel, but the outer lists need
        to be executed in order. If ``fixed_indices`` is ``None`` and
        ``split_independent_axes`` is ``False``, then the only key is ``None``.

    """
    run_info = RunInfo.create(
        run_folder,
        pipeline,
        inputs,
        internal_shapes,
        storage=storage,
        cleanup=cleanup,
    )
    store = run_info.init_store()
    learners: LearnersDict = LearnersDict(run_info=run_info)
    iterator = _maybe_iterate_axes(
        pipeline,
        inputs,
        fixed_indices,
        split_independent_axes,
        run_info.internal_shapes,
    )
    for _fixed_indices in iterator:
        key = _key(_fixed_indices)
        for gen in pipeline.topological_generations.function_lists:
            gen_learners = []
            for func in gen:
                learner = _learner(
                    func=func,
                    run_info=run_info,
                    store=store,
                    fixed_indices=_fixed_indices,  # might be None
                    cache=pipeline.cache,
                    return_output=return_output,
                )
                if func.resources_scope == "element":
                    for lrn in _split_sequence_learner(learner):
                        gen_learners.append(LearnerPipeFunc(lrn, func))  # noqa: PERF401
                else:
                    gen_learners.append(LearnerPipeFunc(learner, func))
            learners.setdefault(key, []).append(gen_learners)
    return learners


def _split_sequence_learner(learner: SequenceLearner) -> list[SequenceLearner]:
    """Split a `SequenceLearner` into multiple learners."""
    if len(learner.sequence) == 1:
        return [learner]
    return [SequenceLearner(learner._original_function, [x]) for x in learner.sequence]


def _learner(
    func: PipeFunc,
    run_info: RunInfo,
<<<<<<< HEAD
    store: dict[str, StorageBase | LazyStorage | Path | DirectValue],
=======
    store: dict[str, StoreType],
>>>>>>> 4cd001c8
    fixed_indices: dict[str, int | slice] | None,
    cache: _CacheBase | None,
    *,
    return_output: bool,
) -> SequenceLearner:
    if func.mapspec and func.mapspec.inputs:
        f = functools.partial(
            _execute_iteration_in_map_spec,
            func=func,
            run_info=run_info,
            store=store,
            return_output=return_output,
            cache=cache,
        )
        shape = run_info.resolved_shapes[func.output_name]
        mask = run_info.shape_masks[func.output_name]
        if not _is_resolved(shape):
            lazy_sequence = _lazy_sequence(fixed_indices, func, run_info, store, mask)
            return LazySequenceLearner(func, lazy_sequence)
        sequence = _sequence(fixed_indices, func.mapspec, shape, mask)
        return SequenceLearner(f, sequence)
    f = functools.partial(
        _execute_iteration_in_single,
        func=func,
        run_info=run_info,
        store=store,
        return_output=return_output,
    )
    sequence = [None]  # type: ignore[list-item,assignment]
    return SequenceLearner(f, sequence)


@dataclass
class _LazySequence:
    """A lazy sequence that can be evaluated on demand."""

    fixed_indices: dict[str, int | slice] | None
    func: PipeFunc
    run_info: RunInfo
    store: dict[str, StorageBase | LazyStorage | Path | DirectValue]
    mask: tuple[bool, ...]

    def __call__(self) -> npt.NDArray[np.int_] | range:
        kwargs = _func_kwargs(self.func, self.run_info, self.store)
        self.run_info.resolve_shapes(self.func.output_name, kwargs)
        shape = self.run_info.resolved_shapes[self.func.output_name]
        assert _is_resolved(shape)
        assert self.func.mapspec is not None
        return _sequence(self.fixed_indices, self.func.mapspec, shape, self.mask)


def _lazy_sequence(
    fixed_indices: dict[str, int | slice] | None,
    func: PipeFunc,
    run_info: RunInfo,
    store: dict[str, StorageBase | LazyStorage | Path | DirectValue],
    mask: tuple[bool, ...],
) -> LazySequence:
    _callable = _LazySequence(fixed_indices, func, run_info, store, mask)
    return LazySequence(callable=_callable)  # type: ignore[arg-type]


def _key(fixed_indices: dict[str, int | slice] | None) -> tuple[AxisIndex, ...] | None:
    if not fixed_indices:
        return None
    # Makes `fixed_indices` hashable
    return tuple(AxisIndex(axis=axis, idx=idx) for axis, idx in sorted(fixed_indices.items()))


def _sequence(
    fixed_indices: dict[str, int | slice] | None,
    mapspec: MapSpec,
    shape: tuple[int, ...],
    mask: tuple[bool, ...],
) -> npt.NDArray[np.int_] | range:
    if fixed_indices is None:
        return range(prod(shape))
    fixed_mask = _mask_fixed_axes(fixed_indices, mapspec, shape, mask)
    assert fixed_mask is not None
    assert len(fixed_mask) == prod(external_shape_from_mask(shape, mask))
    return np.flatnonzero(fixed_mask)


def _execute_iteration_in_single(
    _: Any,
    func: PipeFunc,
    run_info: RunInfo,
<<<<<<< HEAD
    store: dict[str, StorageBase | LazyStorage | Path | DirectValue],
=======
    store: dict[str, StoreType],
>>>>>>> 4cd001c8
    *,
    return_output: bool = False,
) -> Any | None:
    """Execute a single iteration of a single function.

    Meets the requirements of `adaptive.SequenceLearner`.
    """
    output, exists = _load_from_store(func.output_name, store, return_output=return_output)
    if exists:
        return output
    kwargs_task = _submit_func(func, run_info, store, fixed_indices=None, executor=None)
    result = _process_task(func, kwargs_task, store)
    if not return_output:
        return None
    output = tuple(result[name].output for name in at_least_tuple(func.output_name))
    return output if isinstance(func.output_name, tuple) else output[0]


def _execute_iteration_in_map_spec(
    index: int,
    func: PipeFunc,
    run_info: RunInfo,
<<<<<<< HEAD
    store: dict[str, StorageBase | LazyStorage | Path | DirectValue],
=======
    store: dict[str, StoreType],
>>>>>>> 4cd001c8
    cache: _CacheBase | None,
    *,
    return_output: bool = False,
) -> tuple[Any, ...] | None:
    """Execute a single iteration of a map spec.

    Meets the requirements of `adaptive.SequenceLearner`.
    """
    arrays: list[StorageBase] = [store[name] for name in at_least_tuple(func.output_name)]  # type: ignore[misc]
    # Load the data if it exists
    if all(arr.has_index(index) for arr in arrays):
        if not return_output:
            return None
        return tuple(arr.get_from_index(index) for arr in arrays)
    # Otherwise, run the function
    assert isinstance(func.mapspec, MapSpec)
    kwargs = _func_kwargs(func, run_info, store)
    shape = run_info.resolved_shapes[func.output_name]
    assert _is_resolved(shape)
    mask = run_info.shape_masks[func.output_name]
    outputs = _run_iteration_and_process(index, func, kwargs, shape, mask, arrays, cache)
    if not return_output:
        return None
    return outputs if isinstance(func.output_name, tuple) else outputs[0]


@dataclass(frozen=True, slots=True)
class _MapWrapper:
    """Wraps the `pipefunc.map.map` function and makes it a callable with a single unused argument.

    Copies the Pipeline and removes the cache to avoid issues with the parallel execution.
    """

    pipeline: Pipeline
    inputs: dict[str, Any]
    run_folder: Path
    internal_shapes: UserShapeDict | None
    parallel: bool
    cleanup: bool

    def __call__(self, _: Any) -> None:
        """Run the pipeline."""
        run_map(
            self.pipeline,
            self.inputs,
            self.run_folder,
            self.internal_shapes,
            parallel=self.parallel,
            cleanup=self.cleanup,
        )


def create_learners_from_sweep(
    pipeline: Pipeline,
    sweep: Sweep,
    run_folder: str | Path,
    internal_shapes: UserShapeDict | None = None,
    *,
    parallel: bool = True,
    cleanup: bool = True,
) -> tuple[list[SequenceLearner], list[Path]]:
    """Create adaptive learners for a sweep.

    Creates an `adaptive.SequenceLearner` for each sweep run. These learners
    have a single iteration that executes the map in parallel. This means
    that here we rely on the internal parallelization of the pipeline. Each
    learner is fully independent of the others, and they can be executed in
    parallel.

    Note that this only parallelizes the nodes with a `MapSpec`, the rest of
    the nodes are executed in order. Only use this if the sequential execution
    of the nodes is not a bottleneck.

    Parameters
    ----------
    pipeline
        The pipeline to create learners for.
    sweep
        The sweep to create learners for, must generate ``input`` dictionaries as
        expected by `pipeline.map`.
    run_folder
        The folder to store the run information. Each sweep run will be stored in
        a subfolder of this folder.
    internal_shapes
        The internal shapes to use for the run, as expected by `pipeline.map`.
    parallel
        Whether to run the map in parallel.
    cleanup
        Whether to clean up the ``run_folder``.

    Returns
    -------
        A tuple of lists where the first list contains the learners and the second
        list contains the run folders for each sweep run.

    """
    run_folder = Path(run_folder)
    learners = []
    folders = []
    pipeline = pipeline.copy(cache_type=None, cache_kwargs=None)
    pipeline._clear_internal_cache()
    max_digits = len(str(len(sweep) - 1))
    for i, inputs in enumerate(sweep):
        sweep_run = run_folder / f"sweep_{str(i).zfill(max_digits)}"
        f = _MapWrapper(pipeline, inputs, sweep_run, internal_shapes, parallel, cleanup)
        learner = SequenceLearner(f, sequence=[None])
        learners.append(learner)
        folders.append(sweep_run)
    return learners, folders


def _identify_cross_product_axes(pipeline: Pipeline) -> tuple[str, ...]:
    reduced = _reduced_axes(pipeline)
    impossible_axes: set[str] = set()  # Constructing this as a safety measure (for assert below)
    for func in pipeline.leaf_nodes:
        for output_name in pipeline.func_dependencies(func):
            for name in at_least_tuple(output_name):
                if name in reduced:
                    impossible_axes.update(reduced[name])

    possible_axes: set[str] = set()
    for func in pipeline.leaf_nodes:
        axes = pipeline.independent_axes_in_mapspecs(func.output_name)
        possible_axes.update(axes)

    assert not (possible_axes & impossible_axes)
    return tuple(sorted(possible_axes))


def _iterate_axes(
    independent_axes: tuple[str, ...],
    inputs: dict[str, Any],
    mapspec_axes: dict[str, tuple[str, ...]],
    shapes: dict[OUTPUT_TYPE, ShapeTuple],
) -> Generator[dict[str, Any], None, None]:
    shape: list[int | str] = []
    for axis in independent_axes:
        parameter, dim = next(
            (p, axes.index(axis))
            for p, axes in mapspec_axes.items()
            if axis in axes and p in inputs
        )
        shape.append(shapes[parameter][dim])
    new_shape = tuple(shape)
    # We can assert this because the internal_shapes should never appear as independent axes
    assert _is_resolved(new_shape)
    for indices in iterate_shape_indices(new_shape):
        yield dict(zip(independent_axes, indices))


def _maybe_iterate_axes(
    pipeline: Pipeline,
    inputs: dict[str, Any],
    fixed_indices: dict[str, int | slice] | None,
    split_independent_axes: bool,  # noqa: FBT001
    internal_shapes: UserShapeDict | None,
) -> Generator[dict[str, int | slice] | None, None, None]:
    if fixed_indices:
        assert not split_independent_axes
        _validate_fixed_indices(fixed_indices, inputs, pipeline)
        yield fixed_indices
        return
    if not split_independent_axes:
        yield None
        return
    independent_axes = _identify_cross_product_axes(pipeline)
    axes = pipeline.mapspec_axes
    shapes = map_shapes(pipeline, inputs, internal_shapes).shapes
    for _fixed_indices in _iterate_axes(independent_axes, inputs, axes, shapes):
        _validate_fixed_indices(_fixed_indices, inputs, pipeline)
        yield _fixed_indices


def _adaptive_wrapper(
    _adaptive_value: float | tuple[float, ...],
    pipeline: Pipeline,
    inputs: dict[str, Any],
    adaptive_dimensions: tuple[str, ...],
    adaptive_output: str,
    run_folder_template: str,
    map_kwargs: dict[str, Any],
) -> float:
    run_folder = run_folder_template.format(_adaptive_value)
    values: tuple[float, ...] = at_least_tuple(_adaptive_value)
    inputs_ = inputs.copy()
    for dim, val in zip(adaptive_dimensions, values):
        inputs_[dim] = val
    results = pipeline.map(inputs_, run_folder=run_folder, **map_kwargs)
    return results[adaptive_output].output


def _validate_adaptive(
    pipeline: Pipeline,
    inputs: dict[str, Any],
    adaptive_dimensions: dict[str, tuple[float, float]],
) -> None:
    if invalid := set(adaptive_dimensions) & set(inputs):
        msg = f"Adaptive dimensions `{invalid}` cannot be in inputs"
        raise ValueError(msg)
    if invalid := set(adaptive_dimensions) & set(pipeline.mapspec_names):
        msg = f"Adaptive dimensions `{invalid}` cannot be in `MapSpec`s"
        raise ValueError(msg)
    if not adaptive_dimensions:
        msg = "`adaptive_dimensions` must be a non-empty dict"
        raise ValueError(msg)


def to_adaptive_learner(
    pipeline: Pipeline,
    inputs: dict[str, Any],
    adaptive_dimensions: dict[str, tuple[float, float]],
    adaptive_output: str,
    run_folder_template: str = "run_folder_{}",
    map_kwargs: dict[str, Any] | None = None,
    loss_function: Callable[..., Any] | None = None,
) -> Learner1D | Learner2D | LearnerND:
    """Create an adaptive learner in 1D, 2D, or ND from a pipeline.map.

    Parameters
    ----------
    pipeline
        The pipeline to create the learner from.
    inputs
        The inputs to the pipeline, as passed to `pipeline.map`. Should not
        contain the adaptive dimensions.
    adaptive_dimensions
        A dictionary mapping the adaptive dimensions to their bounds.
        If the length of the dictionary is 1, a `adaptive.Learner1D` is created.
        If the length is 2, a `adaptive.Learner2D` is created.
        If the length is 3 or more, a `adaptive.LearnerND` is created.
    adaptive_output
        The output to adapt to.
    run_folder_template
        The template for the run folder. Must contain a single `{}` which will
        be replaced by the adaptive value. For example, ``"data/my_sweep_{}"``.
    map_kwargs
        Additional keyword arguments to pass to `pipeline.map`. For example,
        the `parallel` argument can be passed here.
    loss_function
        The loss function to use for the adaptive learner.
        The ``loss_per_interval`` argument for `adaptive.Learner1D`,
        the ``loss_per_triangle`` argument for `adaptive.Learner2D`, and
        the ``loss_per_simplex`` argument for `adaptive.LearnerND`.
        If not provided, the default loss function is used.

    Returns
    -------
        A `Learner1D`, `Learner2D`, or `LearnerND` object.

    """
    _validate_adaptive(pipeline, inputs, adaptive_dimensions)
    dims, bounds = zip(*adaptive_dimensions.items())
    function = functools.partial(
        _adaptive_wrapper,
        pipeline=pipeline,
        inputs=inputs,
        adaptive_dimensions=dims,
        adaptive_output=adaptive_output,
        run_folder_template=run_folder_template,
        map_kwargs=map_kwargs or {},
    )
    n = len(adaptive_dimensions)
    if n == 1:
        return Learner1D(function, bounds[0], loss_per_interval=loss_function)
    if n == 2:  # noqa: PLR2004
        return Learner2D(function, bounds, loss_per_triangle=loss_function)
    return LearnerND(function, bounds, loss_per_simplex=loss_function)<|MERGE_RESOLUTION|>--- conflicted
+++ resolved
@@ -13,7 +13,7 @@
 
 from pipefunc._utils import at_least_tuple, prod
 from pipefunc.map._adaptive_lazy_sequence_learner import LazySequence, LazySequenceLearner
-from pipefunc.map._run_info import LazyStorage, _is_resolved
+from pipefunc.map._run_info import shape_is_resolved
 
 from ._mapspec import MapSpec
 from ._prepare import _reduced_axes, _validate_fixed_indices
@@ -285,11 +285,7 @@
 def _learner(
     func: PipeFunc,
     run_info: RunInfo,
-<<<<<<< HEAD
-    store: dict[str, StorageBase | LazyStorage | Path | DirectValue],
-=======
     store: dict[str, StoreType],
->>>>>>> 4cd001c8
     fixed_indices: dict[str, int | slice] | None,
     cache: _CacheBase | None,
     *,
@@ -306,7 +302,7 @@
         )
         shape = run_info.resolved_shapes[func.output_name]
         mask = run_info.shape_masks[func.output_name]
-        if not _is_resolved(shape):
+        if not shape_is_resolved(shape):
             lazy_sequence = _lazy_sequence(fixed_indices, func, run_info, store, mask)
             return LazySequenceLearner(func, lazy_sequence)
         sequence = _sequence(fixed_indices, func.mapspec, shape, mask)
@@ -329,14 +325,14 @@
     fixed_indices: dict[str, int | slice] | None
     func: PipeFunc
     run_info: RunInfo
-    store: dict[str, StorageBase | LazyStorage | Path | DirectValue]
+    store: dict[str, StoreType]
     mask: tuple[bool, ...]
 
     def __call__(self) -> npt.NDArray[np.int_] | range:
         kwargs = _func_kwargs(self.func, self.run_info, self.store)
         self.run_info.resolve_shapes(self.func.output_name, kwargs)
         shape = self.run_info.resolved_shapes[self.func.output_name]
-        assert _is_resolved(shape)
+        assert shape_is_resolved(shape)
         assert self.func.mapspec is not None
         return _sequence(self.fixed_indices, self.func.mapspec, shape, self.mask)
 
@@ -345,7 +341,7 @@
     fixed_indices: dict[str, int | slice] | None,
     func: PipeFunc,
     run_info: RunInfo,
-    store: dict[str, StorageBase | LazyStorage | Path | DirectValue],
+    store: dict[str, StoreType],
     mask: tuple[bool, ...],
 ) -> LazySequence:
     _callable = _LazySequence(fixed_indices, func, run_info, store, mask)
@@ -377,11 +373,7 @@
     _: Any,
     func: PipeFunc,
     run_info: RunInfo,
-<<<<<<< HEAD
-    store: dict[str, StorageBase | LazyStorage | Path | DirectValue],
-=======
     store: dict[str, StoreType],
->>>>>>> 4cd001c8
     *,
     return_output: bool = False,
 ) -> Any | None:
@@ -404,11 +396,7 @@
     index: int,
     func: PipeFunc,
     run_info: RunInfo,
-<<<<<<< HEAD
-    store: dict[str, StorageBase | LazyStorage | Path | DirectValue],
-=======
     store: dict[str, StoreType],
->>>>>>> 4cd001c8
     cache: _CacheBase | None,
     *,
     return_output: bool = False,
@@ -427,7 +415,7 @@
     assert isinstance(func.mapspec, MapSpec)
     kwargs = _func_kwargs(func, run_info, store)
     shape = run_info.resolved_shapes[func.output_name]
-    assert _is_resolved(shape)
+    assert shape_is_resolved(shape)
     mask = run_info.shape_masks[func.output_name]
     outputs = _run_iteration_and_process(index, func, kwargs, shape, mask, arrays, cache)
     if not return_output:
@@ -554,7 +542,7 @@
         shape.append(shapes[parameter][dim])
     new_shape = tuple(shape)
     # We can assert this because the internal_shapes should never appear as independent axes
-    assert _is_resolved(new_shape)
+    assert shape_is_resolved(new_shape)
     for indices in iterate_shape_indices(new_shape):
         yield dict(zip(independent_axes, indices))
 
