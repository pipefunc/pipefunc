"""Provides `adaptive_scheduler` integration for `pipefunc`."""

from __future__ import annotations

from collections import defaultdict
from dataclasses import dataclass, field
from pathlib import Path
from typing import TYPE_CHECKING, Any, Callable, NamedTuple

from pipefunc._utils import at_least_tuple
from pipefunc.map._run import _func_kwargs
from pipefunc.resources import Resources

if TYPE_CHECKING:
    import adaptive_scheduler
    from adaptive import SequenceLearner

    from pipefunc._pipefunc import PipeFunc
    from pipefunc.map._run_info import RunInfo
    from pipefunc.map.adaptive import LearnersDict


class AdaptiveSchedulerDetails(NamedTuple):
    """Details for the adaptive scheduler."""

    learners: list[SequenceLearner]
    fnames: list[Path]
    dependencies: dict[int, list[int]]
    nodes: tuple[int, ...] | None
    cores_per_node: tuple[int, ...] | None
    extra_scheduler: tuple[list[str], ...] | None
    partition: tuple[str, ...] | None
    exclusive: bool = False

    def kwargs(self) -> dict[str, Any]:
        """Get keyword arguments for `adaptive_scheduler.slurm_run`.

        Examples
        --------
        >>> learners = pipefunc.map.adaptive.create_learners(pipeline, ...)
        >>> info = learners.to_slurm_run(...)
        >>> kwargs = info.kwargs()
        >>> adaptive_scheduler.slurm_run(**kwargs)

        """
        dct = self._asdict()
        return {k: v for k, v in dct.items() if v is not None}

    def run_manager(self) -> adaptive_scheduler.RunManager:  # pragma: no cover
        """Get a `RunManager` for the adaptive scheduler."""
        import adaptive_scheduler

        return adaptive_scheduler.RunManager(**self.kwargs())


def _fname(run_folder: Path, func: PipeFunc, index: int) -> Path:
    output_name = "-".join(at_least_tuple(func.output_name))
    return run_folder / "adaptive_scheduler" / output_name / f"{index}.pickle"


def slurm_run_setup(
    learners_dict: LearnersDict,
    default_resources: dict | Resources | None = None,
    *,
    ignore_resources: bool = False,
) -> AdaptiveSchedulerDetails:
    """Set up the arguments for `adaptive_scheduler.slurm_run`."""
    assert learners_dict.run_info is not None
    default_resources = Resources.maybe_from_dict(default_resources)  # type: ignore[assignment]
    assert isinstance(default_resources, Resources) or default_resources is None
    tracker = _Tracker(default_resources)
    assert learners_dict.run_folder is not None
    run_folder = Path(learners_dict.run_folder)
    learners: list[SequenceLearner] = []
    fnames: list[Path] = []
    dependencies: dict[int, list[int]] = {}
    for learners_lists in learners_dict.data.values():
        prev_indices: list[int] = []
        for learner_list in learners_lists:
            indices: list[int] = []
            for learner in learner_list:
                i = len(learners)
                indices.append(i)
                dependencies[i] = prev_indices
                learners.append(learner.learner)
                fnames.append(_fname(run_folder, learner.pipefunc, i))
                if not ignore_resources:
                    assert (
                        isinstance(learner.pipefunc.resources, Resources | Callable)
                        or learner.pipefunc.resources is None
                    )
                    tracker.update_resources(
                        learner.pipefunc.resources,
                        learner.pipefunc,
                        learners_dict.run_info,
                    )
                elif ignore_resources and default_resources is not None:
                    tracker.update_resources(
                        default_resources,
                        learner.pipefunc,
                        learners_dict.run_info,
                    )
                else:
                    tracker.update_resources(None, learner.pipefunc, learners_dict.run_info)
            prev_indices = indices

    if not any(tracker.resources_dict["extra_scheduler"]):  # all are empty
        del tracker.resources_dict["extra_scheduler"]

    return AdaptiveSchedulerDetails(
        learners=learners,
        fnames=fnames,
        dependencies=dependencies,
        nodes=tracker.maybe_get("nodes"),
        cores_per_node=tracker.maybe_get("cores_per_node"),
        extra_scheduler=tracker.maybe_get("extra_scheduler"),
        partition=tracker.maybe_get("partition"),
    )


<<<<<<< HEAD
=======
def _maybe_get(resources: dict[str, list[Any]], key: str) -> tuple | None:
    return tuple(resources[key]) if key in resources else None


def _update_resources(  # noqa: PLR0912
    resources: Resources | None,
    tracker: _Tracker,
    resources_dict: dict[str, list[Any]],
) -> None:
    if resources is None and tracker.default_resources is None:
        msg = "Either all `PipeFunc`s must have resources or `default_resources` must be provided."
        raise ValueError(msg)

    if resources is None:
        r = tracker.default_resources
    elif tracker.default_resources is None:
        r = resources
    else:
        r = resources.with_defaults(tracker.default_resources)
    assert r is not None
    if (v := tracker.get(r, "cpus")) is not None:
        resources_dict["cores_per_node"].append(v)
    if (v := tracker.get(r, "cpus_per_node")) is not None:
        resources_dict["cores_per_node"].append(v)
    if (v := tracker.get(r, "nodes")) is not None:
        resources_dict["nodes"].append(v)
    if (v := tracker.get(r, "partition")) is not None:
        resources_dict["partition"].append(v)

    # There is no requirement for these to be defined for all `PipeFunc`s.
    _extra_scheduler = []
    if r.memory:
        _extra_scheduler.append(f"--mem={r.memory}")
    if r.gpus:
        _extra_scheduler.append(f"--gres=gpu:{r.gpus}")
    if r.time:
        _extra_scheduler.append(f"--time={r.time}")
    if r.extra_args:
        for key, value in r.extra_args.items():
            _extra_scheduler.append(f"--{key}={value}")
    resources_dict["extra_scheduler"].append(_extra_scheduler)


>>>>>>> d4dafba1
@dataclass(frozen=True, slots=True)
class _Tracker:
    """Ensures that iff a resource is defined for one `PipeFunc`, it is defined for all of them."""

    default_resources: Resources | None
    defined: set[str] = field(default_factory=set)
    missing: set[str] = field(default_factory=set)
    resources_dict: dict[str, list[Any]] = field(default_factory=lambda: defaultdict(list))

    def _is_defined(self, key: str) -> None:
        self.defined.add(key)
        if key in self.missing:
            self._do_raise(key)

    def _is_missing(self, key: str) -> None:
        if (
            self.default_resources is not None and getattr(self.default_resources, key) is not None
        ):  # pragma: no cover
            # Never happens because we strictly call `get` with combined defaults+resources
            return
        self.missing.add(key)
        if key in self.defined:
            self._do_raise(key)

    def _get(
        self,
        resources: Resources | Callable[[dict[str, Any]], Resources],
        key: str,
        func: PipeFunc,
        run_info: RunInfo,
    ) -> Any | Callable[[], Any] | None:
        if callable(resources):
            if key == "num_cpus":
                return _num_cpus(resources, func, run_info)
            if key == "num_cpus_per_node":
                return _num_cpus_per_node(resources, func, run_info)
            if key == "num_nodes":
                return _num_nodes(resources, func, run_info)
            if key == "partition":
                return _partition(resources, func, run_info)
            msg = f"Unknown key: {key}"
            raise ValueError(msg)

        value = getattr(resources, key)
        if value is not None:
            self._is_defined(key)
            return value

        self._is_missing(key)
        return None

    def maybe_get(self, key: str) -> tuple | None:
        return tuple(self.resources_dict[key]) if key in self.resources_dict else None

    def _do_raise(self, key: str) -> None:
        msg = (
            f"At least one `PipeFunc` provides `{key}`."
            " It must either be defined for all `PipeFunc`s or in `default_resources`."
        )
        raise ValueError(msg)

    def update_resources(
        self,
        resources: Resources | Callable[[dict[str, Any]], Resources] | None,
        func: PipeFunc,
        run_info: RunInfo,
    ) -> None:
        if resources is None and self.default_resources is None:
            msg = "Either all `PipeFunc`s must have resources or `default_resources` must be provided."
            raise ValueError(msg)
        r: Resources | Callable[[dict[str, Any]], Resources] | None
        if resources is None:
            r = self.default_resources
        elif self.default_resources is None:
            r = resources
        elif callable(resources):
            r = Resources.maybe_with_defaults(resources, self.default_resources)
            # TODO: Create functions for cores_per_node, nodes, etc.
        else:
            r = resources.with_defaults(self.default_resources)
        assert r is not None
        key_mapping = {
            "num_cpus_per_node": "cores_per_node",
            "num_nodes": "nodes",
            "partition": "partition",
        }
        for key, adaptive_key in key_mapping.items():
            if (v := self._get(r, key, func, run_info)) is not None:
                self.resources_dict[adaptive_key].append(v)

        # There is no requirement for these to be defined for all `PipeFunc`s.
        self.resources_dict["extra_scheduler"].append(_extra_scheduler(r, func, run_info))


def _num_cpus(
    resources: Callable[[dict[str, Any]], Resources],
    func: PipeFunc,
    run_info: RunInfo,
) -> Callable[[], int | None]:
    def _fn() -> int | None:
        kwargs = _func_kwargs(func, run_info, run_info.init_store())
        return resources(kwargs).num_cpus

    return _fn


def _num_cpus_per_node(
    resources: Callable[[dict[str, Any]], Resources],
    func: PipeFunc,
    run_info: RunInfo,
) -> Callable[[], int | None]:
    def _fn() -> int | None:
        kwargs = _func_kwargs(func, run_info, run_info.init_store())
        return resources(kwargs).num_cpus_per_node

    return _fn


def _num_nodes(
    resources: Callable[[dict[str, Any]], Resources],
    func: PipeFunc,
    run_info: RunInfo,
) -> Callable[[], int | None]:
    def _fn() -> int | None:
        kwargs = _func_kwargs(func, run_info, run_info.init_store())
        return resources(kwargs).num_nodes

    return _fn


def _partition(
    resources: Callable[[dict[str, Any]], Resources],
    func: PipeFunc,
    run_info: RunInfo,
) -> Callable[[], str | None]:
    def _fn() -> str | None:
        kwargs = _func_kwargs(func, run_info, run_info.init_store())
        return resources(kwargs).partition

    return _fn


def _extra_scheduler(
    resources: Resources | Callable[[dict[str, Any]], Resources],
    func: PipeFunc,
    run_info: RunInfo,
) -> list[str] | Callable[[], list[str]]:
    if callable(resources):

        def _fn() -> list[str]:
            kwargs = _func_kwargs(func, run_info, run_info.init_store())
            return _extra_scheduler(resources(kwargs), func, run_info)  # type: ignore[return-value]

        return _fn
    extra_scheduler = []
    if resources.memory:
        extra_scheduler.append(f"--mem={resources.memory}")
    if resources.num_gpus:
        extra_scheduler.append(f"--gres=gpu:{resources.num_gpus}")
    if resources.wall_time:
        extra_scheduler.append(f"--time={resources.wall_time}")
    if resources.extra_args:
        for key, value in resources.extra_args.items():
            extra_scheduler.append(f"--{key}={value}")
    return extra_scheduler<|MERGE_RESOLUTION|>--- conflicted
+++ resolved
@@ -26,10 +26,10 @@
     learners: list[SequenceLearner]
     fnames: list[Path]
     dependencies: dict[int, list[int]]
-    nodes: tuple[int, ...] | None
-    cores_per_node: tuple[int, ...] | None
-    extra_scheduler: tuple[list[str], ...] | None
-    partition: tuple[str, ...] | None
+    nodes: tuple[int | Callable[[], int], ...] | None
+    cores_per_node: tuple[int | Callable[[], int], ...] | None
+    extra_scheduler: tuple[list[str] | Callable[[], list[str]], ...] | None
+    partition: tuple[str | Callable[[], str], ...] | None
     exclusive: bool = False
 
     def kwargs(self) -> dict[str, Any]:
@@ -118,52 +118,6 @@
     )
 
 
-<<<<<<< HEAD
-=======
-def _maybe_get(resources: dict[str, list[Any]], key: str) -> tuple | None:
-    return tuple(resources[key]) if key in resources else None
-
-
-def _update_resources(  # noqa: PLR0912
-    resources: Resources | None,
-    tracker: _Tracker,
-    resources_dict: dict[str, list[Any]],
-) -> None:
-    if resources is None and tracker.default_resources is None:
-        msg = "Either all `PipeFunc`s must have resources or `default_resources` must be provided."
-        raise ValueError(msg)
-
-    if resources is None:
-        r = tracker.default_resources
-    elif tracker.default_resources is None:
-        r = resources
-    else:
-        r = resources.with_defaults(tracker.default_resources)
-    assert r is not None
-    if (v := tracker.get(r, "cpus")) is not None:
-        resources_dict["cores_per_node"].append(v)
-    if (v := tracker.get(r, "cpus_per_node")) is not None:
-        resources_dict["cores_per_node"].append(v)
-    if (v := tracker.get(r, "nodes")) is not None:
-        resources_dict["nodes"].append(v)
-    if (v := tracker.get(r, "partition")) is not None:
-        resources_dict["partition"].append(v)
-
-    # There is no requirement for these to be defined for all `PipeFunc`s.
-    _extra_scheduler = []
-    if r.memory:
-        _extra_scheduler.append(f"--mem={r.memory}")
-    if r.gpus:
-        _extra_scheduler.append(f"--gres=gpu:{r.gpus}")
-    if r.time:
-        _extra_scheduler.append(f"--time={r.time}")
-    if r.extra_args:
-        for key, value in r.extra_args.items():
-            _extra_scheduler.append(f"--{key}={value}")
-    resources_dict["extra_scheduler"].append(_extra_scheduler)
-
-
->>>>>>> d4dafba1
 @dataclass(frozen=True, slots=True)
 class _Tracker:
     """Ensures that iff a resource is defined for one `PipeFunc`, it is defined for all of them."""
@@ -196,11 +150,11 @@
         run_info: RunInfo,
     ) -> Any | Callable[[], Any] | None:
         if callable(resources):
-            if key == "num_cpus":
+            if key == "cpus":
                 return _num_cpus(resources, func, run_info)
-            if key == "num_cpus_per_node":
+            if key == "cpus_per_node":
                 return _num_cpus_per_node(resources, func, run_info)
-            if key == "num_nodes":
+            if key == "nodes":
                 return _num_nodes(resources, func, run_info)
             if key == "partition":
                 return _partition(resources, func, run_info)
@@ -246,8 +200,8 @@
             r = resources.with_defaults(self.default_resources)
         assert r is not None
         key_mapping = {
-            "num_cpus_per_node": "cores_per_node",
-            "num_nodes": "nodes",
+            "cpus_per_node": "cores_per_node",
+            "nodes": "nodes",
             "partition": "partition",
         }
         for key, adaptive_key in key_mapping.items():
@@ -265,7 +219,7 @@
 ) -> Callable[[], int | None]:
     def _fn() -> int | None:
         kwargs = _func_kwargs(func, run_info, run_info.init_store())
-        return resources(kwargs).num_cpus
+        return resources(kwargs).cpus
 
     return _fn
 
@@ -277,7 +231,7 @@
 ) -> Callable[[], int | None]:
     def _fn() -> int | None:
         kwargs = _func_kwargs(func, run_info, run_info.init_store())
-        return resources(kwargs).num_cpus_per_node
+        return resources(kwargs).cpus_per_node
 
     return _fn
 
@@ -289,7 +243,7 @@
 ) -> Callable[[], int | None]:
     def _fn() -> int | None:
         kwargs = _func_kwargs(func, run_info, run_info.init_store())
-        return resources(kwargs).num_nodes
+        return resources(kwargs).nodes
 
     return _fn
 
@@ -321,10 +275,10 @@
     extra_scheduler = []
     if resources.memory:
         extra_scheduler.append(f"--mem={resources.memory}")
-    if resources.num_gpus:
-        extra_scheduler.append(f"--gres=gpu:{resources.num_gpus}")
-    if resources.wall_time:
-        extra_scheduler.append(f"--time={resources.wall_time}")
+    if resources.gpus:
+        extra_scheduler.append(f"--gres=gpu:{resources.gpus}")
+    if resources.time:
+        extra_scheduler.append(f"--time={resources.time}")
     if resources.extra_args:
         for key, value in resources.extra_args.items():
             extra_scheduler.append(f"--{key}={value}")
