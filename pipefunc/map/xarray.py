"""Provides `xarray` integration for `pipefunc`."""

from __future__ import annotations

import itertools
from collections import defaultdict
from dataclasses import dataclass
from functools import partial
from typing import TYPE_CHECKING

import numpy as np
import pandas as pd
import xarray as xr

<<<<<<< HEAD
from pipefunc._utils import create_multiindex
=======
from pipefunc._utils import infer_shape
>>>>>>> f7d0ecde

from ._load import load_outputs, maybe_load_data
from ._mapspec import MapSpec, mapspec_axes, trace_dependencies
from ._run_info import RunInfo

if TYPE_CHECKING:
    from collections.abc import Callable
    from pathlib import Path
    from typing import Any

    from pipefunc import Pipeline

    from ._result import ResultDict


def load_xarray(
    output_name: str,
    mapspecs: list[MapSpec],
    inputs: dict[str, Any],
    run_folder: str | Path,
    *,
    load_intermediate: bool = True,
) -> xr.DataArray:
    """Load and represent the data as an `xarray.DataArray`."""
    return _xarray(
        output_name,
        mapspecs,
        inputs,
        data_loader=partial(_data_loader, run_folder=run_folder),  # type: ignore[arg-type]
        load_intermediate=load_intermediate,
    )


def load_xarray_dataset(
    mapspecs: list[MapSpec],
    inputs: dict[str, Any],
    *,
    run_folder: str | Path,
    output_names: list[str] | None = None,
    load_intermediate: bool = True,
) -> xr.Dataset:
    """Load the xarray dataset."""
    if not output_names:
        run_info = RunInfo.load(run_folder)
        output_names = sorted(run_info.all_output_names)
    return _xarray_dataset(
        mapspecs,
        inputs,
        data_loader=partial(_data_loader, run_folder=run_folder),  # type: ignore[arg-type]
        output_names=output_names,
        load_intermediate=load_intermediate,
    )


def xarray_dataset_from_results(
    inputs: dict[str, Any],
    results: ResultDict,
    pipeline: Pipeline,
    *,
    load_intermediate: bool = True,
) -> xr.Dataset:
    """Load the xarray dataset from the results as returned by `pipefunc.Pipeline.map`."""
    mapspecs = pipeline.mapspecs()
    output_names = sorted(results.keys())
    return _xarray_dataset(
        mapspecs,
        inputs,
        data_loader=partial(_data_loader, data=results),
        output_names=output_names,
        load_intermediate=load_intermediate,
    )


def _data_loader(
    output_name: str,
    *,
    run_folder: Path | None = None,
    data: ResultDict | None = None,
) -> Any:
    if data is not None:
        assert data is not None
        return data[output_name].output
    assert run_folder is not None
    return load_outputs(output_name, run_folder=run_folder)


def _xarray(
    output_name: str,
    mapspecs: list[MapSpec],
    inputs: dict[str, Any],
    data_loader: Callable[[str], Any],
    *,
    load_intermediate: bool = True,
) -> xr.DataArray:
    """Load and represent the data as an `xarray.DataArray`."""
    all_dependencies = trace_dependencies(mapspecs)
    target_dependencies = all_dependencies.get(output_name, {})
    axes_mapping = mapspec_axes(mapspecs)
    coord_mapping: dict[tuple[str, ...], dict[str, list[Any]]] = defaultdict(
        lambda: defaultdict(list),
    )
    dims: set[str] = set()
    for name, axes in target_dependencies.items():
        dims.update(axes)
        if name in inputs:
            array = inputs[name]
            array = maybe_load_data(array)
        elif load_intermediate:
            array = data_loader(name)
        else:
            continue

        array = _maybe_to_array(array)
        array = _reshape_if_needed(array, name, axes_mapping)
        if axes == axes_mapping[name]:
            coord_mapping[axes][name].append(array)

    coords = {}
    for axes, dct in coord_mapping.items():
        if len(dct) == 1:
            name, (array,) = next(iter(dct.items()))
        else:
            names = list(dct.keys())
            name = ":".join(names)
            arrays = list(itertools.chain.from_iterable(dct.values()))
            first = arrays[0]
            if isinstance(first, np.ndarray) and first.ndim > 1:  # not supported in pandas
                shape = first.shape
                array = np.empty(shape, dtype=object)
                for i in np.ndindex(shape):
                    array[i] = tuple(arr[i] for arr in arrays)
            else:
                array = create_multiindex(arrays, names=names)
        coords[name] = (axes, array)

    data = data_loader(output_name)
    data = _maybe_to_array(data)
    data = _reshape_if_needed(data, output_name, axes_mapping)

    return xr.DataArray(data, coords=coords, dims=axes_mapping[output_name], name=output_name)


def _maybe_to_array(x: Any) -> np.ndarray | Any:
    """Convert an iterable to an array."""
    if isinstance(x, np.ndarray):
        return x
    shape = infer_shape(x)
    if shape == ():
        return x
    arr = np.empty(shape, dtype=object)
    arr[:] = x
    return arr


def _reshape_if_needed(array: Any, name: str, axes_mapping: dict[str, tuple[str, ...]]) -> Any:
    """Reshape N-D array to match mapspec dimensionality using object arrays."""
    dims = axes_mapping.get(name)
    if not isinstance(array, np.ndarray) or not dims or array.ndim <= len(dims):
        return array
    expected_shape = array.shape[: len(dims)]
    new_array = np.empty(expected_shape, dtype=object)
    for index in np.ndindex(expected_shape):
        new_array[index] = array[index]
    return new_array


def _xarray_dataset(
    mapspecs: list[MapSpec],
    inputs: dict[str, Any],
    *,
    data_loader: Callable[[str], Any],
    output_names: list[str],
    load_intermediate: bool = True,
) -> xr.Dataset:
    """Load the xarray dataset."""
    mapspec_output_names = [n for ms in mapspecs for n in ms.output_names if n in output_names]
    single_output_names = [n for n in output_names if n not in mapspec_output_names]
    data_arrays = {
        name: _xarray(name, mapspecs, inputs, data_loader, load_intermediate=load_intermediate)
        for name in mapspec_output_names
    }
    all_coords = {coord for data in data_arrays.values() for coord in data.coords}
    # Remove the DataArrays that are already appear in other DataArrays' coords
    to_merge = [v for k, v in data_arrays.items() if k not in all_coords]
    ds = xr.merge(to_merge, compat="override")
    for name in single_output_names:
        array = data_loader(name)
        if isinstance(array, np.ndarray):
            if array.ndim == 1:
                ds[name] = array
            else:
                # Wrap in DimensionlessArray to avoid xarray trying to interpret
                # the data and requiring dimensions, resulting in an error
                ds[name] = ((), DimensionlessArray(array))
        else:
            ds[name] = ((), array)
    return ds


@dataclass
class DimensionlessArray:
    """A class to represent an array without dimensions."""

    arr: np.ndarray


def _split_tuple_columns(df: pd.DataFrame) -> pd.DataFrame:
    result_df = df.copy()
    tuple_columns = [col for col in df.columns if ":" in col]
    for col in tuple_columns:
        new_col_names = col.split(":")
        for i, new_col in enumerate(new_col_names):
            result_df[new_col] = df[col].apply(lambda x: x[i])  # noqa: B023
        result_df = result_df.drop(col, axis=1)
    return result_df


def xarray_dataset_to_dataframe(ds: xr.Dataset) -> pd.DataFrame:
    """Convert an xarray dataset to a pandas dataframe."""
    if not ds.coords:
        # Return a single row dataframe if there are no coordinates
        return pd.DataFrame({data_var: [value.data] for data_var, value in ds.data_vars.items()})
    df = ds.to_dataframe().reset_index(drop=True)
    # Identify if a column is a DimensionlessArray
    for col in df.columns:
        if isinstance(df[col].iloc[0], DimensionlessArray):
            df[col] = df[col].apply(lambda x: x.arr)
    return _split_tuple_columns(df)<|MERGE_RESOLUTION|>--- conflicted
+++ resolved
@@ -12,11 +12,7 @@
 import pandas as pd
 import xarray as xr
 
-<<<<<<< HEAD
-from pipefunc._utils import create_multiindex
-=======
 from pipefunc._utils import infer_shape
->>>>>>> f7d0ecde
 
 from ._load import load_outputs, maybe_load_data
 from ._mapspec import MapSpec, mapspec_axes, trace_dependencies
@@ -149,7 +145,7 @@
                 for i in np.ndindex(shape):
                     array[i] = tuple(arr[i] for arr in arrays)
             else:
-                array = create_multiindex(arrays, names=names)
+                array = _create_multiindex(arrays, names=names)
         coords[name] = (axes, array)
 
     data = data_loader(output_name)
@@ -244,4 +240,31 @@
     for col in df.columns:
         if isinstance(df[col].iloc[0], DimensionlessArray):
             df[col] = df[col].apply(lambda x: x.arr)
-    return _split_tuple_columns(df)+    return _split_tuple_columns(df)
+
+
+def _create_multiindex(
+    arrays: list[Any],
+    *,
+    names: list[str],
+) -> pd.MultiIndex:
+    """Create a pandas MultiIndex, with a fallback for unhashable types.
+
+    Attempts to use `pandas.MultiIndex.from_arrays`, which is fast but requires
+    hashable elements. If that fails with a `TypeError`, it falls back to assuming
+    that items within each array are unique.
+    """
+    import pandas as pd
+
+    try:
+        return pd.MultiIndex.from_arrays(arrays, names=names)
+    except TypeError:
+        # This path assumes that items within each array are unique.
+        codes = [range(len(arr)) for arr in arrays]
+        levels = [pd.Index(arr) for arr in arrays]
+        return pd.MultiIndex(
+            levels=levels,
+            codes=codes,
+            names=names,
+            verify_integrity=False,
+        )