[build-system]
build-backend = "setuptools.build_meta"
requires = ["setuptools", "wheel", "versioningit"]

[project]
name = "pipefunc"
description = "A Python library for defining, managing, and executing function pipelines."
requires-python = ">=3.10"
dynamic = ["version"]
maintainers = [{ name = "Bas Nijholt", email = "bas@nijho.lt" }]
license = { text = "MIT" }
classifiers = [
    "Development Status :: 4 - Beta",
    "Intended Audience :: Developers",
    "Intended Audience :: Science/Research",
    "License :: OSI Approved :: MIT License",
    "Operating System :: OS Independent",
    "Programming Language :: Python",
    "Programming Language :: Python :: 3",
    "Programming Language :: Python :: 3.10",
    "Programming Language :: Python :: 3.11",
    "Programming Language :: Python :: 3.12",
    "Programming Language :: Python :: 3.13",
    "Topic :: Scientific/Engineering",
    "Topic :: System :: Distributed Computing",
]
dependencies = ["networkx", "cloudpickle", "numpy"]
[project.optional-dependencies]
adaptive = ["adaptive", "adaptive-scheduler>=2.13.3"]
xarray = ["xarray"]
widgets = ["ipywidgets"]
zarr = ["zarr"]
pandas = ["pandas"]
plotting = [
    "matplotlib",
    "pygraphviz",
    "holoviews",
    "bokeh",
    "graphviz",
    "jupyter_bokeh",
]
profiling = ["psutil"]
<<<<<<< HEAD
=======
pydantic = ["pydantic"]
plotting = ["matplotlib", "pygraphviz", "holoviews", "bokeh", "graphviz"]
>>>>>>> 94968b23
test = [
    "pytest",
    "pytest-asyncio",
    "pytest-codspeed",
    "pytest-cov",
    "pytest-xdist",
    "coverage",
    "versioningit",
]
docs = [
    "sphinx",
    "sphinx-autodoc-typehints",
    "sphinx-book-theme",
    "sphinx-copybutton",
    "sphinx-notfound-page",
    "sphinx-togglebutton",
    "emoji",
    "jupytext",
    "myst-nb",
    "myst-parser",
    "versioningit",
    # Used for the example notebook
    "seaborn",
    "nltk",
    "scikit-image",
]
# all doesn't include 'pydantic' because there are no specific features that depend on it
all = ["pipefunc[adaptive,xarray,zarr,plotting,profiling,widgets]"]
dev = [ # all + dev deps
    "black[jupyter]",
    "pre-commit",
    "ruff",
    "mypy",
    "versioningit",
    "pipefunc[all,test,docs,pydantic]",
]
[project.urls]
homepage = "https://pipefunc.readthedocs.io/"
documentation = "https://pipefunc.readthedocs.io/"
repository = "https://github.com/pipefunc/pipefunc"

[project.readme]
content-type = "text/markdown"
file = "README.md"

[tool.versioningit]
default-version = "0.0.0"

[tool.versioningit.vcs]
method = "git"
match = ["v*"]
default-tag = "0.0.0"

[tool.setuptools.package-data]
"pipefunc" = ["py.typed"]

[tool.setuptools.packages.find]
include = ["pipefunc.*", "pipefunc"]

[tool.setuptools.cmdclass]
sdist = "versioningit.cmdclass.sdist"
build_py = "versioningit.cmdclass.build_py"

[tool.versioningit.format]
dirty = "{version}.dev{distance}+{branch}.{vcs}{rev}.dirty"
distance = "{version}.dev{distance}+{branch}.{vcs}{rev}"
distance-dirty = "{version}.dev{distance}+{branch}.{vcs}{rev}.dirty"

[tool.versioningit.onbuild]
build-file = "pipefunc/_version.py"
source-file = "pipefunc/_version.py"

[tool.pytest.ini_options]
asyncio_default_fixture_loop_scope = "module"
addopts = """
    -vvv
    --cov=pipefunc
    --cov-report term
    --cov-report html
    --cov-report xml
    --cov-fail-under=35
    --asyncio-mode=strict
"""

[tool.coverage.report]
exclude_lines = [
    "pragma: no cover",
    "raise NotImplementedError",
    "if TYPE_CHECKING:",
    "if __name__ == .__main__.:",
]

[tool.coverage.run]
omit = [
    "pipefunc/map/_types.py",  # Only imported in `if TYPE_CHECKING` block
]

[tool.ruff]
line-length = 100
target-version = "py310"

[tool.ruff.lint]
select = ["ALL"]
ignore = [
    "T20",     # flake8-print
    "ANN101",  # Missing type annotation for {name} in method
    "S101",    # Use of assert detected
    "PD901",   # df is a bad variable name. Be kinder to your future self.
    "ANN401",  # Dynamically typed expressions (typing.Any) are disallowed in {name}
    "D402",    # First line should not be the function's signature
    "PLW0603", # Using the global statement to update `X` is discouraged
    "D401",    # First line of docstring should be in imperative mood
    "SLF001",  # Private member accessed
    "S603",    # `subprocess` call: check for execution of untrusted input
    "S607",    # Starting a process with a partial executable path
    "PLR0913", # Too many arguments to function call (N > 5)
    "TD002",   # Missing author in TODO; try: `# TODO(<author_name>): ...`
    "TD003",   # Missing issue link on the line following this TODO
    "FIX002",  # Line contains TODO"
    "E501",    # Line too long
    "D107",    # Missing docstring in `__init__`
    "B905",    # `zip()` without an explicit `strict=` parameter
]

[tool.ruff.lint.per-file-ignores]
"tests/*" = ["SLF001", "ANN", "D", "PLR2004", "ARG001"]
"tests/test_examples.py" = ["E501"]
".github/*" = ["INP001"]
"example.ipynb" = [
    "D101",
    "D103",
    "DTZ005",
    "PLR2004",
    "ARG001",
    "ANN001",
    "ANN201",
    "NPY002",
    "RET504",
]

[tool.ruff.lint.mccabe]
max-complexity = 18

[tool.mypy]
python_version = "3.10"<|MERGE_RESOLUTION|>--- conflicted
+++ resolved
@@ -40,11 +40,7 @@
     "jupyter_bokeh",
 ]
 profiling = ["psutil"]
-<<<<<<< HEAD
-=======
 pydantic = ["pydantic"]
-plotting = ["matplotlib", "pygraphviz", "holoviews", "bokeh", "graphviz"]
->>>>>>> 94968b23
 test = [
     "pytest",
     "pytest-asyncio",
