[build-system]
build-backend = "setuptools.build_meta"
requires = ["setuptools", "wheel", "versioningit"]

[project]
name = "pipefunc"
description = "A Python library for defining, managing, and executing function pipelines."
requires-python = ">=3.10"
dynamic = ["version"]
maintainers = [{ name = "Bas Nijholt", email = "bas@nijho.lt" }]
license = { text = "MIT" }
classifiers = [
    "Development Status :: 4 - Beta",
    "Intended Audience :: Developers",
    "Intended Audience :: Science/Research",
    "License :: OSI Approved :: MIT License",
    "Operating System :: OS Independent",
    "Programming Language :: Python",
    "Programming Language :: Python :: 3",
    "Programming Language :: Python :: 3.10",
    "Programming Language :: Python :: 3.11",
    "Programming Language :: Python :: 3.12",
    "Programming Language :: Python :: 3.13",
    "Topic :: Scientific/Engineering",
    "Topic :: System :: Distributed Computing",
]
dependencies = ["networkx", "cloudpickle", "numpy"]
[project.optional-dependencies]
adaptive = ["adaptive", "adaptive-scheduler>=2.12.0"]
xarray = ["xarray"]
widgets = ["ipywidgets", "anywidget"]
zarr = ["zarr"]
pandas = ["pandas"]
<<<<<<< HEAD
plotting = ["matplotlib", "pygraphviz", "holoviews", "bokeh", "graphviz", "anywidget"]
=======
profiling = ["psutil"]
plotting = ["matplotlib", "pygraphviz", "holoviews", "bokeh", "graphviz"]
>>>>>>> 31d6b54d
test = [
    "pytest",
    "pytest-asyncio",
    "pytest-codspeed",
    "pytest-cov",
    "pytest-xdist",
    "coverage",
    "versioningit",
]
docs = [
    "sphinx",
    "sphinx-autodoc-typehints",
    "sphinx-book-theme",
    "sphinx-copybutton",
    "sphinx-notfound-page",
    "sphinx-togglebutton",
    "emoji",
    "jupytext",
    "myst-nb",
    "myst-parser",
    "versioningit",
    # Used for the example notebook
    "seaborn",
    "nltk",
    "scikit-image",
]
all = ["pipefunc[adaptive,xarray,zarr,plotting,profiling,widgets]"]
dev = [ # all + dev deps
    "black[jupyter]",
    "pre-commit",
    "ruff",
    "mypy",
    "versioningit",
    "pipefunc[all,test,docs]",
]
[project.urls]
homepage = "https://pipefunc.readthedocs.io/"
documentation = "https://pipefunc.readthedocs.io/"
repository = "https://github.com/pipefunc/pipefunc"

[project.readme]
content-type = "text/markdown"
file = "README.md"

[tool.versioningit]
default-version = "0.0.0"

[tool.versioningit.vcs]
method = "git"
match = ["v*"]
default-tag = "0.0.0"

[tool.setuptools.package-data]
"pipefunc" = ["py.typed"]

[tool.setuptools.packages.find]
include = ["pipefunc.*", "pipefunc"]

[tool.setuptools.cmdclass]
sdist = "versioningit.cmdclass.sdist"
build_py = "versioningit.cmdclass.build_py"

[tool.versioningit.format]
dirty = "{version}.dev{distance}+{branch}.{vcs}{rev}.dirty"
distance = "{version}.dev{distance}+{branch}.{vcs}{rev}"
distance-dirty = "{version}.dev{distance}+{branch}.{vcs}{rev}.dirty"

[tool.versioningit.onbuild]
build-file = "pipefunc/_version.py"
source-file = "pipefunc/_version.py"

[tool.pytest.ini_options]
asyncio_default_fixture_loop_scope = "module"
addopts = """
    -vvv
    --cov=pipefunc
    --cov-report term
    --cov-report html
    --cov-report xml
    --cov-fail-under=35
    --asyncio-mode=strict
"""

[tool.coverage.report]
exclude_lines = [
    "pragma: no cover",
    "raise NotImplementedError",
    "if TYPE_CHECKING:",
    "if __name__ == .__main__.:",
]

[tool.coverage.run]
omit = []

[tool.ruff]
line-length = 100
target-version = "py310"

[tool.ruff.lint]
select = ["ALL"]
ignore = [
    "T20",     # flake8-print
    "ANN101",  # Missing type annotation for {name} in method
    "S101",    # Use of assert detected
    "PD901",   # df is a bad variable name. Be kinder to your future self.
    "ANN401",  # Dynamically typed expressions (typing.Any) are disallowed in {name}
    "D402",    # First line should not be the function's signature
    "PLW0603", # Using the global statement to update `X` is discouraged
    "D401",    # First line of docstring should be in imperative mood
    "SLF001",  # Private member accessed
    "S603",    # `subprocess` call: check for execution of untrusted input
    "S607",    # Starting a process with a partial executable path
    "PLR0913", # Too many arguments to function call (N > 5)
    "TD002",   # Missing author in TODO; try: `# TODO(<author_name>): ...`
    "TD003",   # Missing issue link on the line following this TODO
    "FIX002",  # Line contains TODO"
    "E501",    # Line too long
    "D107",    # Missing docstring in `__init__`
    "B905",    # `zip()` without an explicit `strict=` parameter
]

[tool.ruff.lint.per-file-ignores]
"tests/*" = ["SLF001", "ANN", "D", "PLR2004", "ARG001"]
"tests/test_examples.py" = ["E501"]
".github/*" = ["INP001"]
"example.ipynb" = [
    "D101",
    "D103",
    "DTZ005",
    "PLR2004",
    "ARG001",
    "ANN001",
    "ANN201",
    "NPY002",
    "RET504",
]

[tool.ruff.lint.mccabe]
max-complexity = 18

[tool.mypy]
python_version = "3.10"<|MERGE_RESOLUTION|>--- conflicted
+++ resolved
@@ -31,12 +31,8 @@
 widgets = ["ipywidgets", "anywidget"]
 zarr = ["zarr"]
 pandas = ["pandas"]
-<<<<<<< HEAD
 plotting = ["matplotlib", "pygraphviz", "holoviews", "bokeh", "graphviz", "anywidget"]
-=======
 profiling = ["psutil"]
-plotting = ["matplotlib", "pygraphviz", "holoviews", "bokeh", "graphviz"]
->>>>>>> 31d6b54d
 test = [
     "pytest",
     "pytest-asyncio",
