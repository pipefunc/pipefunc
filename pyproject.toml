[build-system]
build-backend = "setuptools.build_meta"
requires = ["setuptools", "wheel", "versioningit"]

[project]
name = "pipefunc"
description = "A Python library for defining, managing, and executing function pipelines."
requires-python = ">=3.10"
dynamic = ["version"]
maintainers = [{ name = "Bas Nijholt", email = "bas@nijho.lt" }]
license = { text = "MIT" }
classifiers = [
    "Development Status :: 4 - Beta",
    "Intended Audience :: Developers",
    "Intended Audience :: Science/Research",
    "License :: OSI Approved :: MIT License",
    "Operating System :: OS Independent",
    "Programming Language :: Python",
    "Programming Language :: Python :: 3",
    "Programming Language :: Python :: 3.10",
    "Programming Language :: Python :: 3.11",
    "Programming Language :: Python :: 3.12",
    "Topic :: Scientific/Engineering",
    "Topic :: System :: Distributed Computing",
]
dependencies = ["networkx", "psutil", "cloudpickle", "numpy"]
[project.optional-dependencies]
adaptive = ["adaptive", "adaptive-scheduler>=2.12.0"]
xarray = ["xarray"]
widgets = ["ipywidgets"]
zarr = ["zarr"]
pandas = ["pandas"]
plotting = ["matplotlib", "pygraphviz", "holoviews", "bokeh", "graphviz"]
test = [
    "pytest",
    "pytest-asyncio",
    "pytest-codspeed",
    "pytest-cov",
<<<<<<< HEAD
    "coverage",
    "pandas",
=======
>>>>>>> 79d06a4b
    "adaptive",
    "xarray",
    "zarr",
    "versioningit",
]
docs = [
    # TODO: unpin myst-nb in .github/update-environment.py
    # when https://github.com/pipefunc/pipefunc/pull/125 is merged and released
    "myst-nb",
    "sphinx",
    "sphinx-book-theme",
    "myst-parser",
    "emoji",
    "jupytext",
    "sphinx-autodoc-typehints",
    "pytest-xdist",
    "versioningit",
    "sphinx-togglebutton",
    "sphinx-copybutton",
    # Used for the example notebook
    "seaborn",
    "nltk",
    "scikit-image",
]
<<<<<<< HEAD
all = ["pipefunc[adaptive,xarray,zarr,plotting,widgets]"]
=======
all = ["pipefunc[adaptive,xarray,zarr,plotting,pandas]"]
>>>>>>> 79d06a4b
dev = [ # all + dev deps
    "black[jupyter]",
    "pre-commit",
    "ruff",
    "mypy",
    "versioningit",
    "pipefunc[all,test,docs]",
]
[project.urls]
homepage = "https://pipefunc.readthedocs.io/"
documentation = "https://pipefunc.readthedocs.io/"
repository = "https://github.com/pipefunc/pipefunc"

[project.readme]
content-type = "text/markdown"
file = "README.md"

[tool.versioningit]
default-version = "0.0.0"

[tool.versioningit.vcs]
method = "git"
match = ["v*"]
default-tag = "0.0.0"

[tool.setuptools.package-data]
"pipefunc" = ["py.typed"]

[tool.setuptools.packages.find]
include = ["pipefunc.*", "pipefunc"]

[tool.setuptools.cmdclass]
sdist = "versioningit.cmdclass.sdist"
build_py = "versioningit.cmdclass.build_py"

[tool.versioningit.format]
dirty = "{version}.dev{distance}+{branch}.{vcs}{rev}.dirty"
distance = "{version}.dev{distance}+{branch}.{vcs}{rev}"
distance-dirty = "{version}.dev{distance}+{branch}.{vcs}{rev}.dirty"

[tool.versioningit.onbuild]
build-file = "pipefunc/_version.py"
source-file = "pipefunc/_version.py"

[tool.pytest.ini_options]
addopts = """
    -vvv
    --cov=pipefunc
    --cov-report term
    --cov-report html
    --cov-report xml
    --cov-fail-under=35
"""

[tool.coverage.report]
exclude_lines = [
    "pragma: no cover",
    "raise NotImplementedError",
    "if TYPE_CHECKING:",
    "if __name__ == .__main__.:",
]

[tool.coverage.run]
omit = []

[tool.ruff]
line-length = 100
target-version = "py310"

[tool.ruff.lint]
select = ["ALL"]
ignore = [
    "T20",     # flake8-print
    "ANN101",  # Missing type annotation for {name} in method
    "S101",    # Use of assert detected
    "PD901",   # df is a bad variable name. Be kinder to your future self.
    "ANN401",  # Dynamically typed expressions (typing.Any) are disallowed in {name}
    "D402",    # First line should not be the function's signature
    "PLW0603", # Using the global statement to update `X` is discouraged
    "D401",    # First line of docstring should be in imperative mood
    "SLF001",  # Private member accessed
    "S603",    # `subprocess` call: check for execution of untrusted input
    "S607",    # Starting a process with a partial executable path
    "PLR0913", # Too many arguments to function call (N > 5)
    "TD002",   # Missing author in TODO; try: `# TODO(<author_name>): ...`
    "TD003",   # Missing issue link on the line following this TODO
    "FIX002",  # Line contains TODO"
    "E501",    # Line too long
    "D107",    # Missing docstring in `__init__`
    "B905",    # `zip()` without an explicit `strict=` parameter
]

[tool.ruff.lint.per-file-ignores]
"tests/*" = ["SLF001", "ANN", "D", "PLR2004", "ARG001"]
"tests/test_examples.py" = ["E501"]
".github/*" = ["INP001"]
"example.ipynb" = [
    "D101",
    "D103",
    "DTZ005",
    "PLR2004",
    "ARG001",
    "ANN001",
    "ANN201",
    "NPY002",
    "RET504",
]

[tool.ruff.lint.mccabe]
max-complexity = 18

[tool.mypy]
python_version = "3.10"<|MERGE_RESOLUTION|>--- conflicted
+++ resolved
@@ -36,11 +36,7 @@
     "pytest-asyncio",
     "pytest-codspeed",
     "pytest-cov",
-<<<<<<< HEAD
     "coverage",
-    "pandas",
-=======
->>>>>>> 79d06a4b
     "adaptive",
     "xarray",
     "zarr",
@@ -65,11 +61,7 @@
     "nltk",
     "scikit-image",
 ]
-<<<<<<< HEAD
 all = ["pipefunc[adaptive,xarray,zarr,plotting,widgets]"]
-=======
-all = ["pipefunc[adaptive,xarray,zarr,plotting,pandas]"]
->>>>>>> 79d06a4b
 dev = [ # all + dev deps
     "black[jupyter]",
     "pre-commit",
