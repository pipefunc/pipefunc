--- conflicted
+++ resolved
@@ -24,18 +24,13 @@
     "Topic :: Scientific/Engineering",
     "Topic :: System :: Distributed Computing",
 ]
-<<<<<<< HEAD
 dependencies = [
     "networkx",
-    "psutil",
     "cloudpickle",
     "numpy",
     "tomli; python_version < '3.11'",
 ]
 
-=======
-dependencies = ["networkx", "cloudpickle", "numpy"]
->>>>>>> 94968b23
 [project.optional-dependencies]
 adaptive = ["adaptive", "adaptive-scheduler>=2.13.3"]
 xarray = ["xarray"]
@@ -71,12 +66,8 @@
     "nltk",
     "scikit-image",
 ]
-<<<<<<< HEAD
-all = ["pipefunc[adaptive,xarray,zarr,plotting]"]
-=======
 # all doesn't include 'pydantic' because there are no specific features that depend on it
 all = ["pipefunc[adaptive,xarray,zarr,plotting,profiling,widgets]"]
->>>>>>> 94968b23
 dev = [ # all + dev deps
     "black[jupyter]",
     "pre-commit",
