--- conflicted
+++ resolved
@@ -29,13 +29,15 @@
 xarray = ["xarray"]
 widgets = ["ipywidgets"]
 zarr = ["zarr"]
-<<<<<<< HEAD
-widgets = ["ipywidgets"]
-plotting = ["matplotlib", "pygraphviz", "holoviews", "bokeh", "jupyter_bokeh"]
-=======
 pandas = ["pandas"]
-plotting = ["matplotlib", "pygraphviz", "holoviews", "bokeh", "graphviz"]
->>>>>>> 2fe772b8
+plotting = [
+    "matplotlib",
+    "pygraphviz",
+    "holoviews",
+    "bokeh",
+    "graphviz",
+    "jupyter_bokeh",
+]
 test = [
     "pytest",
     "pytest-asyncio",
@@ -67,11 +69,7 @@
     "scikit-image",
 ]
 all = ["pipefunc[adaptive,xarray,zarr,plotting,widgets]"]
-<<<<<<< HEAD
-dev = [  # all + dev deps
-=======
 dev = [ # all + dev deps
->>>>>>> 2fe772b8
     "black[jupyter]",
     "pre-commit",
     "ruff",
