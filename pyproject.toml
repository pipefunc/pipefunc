[build-system]
build-backend = "setuptools.build_meta"
requires = ["setuptools", "wheel", "versioningit"]

[project]
name = "pipefunc"
description = "A Python library for defining, managing, and executing function pipelines."
requires-python = ">=3.10"
dynamic = ["version"]
maintainers = [{ name = "Bas Nijholt", email = "bas@nijho.lt" }]
license = { text = "MIT" }
classifiers = [
    "Development Status :: 4 - Beta",
    "Intended Audience :: Developers",
    "Intended Audience :: Science/Research",
    "License :: OSI Approved :: MIT License",
    "Operating System :: OS Independent",
    "Programming Language :: Python",
    "Programming Language :: Python :: 3",
    "Programming Language :: Python :: 3.10",
    "Programming Language :: Python :: 3.11",
    "Programming Language :: Python :: 3.12",
    "Programming Language :: Python :: 3.13",
    "Topic :: Scientific/Engineering",
    "Topic :: System :: Distributed Computing",
]
dependencies = ["networkx", "cloudpickle", "numpy"]
[project.optional-dependencies]
adaptive = ["adaptive", "adaptive-scheduler>=2.12.0"]
xarray = ["xarray"]
widgets = ["ipywidgets"]
zarr = ["zarr"]
pandas = ["pandas"]
<<<<<<< HEAD
plotting = [
    "matplotlib",
    "pygraphviz",
    "holoviews",
    "bokeh",
    "graphviz",
    "jupyter_bokeh",
]
=======
profiling = ["psutil"]
plotting = ["matplotlib", "pygraphviz", "holoviews", "bokeh", "graphviz"]
>>>>>>> 31d6b54d
test = [
    "pytest",
    "pytest-asyncio",
    "pytest-codspeed",
    "pytest-cov",
    "pytest-xdist",
    "coverage",
    "versioningit",
]
docs = [
    "sphinx",
    "sphinx-autodoc-typehints",
    "sphinx-book-theme",
    "sphinx-copybutton",
    "sphinx-notfound-page",
    "sphinx-togglebutton",
    "emoji",
    "jupytext",
    "myst-nb",
    "myst-parser",
    "versioningit",
    # Used for the example notebook
    "seaborn",
    "nltk",
    "scikit-image",
]
all = ["pipefunc[adaptive,xarray,zarr,plotting,profiling,widgets]"]
dev = [ # all + dev deps
    "black[jupyter]",
    "pre-commit",
    "ruff",
    "mypy",
    "versioningit",
    "pipefunc[all,test,docs]",
]
[project.urls]
homepage = "https://pipefunc.readthedocs.io/"
documentation = "https://pipefunc.readthedocs.io/"
repository = "https://github.com/pipefunc/pipefunc"

[project.readme]
content-type = "text/markdown"
file = "README.md"

[tool.versioningit]
default-version = "0.0.0"

[tool.versioningit.vcs]
method = "git"
match = ["v*"]
default-tag = "0.0.0"

[tool.setuptools.package-data]
"pipefunc" = ["py.typed"]

[tool.setuptools.packages.find]
include = ["pipefunc.*", "pipefunc"]

[tool.setuptools.cmdclass]
sdist = "versioningit.cmdclass.sdist"
build_py = "versioningit.cmdclass.build_py"

[tool.versioningit.format]
dirty = "{version}.dev{distance}+{branch}.{vcs}{rev}.dirty"
distance = "{version}.dev{distance}+{branch}.{vcs}{rev}"
distance-dirty = "{version}.dev{distance}+{branch}.{vcs}{rev}.dirty"

[tool.versioningit.onbuild]
build-file = "pipefunc/_version.py"
source-file = "pipefunc/_version.py"

[tool.pytest.ini_options]
asyncio_default_fixture_loop_scope = "module"
addopts = """
    -vvv
    --cov=pipefunc
    --cov-report term
    --cov-report html
    --cov-report xml
    --cov-fail-under=35
    --asyncio-mode=strict
"""

[tool.coverage.report]
exclude_lines = [
    "pragma: no cover",
    "raise NotImplementedError",
    "if TYPE_CHECKING:",
    "if __name__ == .__main__.:",
]

[tool.coverage.run]
omit = []

[tool.ruff]
line-length = 100
target-version = "py310"

[tool.ruff.lint]
select = ["ALL"]
ignore = [
    "T20",     # flake8-print
    "ANN101",  # Missing type annotation for {name} in method
    "S101",    # Use of assert detected
    "PD901",   # df is a bad variable name. Be kinder to your future self.
    "ANN401",  # Dynamically typed expressions (typing.Any) are disallowed in {name}
    "D402",    # First line should not be the function's signature
    "PLW0603", # Using the global statement to update `X` is discouraged
    "D401",    # First line of docstring should be in imperative mood
    "SLF001",  # Private member accessed
    "S603",    # `subprocess` call: check for execution of untrusted input
    "S607",    # Starting a process with a partial executable path
    "PLR0913", # Too many arguments to function call (N > 5)
    "TD002",   # Missing author in TODO; try: `# TODO(<author_name>): ...`
    "TD003",   # Missing issue link on the line following this TODO
    "FIX002",  # Line contains TODO"
    "E501",    # Line too long
    "D107",    # Missing docstring in `__init__`
    "B905",    # `zip()` without an explicit `strict=` parameter
]

[tool.ruff.lint.per-file-ignores]
"tests/*" = ["SLF001", "ANN", "D", "PLR2004", "ARG001"]
"tests/test_examples.py" = ["E501"]
".github/*" = ["INP001"]
"example.ipynb" = [
    "D101",
    "D103",
    "DTZ005",
    "PLR2004",
    "ARG001",
    "ANN001",
    "ANN201",
    "NPY002",
    "RET504",
]

[tool.ruff.lint.mccabe]
max-complexity = 18

[tool.mypy]
python_version = "3.10"<|MERGE_RESOLUTION|>--- conflicted
+++ resolved
@@ -31,7 +31,6 @@
 widgets = ["ipywidgets"]
 zarr = ["zarr"]
 pandas = ["pandas"]
-<<<<<<< HEAD
 plotting = [
     "matplotlib",
     "pygraphviz",
@@ -40,10 +39,7 @@
     "graphviz",
     "jupyter_bokeh",
 ]
-=======
 profiling = ["psutil"]
-plotting = ["matplotlib", "pygraphviz", "holoviews", "bokeh", "graphviz"]
->>>>>>> 31d6b54d
 test = [
     "pytest",
     "pytest-asyncio",
