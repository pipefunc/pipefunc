--- conflicted
+++ resolved
@@ -27,29 +27,13 @@
 dependencies = ["cloudpickle", "networkx", "numpy"]
 [project.optional-dependencies]
 adaptive = ["adaptive", "adaptive-scheduler>=2.13.3"]
-<<<<<<< HEAD
-xarray = ["xarray"]
-widgets = ["ipywidgets", "graphviz-anywidget"]
-zarr = ["zarr"]
-=======
->>>>>>> 429da8fd
 pandas = ["pandas"]
 plotting = ["bokeh", "graphviz", "holoviews","matplotlib"]
 profiling = ["psutil"]
 pydantic = ["pydantic"]
-<<<<<<< HEAD
-plotting = [
-    "matplotlib",
-    "holoviews",
-    "bokeh",
-    "graphviz",
-    "graphviz-anywidget",
-]
-=======
-widgets = ["ipywidgets"]
+widgets = ["graphviz-anywidget", "ipywidgets"]
 xarray = ["xarray"]
 zarr = ["zarr"]
->>>>>>> 429da8fd
 test = [
     "coverage",
     "pytest-asyncio",
