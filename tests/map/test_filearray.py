--- conflicted
+++ resolved
@@ -635,9 +635,6 @@
     assert arr[0, 1] == {"b": 2}
     assert arr[1, 0] == {"c": 1}
     assert arr[1, 1] == {"d": 2}
-<<<<<<< HEAD
-    assert arr[:, 0].tolist() == [{"a": 1}, {"c": 1}]
-=======
     assert arr[:, 0].tolist() == [{"a": 1}, {"c": 1}]
 
 
@@ -662,5 +659,4 @@
     assert r.shape == (1,)
     assert r.dtype == object
     assert isinstance(r[0], list)
-    assert np.array_equal(r[0], value)
->>>>>>> eae7300a
+    assert np.array_equal(r[0], value)