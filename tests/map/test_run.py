--- conflicted
+++ resolved
@@ -8,7 +8,7 @@
 
 from pipefunc import PipeFunc, Pipeline, pipefunc
 from pipefunc._utils import prod
-from pipefunc.map._run import _axes, _dimensions, load_outputs, map_shapes, run
+from pipefunc.map._run import load_outputs, map_shapes, run
 
 if TYPE_CHECKING:
     from pathlib import Path
@@ -42,15 +42,9 @@
     results2 = pipeline.map(inputs, run_folder=None, parallel=False)
     assert results2[-1].output == 12
 
-<<<<<<< HEAD
-    axes = _axes(pipeline)
-    assert axes == {"x": ("i",), "y": ("i",)}
-    dimensions = _dimensions(pipeline)
-=======
     axes = pipeline.mapspec_axes()
     assert axes == {"x": ("i",), "y": ("i",)}
     dimensions = pipeline.mapspec_dimensions()
->>>>>>> b80f3e1c
     assert dimensions.keys() == axes.keys()
     assert all(dimensions[k] == len(v) for k, v in axes.items())
 
@@ -811,11 +805,7 @@
         "c[i], b[i], x[j] -> d[i, j]",
         "d[i, j], c[i], x[j] -> e[i, j]",
     ]
-<<<<<<< HEAD
-    axes = _axes(pipeline)
-=======
     axes = pipeline.mapspec_axes()
->>>>>>> b80f3e1c
     assert axes == {
         "a": ("i",),
         "b": ("i",),
@@ -824,8 +814,7 @@
         "d": ("i", "j"),
         "e": ("i", "j"),
     }
-<<<<<<< HEAD
-    dimensions = _dimensions(pipeline)
+    dimensions = pipeline.mapspec_dimensions()
     assert dimensions.keys() == axes.keys()
     assert all(dimensions[k] == len(v) for k, v in axes.items())
 
@@ -847,9 +836,4 @@
         Pipeline([f, g])
 
     # TODO: write a pipeline where we do map-reduce and then another map-reduce
-    # reusing the same axis names and consider what *should* happen
-=======
-    dimensions = pipeline.mapspec_dimensions()
-    assert dimensions.keys() == axes.keys()
-    assert all(dimensions[k] == len(v) for k, v in axes.items())
->>>>>>> b80f3e1c
+    # reusing the same axis names and consider what *should* happen