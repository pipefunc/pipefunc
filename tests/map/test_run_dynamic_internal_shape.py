--- conflicted
+++ resolved
@@ -258,30 +258,31 @@
     assert results["processed"].output.tolist() == ["0, 0", "0, 0", "1, 1"]
 
 
-<<<<<<< HEAD
 def test_dynamic_internal_shape_with_irregular_output():
-=======
-@pytest.mark.parametrize("storage", ["dict", "file_array"])
-def test_dynamic_internal_shape_with_size_1(storage: str) -> None:
->>>>>>> 07b1b93b
     @pipefunc(output_name="x", mapspec="n[k] -> x[i, k]")
-    def fa(n: int, m: int = 0) -> list[int]:
+    def f(n: int, m: int = 0) -> list[int]:
         return list(range(n + m))
 
-    pipeline = Pipeline([fa])
-<<<<<<< HEAD
+    pipeline = Pipeline([f])
 
     with pytest.raises(
         ValueError,
-        match=re.escape("Output shape (3,) of function 'fa' (output 'x') does not match"),
+        match=re.escape("Output shape (3,) of function 'f' (output 'x') does not match"),
     ):
         pipeline.map(inputs={"n": [2, 3]}, parallel=False)
     with pytest.raises(
         ValueError,
-        match=re.escape("Output shape (1,) of function 'fa' (output 'x') does not match"),
+        match=re.escape("Output shape (1,) of function 'f' (output 'x') does not match"),
     ):
         pipeline.map(inputs={"n": [2, 1]}, parallel=False)
-=======
+
+
+@pytest.mark.parametrize("storage", ["dict", "file_array"])
+def test_dynamic_internal_shape_with_size_1(storage: str) -> None:
+    @pipefunc(output_name="x", mapspec="n[k] -> x[i, k]")
+    def fa(n: int, m: int = 0) -> list[int]:
+        return list(range(n + m))
+
+    pipeline = Pipeline([fa])
     r = pipeline.map(inputs={"n": [1, 1]}, parallel=False, storage=storage)
-    assert r["x"].output.tolist() == [[0, 0]]
->>>>>>> 07b1b93b
+    assert r["x"].output.tolist() == [[0, 0]]