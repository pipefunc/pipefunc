from __future__ import annotations

from typing import TYPE_CHECKING

import numpy as np
import numpy.typing as npt
import pandas as pd

from pipefunc import Pipeline, pipefunc
from pipefunc.map import load_outputs
from pipefunc.map.xarray import DimensionlessArray, load_xarray, xarray_dataset_from_results

if TYPE_CHECKING:
    from pathlib import Path


def test_to_xarray_1_dim(tmp_path: Path):
    @pipefunc(output_name="y", mapspec="x[i] -> y[i]")
    def double_it(x: int) -> int:
        return 2 * x

    pipeline = Pipeline([double_it])
    inputs = {"x": [1, 2, 3]}
    results = pipeline.map(inputs, run_folder=tmp_path, parallel=False, storage="dict")
    output_name = results["y"].output_name
    mapspecs = pipeline.mapspecs()

    da = load_xarray(output_name, mapspecs, inputs, run_folder=tmp_path)
    expected_coords = {"x": inputs["x"]}
    expected_dims = ["i"]
    assert list(da.dims) == expected_dims
    assert da.coords["x"].to_numpy().tolist() == expected_coords["x"]
    assert da.to_numpy().tolist() == [2, 4, 6]


def test_to_xarray_2_dim(tmp_path: Path):
    @pipefunc(output_name="z", mapspec="x[i], y[j] -> z[i, j]")
    def f(x: int, y: int) -> int:
        return x + y

    pipeline = Pipeline([f])
    inputs = {"x": [1, 2, 3], "y": [4, 5]}
    results = pipeline.map(inputs, run_folder=tmp_path, parallel=False, storage="dict")
    output_name = results["z"].output_name
    mapspecs = pipeline.mapspecs()

    da = load_xarray(output_name, mapspecs, inputs, run_folder=tmp_path)

    expected_coords = {"x": inputs["x"], "y": inputs["y"]}
    expected_dims = ["i", "j"]
    assert list(da.dims) == expected_dims
    assert da.coords["x"].to_numpy().tolist() == expected_coords["x"]
    assert da.coords["y"].to_numpy().tolist() == expected_coords["y"]
    assert da.to_numpy().tolist() == [[5, 6], [6, 7], [7, 8]]


def test_to_xarray_2_dim_zipped(tmp_path: Path):
    @pipefunc(output_name="r", mapspec="x[i], y[i], z[j] -> r[i, j]")
    def f(x: int, y: int, z: int) -> int:
        return x + y + z

    pipeline = Pipeline([f])
    inputs = {"x": [1, 2, 3], "y": [4, 5, 6], "z": [7, 8]}
    results = pipeline.map(inputs, run_folder=tmp_path, parallel=False, storage="dict")
    output_name = results["r"].output_name
    mapspecs = pipeline.mapspecs()

    da = load_xarray(output_name, mapspecs, inputs, run_folder=tmp_path)

    expected_coords = {"x": inputs["x"], "y": inputs["y"], "z": inputs["z"]}
    expected_dims = ["i", "j"]
    assert list(da.dims) == expected_dims
    assert da.coords["x:y"].to_numpy().tolist() == [(1, 4), (2, 5), (3, 6)]
    assert da.coords["z"].to_numpy().tolist() == expected_coords["z"]
    assert da.to_numpy().tolist() == [[12, 13], [14, 15], [16, 17]]


def test_to_xarray_1_dim_2_funcs(tmp_path: Path):
    @pipefunc(output_name="y", mapspec="x[i] -> y[i]")
    def f(x: int) -> int:
        return 2 * x

    @pipefunc(output_name="z", mapspec="y[i] -> z[i]")
    def g(y: int) -> int:
        return y + 1

    pipeline = Pipeline([f, g])
    inputs = {"x": [1, 2, 3]}
    results = pipeline.map(inputs, run_folder=tmp_path, parallel=False, storage="dict")

    output_name = results["z"].output_name
    mapspecs = pipeline.mapspecs()

    da = load_xarray(output_name, mapspecs, inputs, run_folder=tmp_path)

    expected_coords = {"x": inputs["x"]}
    expected_dims = ["i"]
    assert list(da.dims) == expected_dims
    assert da.coords["x"].to_numpy().tolist() == expected_coords["x"]
    assert da.to_numpy().tolist() == [3, 5, 7]


def test_to_xarray_from_step(tmp_path: Path):
    @pipefunc(output_name="x")
    def generate_ints(n: int) -> list[int]:
        """Generate a list of integers from 0 to n-1."""
        return list(range(n))

    @pipefunc(output_name="y", mapspec="x[i] -> y[i]")
    def double_it(x: int) -> int:
        return 2 * x

    pipeline = Pipeline([generate_ints, double_it])
    inputs = {"n": 4}
    internal_shapes = {"x": (4,)}
    results = pipeline.map(
        inputs,
        internal_shapes=internal_shapes,  # type: ignore[arg-type]
        run_folder=tmp_path,
        parallel=False,
        storage="dict",
    )
    mapspecs = pipeline.mapspecs()
    output_name = results["y"].output_name

    da = load_xarray(
        output_name,
        mapspecs,
        inputs,
        run_folder=tmp_path,
    )

    x = load_outputs("x", run_folder=tmp_path)
    expected_coords = {"x": x}
    expected_dims = ["i"]
    assert list(da.dims) == expected_dims
    assert da.coords["x"].to_numpy().tolist() == expected_coords["x"]


def test_xarray_from_result(tmp_path: Path):
    @pipefunc(output_name="y", mapspec="x[i] -> y[i]")
    def double_it(x: int) -> int:
        return 2 * x

    def returns_array(a: int) -> npt.NDArray[np.int64]:
        return np.arange(a)

    def returns_custom_object(a: int) -> dict:
        return {"a": a}

    pipeline = Pipeline([double_it, returns_array, returns_custom_object])  # type: ignore[list-item]
    inputs = {"x": [1, 2, 3], "a": 10}
    results = pipeline.map(inputs, run_folder=tmp_path, parallel=False, storage="dict")
    ds = xarray_dataset_from_results(inputs, results, pipeline)
    assert "returns_array" in ds.coords
    assert "returns_custom_object" in ds.data_vars


def test_loop_over_list_with_elements_with_shape(tmp_path: Path) -> None:
    # See PR #587
    @pipefunc(output_name="y", mapspec="x[i] -> y[i]")
    def f(x: list[list[int]]) -> int:
        return len(x)

    pipeline = Pipeline([f])
    inputs = {"x": [[1, 2], [3, 4], [5, 6]]}
    results = pipeline.map(inputs, run_folder=tmp_path, parallel=False, storage="dict")
    assert results["y"].output.tolist() == [2, 2, 2]
    ds = xarray_dataset_from_results(inputs, results, pipeline)
    assert "x" in ds.coords


def test_no_inputs_to_xarray() -> None:
    @pipefunc(output_name="y")
    def f() -> int:
        return 1

    pipeline = Pipeline([f])
    results = pipeline.map({}, parallel=False, storage="dict")
    ds = results.to_xarray()
    assert "y" in ds.variables


def test_to_dataframe() -> None:
    data = {
        "player": ["Player A", "Player B", "Player C", "Player D", "Player E"],
        "at_bats": [200, 300, 330, 250, 175],
        "hits": [65, 82, 110, 92, 45],
        "home_runs": [10, 15, 20, 8, 5],
    }
    baseball_df = pd.DataFrame(data)

    @pipefunc(output_name="batting_avg", mapspec="hits[i], at_bats[i] -> batting_avg[i]")
    def calculate_batting_avg(hits: int, at_bats: int) -> float:
        """Calculate batting average from hits and at-bats."""
        return hits / at_bats if at_bats > 0 else 0.0

    @pipefunc(output_name="slugging", mapspec="hits[i], home_runs[i], at_bats[i] -> slugging[i]")
    def calculate_slugging(hits: int, home_runs: int, at_bats: int) -> float:
        """Calculate simplified slugging percentage."""
        return (hits + 3 * home_runs) / at_bats if at_bats > 0 else 0.0

    @pipefunc(output_name="category", mapspec="batting_avg[i] -> category[i]")
    def categorize_players(batting_avg: float) -> str:
        """Categorize players based on their statistics."""
        if batting_avg >= 0.300:
            return "Elite"
        if batting_avg >= 0.250:
            return "Good"
        return "Average"

    pipeline = Pipeline([calculate_batting_avg, calculate_slugging, categorize_players])
    result = pipeline.map(
        {
            "hits": baseball_df["hits"],
            "at_bats": baseball_df["at_bats"],
            "home_runs": baseball_df["home_runs"],
        },
        parallel=False,
        storage="dict",
    )
    df = result.to_dataframe()
    assert set(df.columns.tolist()) == {
        "batting_avg",
        "slugging",
        "category",
        "at_bats",
        "hits",
        "home_runs",
    }


<<<<<<< HEAD
def test_to_dataframe_with_single_output() -> None:
    @pipefunc(output_name="y")
    def f() -> int:
        return 1

    pipeline = Pipeline([f])
    result = pipeline.map({}, parallel=False, storage="dict")
    assert result["y"].output == 1

    # Check xarray
    ds = result.to_xarray()
    assert ds["y"].shape == ()
    assert ds["y"].values == 1

    # Check dataframe
    df = result.to_dataframe()
    assert df.shape == (1, 1)
    assert df.columns.tolist() == ["y"]
    assert df.iloc[0]["y"] == 1
=======
def test_2d_mapspec() -> None:
    # NotImplementedError: > 1 ndim Categorical are not supported at this time
    @pipefunc(output_name="x1")
    def x1() -> npt.NDArray[np.int_]:
        return np.array([[1, 2], [3, 4]])

    @pipefunc(output_name="x2")
    def x2() -> npt.NDArray[np.int_]:
        return np.array([[1, 2], [3, 4]])

    @pipefunc(output_name="y", mapspec="x1[i, j], x2[i, j] -> y[i, j]")
    def f(x1: npt.NDArray[np.int_], x2: npt.NDArray[np.int_]) -> npt.NDArray[np.int_]:
        return x1 + x2

    pipeline = Pipeline([x1, x2, f])
    results = pipeline.map({}, parallel=False, storage="dict")
    ds = results.to_xarray()
    assert "x1:x2" in ds.coords
    assert ds["x1:x2"].to_numpy().tolist() == [[(1, 1), (2, 2)], [(3, 3), (4, 4)]]
    df = results.to_dataframe()
    assert "x1" in df.columns
    assert "x2" in df.columns
    assert df.x1.tolist() == [1, 2, 3, 4]
    assert df.x2.tolist() == [1, 2, 3, 4]
    assert df.y.tolist() == [2, 4, 6, 8]


def test_2d_mapspec_with_nested_array() -> None:
    # MissingDimensionsError: cannot set variable 'x2' with 2-dimensional data without
    # explicit dimension names. Pass a tuple of (dims, data) instead.
    @pipefunc(output_name="x1")
    def x1() -> npt.NDArray[np.int_]:
        return np.array([[1, 2], [3, 4]])

    @pipefunc(output_name="x2")
    def x2() -> npt.NDArray[np.int_]:
        return np.array([[1, 2], [3, 4]])

    @pipefunc(output_name="y", mapspec="x1[i, j] -> y[i, j]")
    def f(x1: int, x2: npt.NDArray[np.int_]) -> npt.NDArray[np.int_]:
        return x1 + x2

    pipeline = Pipeline([x1, x2, f])

    results = pipeline.map({}, parallel=False, storage="dict")
    ds = results.to_xarray()
    assert "x1" in ds.coords
    assert "x2" in ds.data_vars
    assert ds["x1"].to_numpy().tolist() == [[1, 2], [3, 4]]
    assert ds["x2"].data.shape == ()
    assert isinstance(ds["x2"].data.item(), DimensionlessArray)
    assert ds["x2"].data.item().arr.tolist() == [[1, 2], [3, 4]]
    df = results.to_dataframe()
    assert "x1" in df.columns
    assert "x2" in df.columns
    assert df.x1.tolist() == [1, 2, 3, 4]
    assert df.x2.iloc[0].tolist() == [[1, 2], [3, 4]]
    assert df.x2.iloc[1].tolist() == [[1, 2], [3, 4]]
    assert df.x2.iloc[2].tolist() == [[1, 2], [3, 4]]
    assert df.x2.iloc[3].tolist() == [[1, 2], [3, 4]]
    assert df.y.iloc[0].tolist() == [[2, 3], [4, 5]]
    assert df.y.iloc[1].tolist() == [[3, 4], [5, 6]]
    assert df.y.iloc[2].tolist() == [[4, 5], [6, 7]]
    assert df.y.iloc[3].tolist() == [[5, 6], [7, 8]]
>>>>>>> 1c09c28b
<|MERGE_RESOLUTION|>--- conflicted
+++ resolved
@@ -230,7 +230,6 @@
     }
 
 
-<<<<<<< HEAD
 def test_to_dataframe_with_single_output() -> None:
     @pipefunc(output_name="y")
     def f() -> int:
@@ -250,7 +249,8 @@
     assert df.shape == (1, 1)
     assert df.columns.tolist() == ["y"]
     assert df.iloc[0]["y"] == 1
-=======
+
+
 def test_2d_mapspec() -> None:
     # NotImplementedError: > 1 ndim Categorical are not supported at this time
     @pipefunc(output_name="x1")
@@ -314,5 +314,4 @@
     assert df.y.iloc[0].tolist() == [[2, 3], [4, 5]]
     assert df.y.iloc[1].tolist() == [[3, 4], [5, 6]]
     assert df.y.iloc[2].tolist() == [[4, 5], [6, 7]]
-    assert df.y.iloc[3].tolist() == [[5, 6], [7, 8]]
->>>>>>> 1c09c28b
+    assert df.y.iloc[3].tolist() == [[5, 6], [7, 8]]