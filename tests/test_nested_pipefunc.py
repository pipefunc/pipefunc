import re

import networkx as nx
import pytest

from pipefunc import ErrorSnapshot, NestedPipeFunc, Pipeline, VariantPipeline, pipefunc
from pipefunc.map._mapspec import ArraySpec
from pipefunc.resources import Resources
from pipefunc.typing import NoAnnotation


def test_nested_pipefunc_defaults() -> None:
    @pipefunc(output_name="c", defaults={"b": 2})
    def f(a, b: float):
        return a + b

    @pipefunc(output_name="d")
    def g(c) -> int:
        return c

    nf = NestedPipeFunc([f, g])
    pipeline = Pipeline([nf])
    assert nf.__name__ == "NestedPipeFunc_c_d"
    assert nf.defaults == {"b": 2}
    assert nf.output_name == ("c", "d")
    assert nf(a=1) == (3, 3)
    assert pipeline(a=1) == (3, 3)
    r = pipeline.map(inputs={"a": 1})
    assert r["c"].output == 3
    assert r["d"].output == 3
    nf.update_defaults({"a": 5, "b": 10})
    # Need to do the same on the pipeline (since the nf is copied)
    pipeline["c"].update_defaults({"a": 5, "b": 10})
    assert nf.defaults == {"a": 5, "b": 10}
    assert nf() == (15, 15)
    assert nf.parameter_annotations == {"b": float}
    assert nf.output_annotation == {"c": NoAnnotation, "d": int}
    assert pipeline() == (15, 15)


def test_nested_pipefunc_multiple_outputs_defaults() -> None:
    @pipefunc(output_name=("e", "f"))
    def h(x, y=10):
        return x, y

    @pipefunc(output_name=("out1", "out2"))
    def i(e, f) -> tuple[int, int]:
        return e, f

    nf2 = NestedPipeFunc([h, i], output_name=("out1", "out2"))
    assert nf2.defaults == {"y": 10}
    assert nf2(x=5) == (5, 10)
    assert nf2.output_annotation == {"out1": int, "out2": int}


def test_nested_pipefunc_bound() -> None:
    @pipefunc(output_name="c")
    def f(a, b):
        return a + b

    @pipefunc(output_name="d")
    def g(c):
        return c

    nf = NestedPipeFunc([f, g], output_name="d")
    nf.update_bound({"a": 1})
    assert nf.parameters == ("a", "b")
    assert nf.bound == {"a": 1}
    assert nf.pipeline["c"].bound == {}
    assert nf(a=10, b=2) == 3  # a is bound to 1, so input a=10 is ignored
    nf.update_bound({"b": 5})
    assert nf.pipeline["c"].bound == {}
    assert nf.bound == {"a": 1, "b": 5}
    assert nf(a=100, b=200) == 6  # a and b are bound to 1 and 5 respectively


def test_nested_pipefunc_bound_in_nest() -> None:
    @pipefunc(output_name="c", bound={"b": 2})
    def f(a, b):
        return a + b

    @pipefunc(output_name="d")
    def g(c):
        return c

    nf = NestedPipeFunc([f, g], output_name="d")
    assert nf(a=1) == 3


def test_nested_pipefunc_bound_in_pipeline() -> None:
    @pipefunc(output_name="x", renames={"n": "n_"})
    def fa(n: int) -> int:
        return 2 + n

    @pipefunc(output_name="y", bound={"b_": 1}, defaults={"x": 1}, renames={"b": "b_"})
    def fb(x: int, b: int) -> int:
        return 2 * x * b

    nf = NestedPipeFunc([fa, fb], ("x", "y"))
    assert nf(n_=1) == (3, 6)
    assert nf.defaults == {}
    assert nf.bound == {}
    pipeline_nested_test = Pipeline([nf])
    assert pipeline_nested_test(n_=1)
    with pytest.raises(ValueError, match=re.escape("Unexpected keyword arguments")):
        # if the child functions have bound, they are not parameters of the nested pipefunc!
        nf(n_=1, b_=10000000)
    assert nf.pipeline["y"](x=3) == 6
    assert nf(n_=1) == (3, 6)
    assert pipeline_nested_test.topological_generations.root_args == ["n_"]
    with pytest.raises(
        ValueError,
        match=re.escape("Got extra inputs: `b_` that are not accepted by this pipeline"),
    ):
        pipeline_nested_test.map(inputs={"n_": 1, "b_": 10000000})
    r = pipeline_nested_test.map(inputs={"n_": 1})
    assert r["x"].output == 3
    assert r["y"].output == 6
    r = pipeline_nested_test.map(inputs={"n_": 1})
    assert r["x"].output == 3
    assert r["y"].output == 6


def test_nested_pipefunc_multiple_outputs_bound() -> None:
    # Test with multiple outputs
    @pipefunc(output_name=("e", "f"))
    def h(x, y):
        return x, y

    @pipefunc(output_name=("out1", "out2"))
    def i(e, f):
        return e, f

    nf2 = NestedPipeFunc([h, i], output_name=("e", "out2"))
    nf2.update_bound({"x": 1})
    assert nf2.bound == {"x": 1}
    assert nf2.pipeline["e"].bound == {}
    assert nf2(x=5, y=10) == (1, 10)


def test_nested_pipefunc_mapspec() -> None:
    @pipefunc(output_name="c", mapspec="a[i], b[i] -> c[i]")
    def f(a, b):
        return a + b

    @pipefunc(output_name="d", mapspec="c[i] -> d[i]")
    def g(c):
        return c

    nf = NestedPipeFunc([f, g])
    assert nf.mapspec is not None
    assert nf.mapspec.input_indices == {"i"}
    assert nf.mapspec.output_indices == ("i",)
    assert nf.mapspec.inputs == (
        ArraySpec(name="a", axes=("i",)),
        ArraySpec(name="b", axes=("i",)),
    )
    assert nf.mapspec.outputs == (
        ArraySpec(name="c", axes=("i",)),
        ArraySpec(name="d", axes=("i",)),
    )

    # Test with different mapspecs
    @pipefunc(output_name="e", mapspec="x[i], y[j] -> e[i, j]")
    def h(x, y):
        return x * y

    @pipefunc(output_name="f", mapspec="e[i, j] -> f[i, j]")
    def k(e):
        return e - 1

    nf2 = NestedPipeFunc([h, k])
    assert nf2.mapspec is not None
    assert nf2.mapspec.input_indices == {"i", "j"}
    assert nf2.mapspec.output_indices == ("i", "j")
    assert str(nf2.mapspec) == "x[i], y[j] -> e[i, j], f[i, j]"

    # Test with custom mapspec
    nf3 = NestedPipeFunc([f, g], output_name="d", mapspec="a[i], b[i] -> d[i]")
    assert nf3.mapspec is not None
    assert nf3.mapspec.input_indices == {"i"}
    assert nf3.mapspec.output_indices == ("i",)


def test_nested_pipefunc_resources() -> None:
    @pipefunc(output_name="c", resources=Resources(cpus=2, memory="1GB"))
    def f(a, b):
        return a + b

    @pipefunc(output_name="d", resources=Resources(cpus=1, memory="2GB"))
    def g(c):
        return c

    nf = NestedPipeFunc([f, g])
    assert nf.resources is not None
    assert isinstance(nf.resources, Resources)
    assert nf.resources.cpus == 2
    assert nf.resources.memory == "2GB"

    # Test with resources specified in NestedPipeFunc
    nf2 = NestedPipeFunc(
        [f, g],
        resources=Resources(cpus=4, memory="4GB"),
    )
    assert nf2.resources is not None
    assert isinstance(nf2.resources, Resources)
    assert nf2.resources.cpus == 4
    assert nf2.resources.memory == "4GB"


def test_nested_pipefunc_variants() -> None:
    @pipefunc(output_name="c", variant="add")
    def f(a, b):
        return a + b

    @pipefunc(output_name="c", variant="sub")
    def f2(a, b):
        return a - b

    @pipefunc(output_name="d")
    def g(c):
        return c

    vp = VariantPipeline([f, f2, g])
    nf = NestedPipeFunc(
        [vp.with_variant("add").functions[0], g],
        variant="add",
    )
    assert nf.variant == {None: "add"}
    nf2 = NestedPipeFunc(
        [vp.with_variant("sub").functions[0], g],
        variant="sub",
    )
    assert nf2.variant == {None: "sub"}

    vp = VariantPipeline([nf, nf2])
    pipeline_add = vp.with_variant("add")
    assert isinstance(pipeline_add, Pipeline)
    assert pipeline_add(a=1, b=2) == (3, 3)
    pipeline_sub = vp.with_variant("sub")
    assert isinstance(pipeline_sub, Pipeline)
    assert pipeline_sub(a=1, b=2) == (-1, -1)


def test_nested_pipefunc_variant_groups() -> None:
    @pipefunc(output_name="c", variant={"op": "add"})
    def f(a, b):
        return a + b

    @pipefunc(output_name="c", variant={"op": "sub"})
    def f2(a, b):
        return a - b

    @pipefunc(output_name="d", variant={"mult": "yes"})
    def g(c):
        return c * 2

    @pipefunc(output_name="d", variant={"mult": "no"})
    def g2(c):
        return c

    vp = VariantPipeline([f, f2, g, g2])
    nf = NestedPipeFunc(
        [
            vp.with_variant({"op": "add", "mult": "yes"}).functions[0],
            vp.with_variant({"op": "add", "mult": "yes"}).functions[1],
        ],
        variant={"op_mult": "add_yes"},
    )

    nf2 = NestedPipeFunc(
        [
            vp.with_variant({"op": "sub", "mult": "no"}).functions[0],
            vp.with_variant({"op": "sub", "mult": "no"}).functions[1],
        ],
        variant={"op_mult": "sub_no"},
    )

    vp = VariantPipeline([nf, nf2])
    pipeline1 = vp.with_variant({"op_mult": "add_yes"})
    pipeline2 = vp.with_variant({"op_mult": "sub_no"})
    assert isinstance(pipeline1, Pipeline)
    assert isinstance(pipeline2, Pipeline)
    assert pipeline1(a=1, b=2) == (3, 6)
    assert pipeline2(a=1, b=2) == (-1, -1)


def test_nested_pipefunc_with_scope() -> None:
    @pipefunc(output_name="c")
    def f(a, b):
        return a + b

    @pipefunc(output_name="d")
    def g(c):
        return c

    nf = NestedPipeFunc([f, g], output_name="d")
    nf.update_scope("my_scope", "*", "*")
    assert nf.parameters == ("my_scope.a", "my_scope.b")
    assert nf.output_name == "my_scope.d"
    assert nf(my_scope={"a": 1, "b": 2}) == 3


def test_nested_pipefunc_output_picker() -> None:
    @pipefunc(
        output_name=("c", "d"),
        output_picker=lambda output, key: output[0] if key == "c" else output[1],
    )
    def h(a, b):
        return a + b, a * b

    @pipefunc(output_name="e")
    def i(c, d):
        return c + d

    nf = NestedPipeFunc([h, i], output_name="e")
    assert nf(a=1, b=2) == 5


def test_nested_pipefunc_error_snapshot() -> None:
    @pipefunc(output_name="c")
    def f(a, b):
        return a + b

    @pipefunc(output_name="d")
    def g(c):
        msg = "Intentional error"
        raise ValueError(msg)

    nf = NestedPipeFunc([f, g])
    with pytest.raises(ValueError, match="Intentional error"):
        nf(a=1, b=2)
    assert nf.error_snapshot is not None
    assert isinstance(nf.error_snapshot, ErrorSnapshot)
    assert nf.error_snapshot.args == ()
    assert nf.error_snapshot.kwargs == {"a": 1, "b": 2}


def test_nested_pipefunc_no_leaf_node() -> None:
    @pipefunc(output_name="c")
    def f(a, b):
        return a + b

    @pipefunc(output_name="d")
    def g(a, b):
        return a + b

    with pytest.raises(
        ValueError,
        match="The provided `pipefuncs` should have only one leaf node, not 2.",
    ):
        NestedPipeFunc([f, g])


def test_nested_pipefunc_variant_different_output_name() -> None:
    @pipefunc(output_name="sum_", variant={"op": "add"})
    def f(a, b):
        return a + b

    @pipefunc(output_name="diff", variant={"op": "sub"})
    def f2(a, b):
        return a - b

    @pipefunc(output_name="double")
    def g(sum_):
        return sum_ * 2

    @pipefunc(output_name="half")
    def g2(diff):
        return diff / 2

    vp = VariantPipeline([f, f2, g, g2])
    vp_add = vp.with_variant({"op": "add"})
    vp_sub = vp.with_variant({"op": "sub"})

    nf = NestedPipeFunc(
        [vp_add.functions[0], vp_add.functions[1]],
        variant={"op": "add"},
        output_name="double",
    )
    nf2 = NestedPipeFunc(
        [vp_sub.functions[0], vp_sub.functions[2]],
        variant={"op": "sub"},
        output_name="half",
    )

    vp2 = VariantPipeline([nf, nf2])
    pipeline1 = vp2.with_variant({"op": "add"})
    assert isinstance(pipeline1, Pipeline)
    assert pipeline1(a=1, b=2) == 6
    pipeline2 = vp2.with_variant({"op": "sub"})
    assert isinstance(pipeline2, Pipeline)
    assert pipeline2(a=1, b=2) == -0.5


def test_nested_pipefunc_output_annotation() -> None:
    @pipefunc(output_name="c")
    def f1(a, b) -> int:
        return a + b

    @pipefunc(output_name="d")
    def f2(c) -> float:
        return c / 2

    funcs = [f1, f2]
    nf1 = NestedPipeFunc(funcs, output_name="d")
    assert nf1.output_annotation == {"d": float}
    nf1 = NestedPipeFunc(funcs, output_name="c")
    assert nf1.output_annotation == {"c": int}
    nf1 = NestedPipeFunc(funcs, output_name=("c", "d"))
    assert nf1.output_annotation == {"c": int, "d": float}


def test_join_pipeline_with_nested_preserves_defaults() -> None:
    @pipefunc(output_name="c", defaults={"b": 2})
    def f(a, b=1):
        return a + b

    @pipefunc(output_name="d")
    def g(c):
        return c + 1

    @pipefunc(output_name="e")
    def h(d):
        return d + 1

    pipeline1 = Pipeline([NestedPipeFunc([f, g], output_name="d")])
    pipeline1.update_renames({"b": "scope.b"})
    assert pipeline1["d"].renames == {"b": "scope.b"}
    assert pipeline1["d"].defaults == {"scope.b": 2}
    assert pipeline1.defaults == {"scope.b": 2}
    assert pipeline1("d", a=1) == 4
    r = pipeline1.map(inputs={"a": 1})
    assert r["d"].output == 4
    assert pipeline1.info() == {  # Should not have "c"
        "required_inputs": ("a",),
        "optional_inputs": ("scope.b",),
        "inputs": ("a", "scope.b"),
        "intermediate_outputs": (),
        "outputs": ("d",),
    }
    pipeline2 = Pipeline([h])
    pipeline = pipeline1.join(pipeline2)
    assert pipeline["d"].renames == {"b": "scope.b"}
    assert pipeline["d"].defaults == {"scope.b": 2}
    assert pipeline.defaults == {"scope.b": 2}
    assert pipeline("e", a=1) == 5
    r = pipeline.map(inputs={"a": 1})
    assert r["e"].output == 5


def test_bound_inside_nested_pipefunc_and_other_function_uses_same_parameter() -> None:
    @pipefunc(output_name="c", bound={"b": 2})
    def f(a, b):
        return a + b

    @pipefunc(output_name="d")
    def g(b, c):
        return b + c

    pipeline = Pipeline([f, g])
    assert pipeline(a=1, b=1) == (1 + (1 + 2)) == 4
    r = pipeline.map(inputs={"a": 1, "b": 1})
    assert r["d"].output == 4
    nf = NestedPipeFunc([f, g], output_name="d")
    assert nf(a=1, b=1) == 1 + (1 + 2) == 4
    pipeline2 = Pipeline([nf])
    assert pipeline2(a=1, b=1) == 4
    r = pipeline2.map(inputs={"a": 1, "b": 1})
    assert r["d"].output == 4
    with pytest.raises(ValueError, match=re.escape("Missing value for argument `b`")):
        pipeline2(a=1)
    with pytest.raises(
        ValueError,
        match=re.escape("Missing inputs: `b`"),
    ):
        pipeline2.map(inputs={"a": 1})
    pipeline2.update_defaults({"b": 10})
    assert pipeline2(a=1) == 10 + (1 + 2) == 13
    r = pipeline2.map(inputs={"a": 1})
    assert r["d"].output == 13


@pytest.mark.parametrize("scope", ["scope.", ""])
def test_nest_bound(scope: str) -> None:
    @pipefunc(output_name="x")
    def fa(n: int, m: int = 0) -> int:
        return 2 + n + m

    @pipefunc(output_name="y", bound={"b": 1})
    def fb(x: int, b: int) -> int:
        return 2 * x * b

    pipeline_nested_test = Pipeline(
        [
            NestedPipeFunc([fa, fb], ("x", "y"), function_name="my function"),
        ],
        scope=scope[:-1] if scope else None,
    )
    y = 2 * (2 + 4 + 0) * 1
    assert pipeline_nested_test.run(f"{scope}y", kwargs={f"{scope}n": 4}) == y
    r = pipeline_nested_test.map(inputs={f"{scope}n": 4})
    assert r[f"{scope}y"].output == y
    with pytest.raises(ValueError, match=re.escape(f"Missing value for argument `{scope}n`")):
        pipeline_nested_test.run(f"{scope}y", kwargs={})
    with pytest.raises(
        ValueError,
        match=re.escape(f"Missing inputs: `{scope}n`."),
    ):
        pipeline_nested_test.map(inputs={})


def test_annotations_nested_pipefunc() -> None:
    @pipefunc(output_name="c")
    def f(a: int, b: int) -> int:
        return a + b

    @pipefunc(output_name="d")
    def g(c: int) -> int:
        return c

    nf = NestedPipeFunc([f, g])
    assert nf.parameter_annotations == {"a": int, "b": int}
    assert nf.output_annotation == {"c": int, "d": int}
    nf2 = NestedPipeFunc([f, g], output_name="d")
    assert nf2.parameter_annotations == {"a": int, "b": int}
    assert nf2.output_annotation == {"d": int}


def test_nested_pipefunc_with_scoped_pipefuncs() -> None:
    @pipefunc(output_name="c", scope="foo")
    def f(a, b):
        return a + b

    @pipefunc(output_name="d", scope="foo")
    def g(c):
        return c

    nf = NestedPipeFunc([f, g])
    assert nf.parameter_scopes == {"foo"}
    assert nf(foo={"a": 1, "b": 2}) == (3, 3)


<<<<<<< HEAD
def test_disjoint_nested_pipefuncs() -> None:
    @pipefunc(output_name="c")
    def f(a, b):
        return a + b

    @pipefunc(output_name="d")
    def g(a, b):
        return a * b

    nested = NestedPipeFunc([f, g])
    assert nested.parameters == ("a", "b")
    assert nested.output_name == ("c", "d")
    pipeline = Pipeline([nested])
    r = pipeline.map(inputs={"a": 3, "b": 4}, parallel=False, storage="dict")
    assert r["c"].output == 7
    assert r["d"].output == 12


def test_disjoint_nested_pipefuncs_multiple_ouputs() -> None:
    @pipefunc(output_name=("c1", "c2"))
    def f(a, b):
        return 2 * a, 2 * b

    @pipefunc(output_name=("d1", "d2"))
    def g(a, b):
        return a * b, a + b

    nested = NestedPipeFunc([f, g])
    assert nested.parameters == ("a", "b")
    assert nested.output_name == ("c1", "c2", "d1", "d2")
    pipeline = Pipeline([nested])
    r = pipeline.map(inputs={"a": 3, "b": 4}, parallel=False, storage="dict")
    assert r["c1"].output == 6
    assert r["c2"].output == 8
    assert r["d1"].output == 12
    assert r["d2"].output == 7


def test_disjoint_nested_pipefuncs_multiple_ouputs_mixed() -> None:
    @pipefunc(output_name="c")
    def f(a, b):
        return a + b

    @pipefunc(output_name=("d1", "d2"))
    def g(a, b):
        return a * b, a + b

    nested = NestedPipeFunc([f, g])
    assert nested.parameters == ("a", "b")
    assert nested.output_name == ("c", "d1", "d2")
    pipeline = Pipeline([nested])
    r = pipeline.map(inputs={"a": 3, "b": 4}, parallel=False, storage="dict")
    assert r["c"].output == 7
    assert r["d1"].output == 12
    assert r["d2"].output == 7


def test_linear_pipeline_nest_outer_funcs_error() -> None:
    @pipefunc(output_name="x")
    def f():
        return 1

    @pipefunc(output_name="y")
    def g(x):
        return x + 1

    @pipefunc(output_name="z")
    def h(y):
        return y * 2

    pipeline = Pipeline([f, g, h])
    r = pipeline.map(inputs={}, parallel=False, storage="dict")
    assert r["z"].output == 4
    assert pipeline() == 4

    # Should not be possible to nest functions that have a dependency in the middle of the pipeline
    with pytest.raises(
        nx.exception.NetworkXUnfeasible,
        match="Graph contains a cycle or graph changed during iteration",
    ):
        pipeline.nest_funcs({"x", "z"})
=======
def test_nested_pipefunc_with_multiple_outputs_then_adding_scope_annotation() -> None:
    # Tests regression fixed in https://github.com/pipefunc/pipefunc/pull/695
    @pipefunc(output_name=("c", "d"))
    def f(a: int, b: int) -> tuple[int, int]:
        return a + b, a * b

    @pipefunc(output_name="e")
    def g(c: int, d: int) -> int:
        return c + d

    # Validating that the pipeline has correct output annotations
    normal_pipeline = Pipeline([f, g], scope="foo")
    assert normal_pipeline.output_annotations == {"foo.e": int, "foo.c": int, "foo.d": int}
    assert normal_pipeline.all_output_names == {"foo.c", "foo.d", "foo.e"}
    assert normal_pipeline.root_args() == ("foo.a", "foo.b")

    nf = NestedPipeFunc([f, g])
    pipeline = Pipeline([nf])
    assert pipeline("e", a=1, b=2) == 5
    assert pipeline.output_annotations == {"e": int, "c": int, "d": int}
    pipeline.update_scope("foo", inputs="*", outputs="*")
    assert pipeline.root_args() == ("foo.a", "foo.b")
    assert pipeline.all_output_names == {"foo.c", "foo.d", "foo.e"}
    assert pipeline.output_annotations == {"foo.e": int, "foo.c": int, "foo.d": int}

    pipeline2 = Pipeline([nf], scope="foo")
    assert pipeline2.output_annotations == {"foo.e": int, "foo.c": int, "foo.d": int}


def test_nested_pipefunc_single_output_with_scope() -> None:
    """Test that a nested pipefunc with a single output correctly handles scopes."""

    @pipefunc(output_name="c")
    def f(a: int, b: float) -> float:
        return a + b

    @pipefunc(output_name="d")
    def g(c: float) -> int:
        return int(c)

    # Create nested pipefunc with single output
    nf = NestedPipeFunc([f, g], output_name="d")
    assert nf.output_annotation == {"d": int}

    # Add scope directly to nested pipefunc
    nf.update_scope("my_scope", inputs="*", outputs="*")
    assert nf.output_annotation == {"my_scope.d": int}

    # We don't test parameter_annotations here because it doesn't
    # handle scopes in the same way as output_annotation yet

    # Verify execution still works
    assert nf(my_scope={"a": 1, "b": 2.5}) == 3

    # Create pipeline with the nested pipefunc
    pipeline = Pipeline([nf])
    assert pipeline.output_annotations == {"my_scope.d": int}


def test_nested_pipefunc_different_scopes_for_outputs() -> None:
    """Test that a nested pipefunc correctly handles different scopes for different outputs."""

    @pipefunc(output_name=("c", "d"))
    def f(a: int, b: int) -> tuple[float, str]:
        return a + b + 0.5, f"sum:{a + b}"

    @pipefunc(output_name=("e", "f"))
    def g(c: float, d: str) -> tuple[int, str]:
        return int(c), f"processed:{d}"

    # Create nested pipefunc with multiple outputs
    nf = NestedPipeFunc([f, g])

    # Test output annotations before scopes
    assert nf.output_annotation == {"c": float, "d": str, "e": int, "f": str}

    # Create pipeline with the nested pipefunc
    pipeline = Pipeline([nf])

    # Apply different scopes to different outputs
    pipeline.update_scope("scope1", outputs={"c", "e"})
    pipeline.update_scope("scope2", outputs={"d", "f"})

    # Check that output annotations reflect the different scopes
    assert pipeline.output_annotations == {
        "scope1.c": float,
        "scope2.d": str,
        "scope1.e": int,
        "scope2.f": str,
    }

    # Verify execution
    r = pipeline.map(inputs={"a": 1, "b": 2})
    assert r["scope1.c"].output == 3.5
    assert r["scope2.d"].output == "sum:3"
    assert r["scope1.e"].output == 3
    assert r["scope2.f"].output == "processed:sum:3"


def test_nested_pipefunc_scope_removal() -> None:
    """Test that a nested pipefunc correctly handles scope removal."""

    @pipefunc(output_name="c", scope="original")
    def f(a: int, b: int) -> int:
        return a + b

    @pipefunc(output_name="d", scope="original")
    def g(c: int) -> int:
        return c * 2

    # Create nested pipefunc with scoped functions
    nf = NestedPipeFunc([f, g])
    assert nf.output_annotation == {"original.c": int, "original.d": int}

    # Create pipeline with the nested pipefunc
    pipeline = Pipeline([nf])
    assert pipeline.output_annotations == {"original.c": int, "original.d": int}

    # Remove scopes
    pipeline.update_scope(None, inputs="*", outputs="*")

    # Check that output annotations reflect the removed scopes
    assert pipeline.output_annotations == {"c": int, "d": int}

    # Verify execution works with unscoped parameters
    assert pipeline(a=2, b=3) == (5, 10)
>>>>>>> 803e7e8d
<|MERGE_RESOLUTION|>--- conflicted
+++ resolved
@@ -541,7 +541,6 @@
     assert nf(foo={"a": 1, "b": 2}) == (3, 3)
 
 
-<<<<<<< HEAD
 def test_disjoint_nested_pipefuncs() -> None:
     @pipefunc(output_name="c")
     def f(a, b):
@@ -623,7 +622,8 @@
         match="Graph contains a cycle or graph changed during iteration",
     ):
         pipeline.nest_funcs({"x", "z"})
-=======
+
+
 def test_nested_pipefunc_with_multiple_outputs_then_adding_scope_annotation() -> None:
     # Tests regression fixed in https://github.com/pipefunc/pipefunc/pull/695
     @pipefunc(output_name=("c", "d"))
@@ -749,5 +749,4 @@
     assert pipeline.output_annotations == {"c": int, "d": int}
 
     # Verify execution works with unscoped parameters
-    assert pipeline(a=2, b=3) == (5, 10)
->>>>>>> 803e7e8d
+    assert pipeline(a=2, b=3) == (5, 10)