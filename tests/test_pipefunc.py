"""Tests for pipefunc.py."""

from __future__ import annotations

import inspect
import pickle
from dataclasses import dataclass
from typing import TYPE_CHECKING

import pytest

from pipefunc import PipeFunc, Pipeline, Sweep, count_sweep, get_precalculation_order, pipefunc
from pipefunc.exceptions import UnusedParametersError

if TYPE_CHECKING:
    from pathlib import Path


def test_pipeline_and_all_arg_combinations() -> None:
    @pipefunc(output_name="c")
    def f1(a, b):
        return a + b

    @pipefunc(output_name="d")
    def f2(b, c, x=1):
        return b * c * x

    @pipefunc(output_name="e")
    def f3(c, d, x=1):
        return c * d * x

    pipeline = Pipeline([f1, f2, f3], debug=True, profile=True)

    fc = pipeline.func("c")
    fd = pipeline.func("d")
    c = f1(a=2, b=3)
    assert fc(a=2, b=3) == c == fc(b=3, a=2) == 5
    assert fd(a=2, b=3) == f2(b=3, c=c) == fd(b=3, c=c) == 15

    fe = pipeline.func("e")
    assert fe(a=2, b=3, x=1) == fe(a=2, b=3, d=15, x=1) == f3(c=c, d=15, x=1) == 75

    all_args = pipeline.all_arg_combinations
    assert all_args == {
        "c": {("a", "b")},
        "d": {("a", "b", "x"), ("b", "c", "x")},
        "e": {("a", "b", "d", "x"), ("a", "b", "x"), ("b", "c", "x"), ("c", "d", "x")},
    }
    assert pipeline.all_root_args == {
        "c": ("a", "b"),
        "d": ("a", "b", "x"),
        "e": ("a", "b", "x"),
    }

    kw = {"a": 2, "b": 3, "x": 1}
    kw["c"] = f1(a=kw["a"], b=kw["b"])
    kw["d"] = f2(b=kw["b"], c=kw["c"])
    kw["e"] = f3(c=kw["c"], d=kw["d"], x=kw["x"])
    for params in all_args["e"]:
        _kw = {k: kw[k] for k in params}
        assert fe(**_kw) == kw["e"]


def test_pipeline_and_all_arg_combinations_lazy() -> None:
    @pipefunc(output_name="c")
    def f1(a, b):
        return a + b

    @pipefunc(output_name="d")
    def f2(b, c, x=1):
        return b * c * x

    @pipefunc(output_name="e")
    def f3(c, d, x=1):
        return c * d * x

    pipeline = Pipeline([f1, f2, f3], debug=True, profile=True, lazy=True)

    fc = pipeline.func("c")
    fd = pipeline.func("d")
    c = f1(a=2, b=3)
    assert fc(a=2, b=3).evaluate() == c == fc(b=3, a=2).evaluate() == 5
    assert fd(a=2, b=3).evaluate() == f2(b=3, c=c) == fd(b=3, c=c).evaluate() == 15

    fe = pipeline.func("e")
    assert (
        fe(a=2, b=3, x=1).evaluate()
        == fe(a=2, b=3, d=15, x=1).evaluate()
        == f3(c=c, d=15, x=1)
        == 75
    )

    all_args = pipeline.all_arg_combinations

    kw = {"a": 2, "b": 3, "x": 1}
    kw["c"] = f1(a=kw["a"], b=kw["b"])
    kw["d"] = f2(b=kw["b"], c=kw["c"])
    kw["e"] = f3(c=kw["c"], d=kw["d"], x=kw["x"])
    for params in all_args["e"]:
        _kw = {k: kw[k] for k in params}
        assert fe(**_kw).evaluate() == kw["e"]


@pytest.mark.parametrize(
    "f2",
    [
        PipeFunc(
            lambda b, c, x: b * c * x,
            output_name="d",
            renames={"x": "xx"},
        ),
        PipeFunc(lambda b, c, xx: b * c * xx, output_name="d"),
    ],
)
def test_pipeline_and_all_arg_combinations_rename(f2):
    @pipefunc(output_name="c")
    def f1(a, b):
        return a + b

    @pipefunc(output_name="e")
    def f3(c, d, x=1):
        return c * d * x

    pipeline = Pipeline([f1, f2, f3], debug=True, profile=True)

    fc = pipeline.func("c")
    fd = pipeline.func("d")
    c = f1(a=2, b=3)
    assert fc(a=2, b=3) == c == fc(b=3, a=2) == 5
    assert fd(a=2, b=3, xx=1) == f2(b=3, c=c, xx=1) == fd(b=3, c=c, xx=1) == 15

    fe = pipeline.func("e")
    assert fe(a=2, b=3, x=1, xx=1) == fe(a=2, b=3, d=15, x=1) == f3(c=c, d=15, x=1) == 75

    all_args = pipeline.all_arg_combinations
    assert all_args == {
        "c": {("a", "b")},
        "d": {("a", "b", "xx"), ("b", "c", "xx")},
        "e": {
            ("a", "b", "d", "x"),
            ("a", "b", "x", "xx"),
            ("b", "c", "x", "xx"),
            ("c", "d", "x"),
        },
    }

    assert pipeline.all_root_args == {
        "c": ("a", "b"),
        "d": ("a", "b", "xx"),
        "e": ("a", "b", "x", "xx"),
    }


def test_disjoint_pipelines() -> None:
    @pipefunc(output_name="x")
    def f(a, b):
        return a + b

    @pipefunc(output_name="y")
    def g(c, d):
        return c * d

    p = Pipeline([f, g])
    assert p("x", a=1, b=2) == 3
    assert p("y", c=3, d=4) == 12


def test_different_defaults() -> None:
    @pipefunc(output_name="c")
    def f(a, b=1):
        return a + b

    @pipefunc(output_name="y")
    def g(c, b=2):
        return c * b

    with pytest.raises(ValueError, match="Inconsistent default values"):
        Pipeline([f, g])


def test_output_name_in_kwargs():
    @pipefunc(output_name="c")
    def f(a, b):
        return a + b

    p = Pipeline([f])
    with pytest.raises(ValueError, match="cannot be provided in"):
        assert p("a", a=1)


def test_profiling():
    @pipefunc(output_name="c")
    def f(a, b):
        return a + b

    @pipefunc(output_name="d")
    def g(c, b=2):
        return c * b

    p = Pipeline([f, g], debug=True, profile=True)
    p("d", a=1, b=2)
    p.resources_report()
    for f in p.functions:
        f.set_profiling(enable=False)
    with pytest.raises(ValueError, match="Profiling is not enabled"):
        p.resources_report()


def test_pipe_func_and_execution():
    def func1(a, b=2):
        return a + b

    def func2(x):
        return 2 * x

    def func3(y, z=3):
        return y - z

    pipe_func1 = PipeFunc(func1, "out1", renames={"a": "a1"})
    pipe_func2 = PipeFunc(func2, "out2", renames={"x": "x2"})
    pipe_func3 = PipeFunc(func3, "out3", renames={"y": "y3", "z": "z3"})

    pipeline = Pipeline([pipe_func1, pipe_func2, pipe_func3], debug=True, profile=True)

    # Create _Function instances
    function1 = pipeline.func("out1")
    function2 = pipeline.func("out2")
    function3 = pipeline.func("out3")

    # Test calling the functions with keyword arguments
    assert function1(a1=3, b=2) == 5
    assert function2(x2=4) == 8
    assert function3(y3=9, z3=3) == 6

    # Test calling the functions with dict arguments
    assert function1.call_with_dict({"a1": 3, "b": 2}) == 5
    assert function2.call_with_dict({"x2": 4}) == 8
    assert function3.call_with_dict({"y3": 9, "z3": 3}) == 6

    # Test calling the functions with `execute` method
    assert function1.call_with_root_args(3, 2) == 5
    assert function1.call_with_root_args(a1=3, b=2) == 5
    assert function2.call_with_root_args(4) == 8
    assert function3.call_with_root_args(9, 3) == 6

    # Test the pipeline object itself
    assert pipeline("out1", a1=3, b=2) == 5
    assert pipeline("out2", x2=4) == 8
    assert pipeline("out3", y3=9, z3=3) == 6


def test_pipe_func_profile():
    @pipefunc(output_name="c")
    def f1(a, b):
        return a + b

    pipe_func = PipeFunc(f1, output_name="c", profile=True)
    assert pipe_func.profile
    assert pipe_func.profiling_stats is not None
    pipe_func.profile = False
    assert not pipe_func.profile
    assert pipe_func.profiling_stats is None


def test_pipe_func_str():
    @pipefunc(output_name="c")
    def f1(a, b):
        return a + b

    pipe_func = PipeFunc(f1, output_name="c")
    assert str(pipe_func) == "f1(...) → c"


def test_pipe_func_getstate_setstate():
    @pipefunc(output_name="c")
    def f1(a, b):
        return a + b

    pipe_func = PipeFunc(f1, output_name="c")
    state = pipe_func.__getstate__()

    # We'll validate getstate by asserting that 'func' in the state
    # is a bytes object (dumped by cloudpickle) and other attributes
    # are as expected
    assert isinstance(state["func"], bytes)
    assert state["output_name"] == "c"

    # Now we'll test setstate by creating a new instance, applying setstate and
    # verifying that the object attributes match the original
    new_pipe_func = PipeFunc.__new__(PipeFunc)
    new_pipe_func.__setstate__(state)

    assert new_pipe_func.output_name == pipe_func.output_name
    assert new_pipe_func.parameters == pipe_func.parameters
    assert new_pipe_func.func(2, 3) == pipe_func.func(
        2,
        3,
    )  # the functions behave the same


def test_complex_pipeline():
    def f1(a, b, c, d):
        return a + b + c + d

    def f2(a, b, e):
        return a + b + e

    def f3(a, b, f1):
        return a + b + f1

    def f4(f1, f2, f3):
        return f1 + f2 + f3

    def f5(f1, f4):
        return f1 + f4

    def f6(b, f5):
        return b + f5

    def f7(a, f2, f6):
        return a + f2 + f6

    pipeline = Pipeline([f1, f2, f3, f4, f5, f6, f7], lazy=True)

    r = pipeline("f7", a=1, b=2, c=3, d=4, e=5)
    assert r.evaluate() == 52


def test_tuple_outputs(tmp_path: Path):
    cache = True

    @pipefunc(
        output_name=("c", "_throw"),
        profile=True,
        debug=True,
        cache=cache,
        output_picker=dict.__getitem__,
    )
    def f_c(a, b):
        return {"c": a + b, "_throw": 1}

    def save_function(fname, result):
        p = tmp_path / fname
        p.parent.mkdir(parents=True, exist_ok=True)
        with p.open("wb") as f:
            pickle.dump(result, f)

    @pipefunc(
        output_name=("d", "e"),
        cache=cache,
        save_function=save_function,
    )
    def f_d(b, c, x=1):  # noqa: ARG001
        return b * c, 1

    @pipefunc(
        output_name=("g", "h"),
        output_picker=getattr,
        cache=cache,
        save_function=save_function,
    )
    def f_e(c, e, x=1):  # noqa: ARG001
        from types import SimpleNamespace

        print(f"Called f_e with c={c} and e={e}")
        return SimpleNamespace(g=c + e, h=c - e)

    @pipefunc(output_name="i", cache=cache)
    def f_i(h, g):
        return h + g

    pipeline = Pipeline(
        [f_c, f_d, f_e, f_i],
        debug=True,
        profile=True,
        cache_type="lru",
        lazy=True,
        cache_kwargs={"shared": False},
    )
    f = pipeline.func("i")
    r = f.call_full_output(a=1, b=2, x=3)["i"].evaluate()
    assert r == f(a=1, b=2, x=3).evaluate()
    assert (
        pipeline.root_args("g")
        == pipeline.root_args("h")
        == pipeline.root_args(("g", "h"))
        == ("a", "b", "x")
    )
    key = (("d", "e"), (("a", 1), ("b", 2), ("x", 3)))
    assert pipeline.cache is not None
    assert pipeline.cache.cache[key].evaluate() == (6, 1)
    assert pipeline.func(("g", "h"))(a=1, b=2, x=3).evaluate().g == 4
    assert pipeline.func_dependencies("i") == [("c", "_throw"), ("d", "e"), ("g", "h")]

    assert (
        pipeline.func_dependencies("g")
        == pipeline.func_dependencies("h")
        == pipeline.func_dependencies(("g", "h"))
        == [("c", "_throw"), ("d", "e")]
    )

    f = pipeline.func(("g", "h"))
    r = f(a=1, b=2, x=3).evaluate()
    assert r.g == 4
    assert r.h == 2

    edges = {
        (f_c, f_d): {"arg": "c"},
        (f_c, f_e): {"arg": "c"},
        ("a", f_c): {"arg": "a"},
        ("b", f_c): {"arg": "b"},
        ("b", f_d): {"arg": "b"},
        (f_d, f_e): {"arg": "e"},
        ("x", f_d): {"arg": "x"},
        ("x", f_e): {"arg": "x"},
        (f_e, f_i): {"arg": ("h", "g")},
    }
    assert edges == dict(pipeline.graph.edges)

    assert dict(pipeline.graph.nodes) == {
        f_c: {},
        "a": {"default_value": inspect._empty},
        "b": {"default_value": inspect._empty},
        f_d: {},
        "x": {"default_value": 1},
        f_e: {},
        f_i: {},
    }


def test_execution_order():
    @pipefunc(output_name=("d", "e"))
    def f_d(b, g, x=1):  # noqa: ARG001
        pass

    @pipefunc(output_name=("g", "h"))
    def f_e(a, x=1):  # noqa: ARG001
        pass

    @pipefunc(output_name="gg")
    def f_gg(g):  # noqa: ARG001
        pass

    @pipefunc(output_name="i")
    def f_i(gg, b, e):  # noqa: ARG001
        pass

    pipeline = Pipeline([f_d, f_e, f_i, f_gg])
    sweep = Sweep({"a": [1, 2], "b": [3, 4], "x": [5, 6]})
    cnt = count_sweep("i", sweep, pipeline)
    # f_d is skipped because max(cnt) is 1
    assert get_precalculation_order(pipeline, cnt) == [f_e, f_gg]


@pytest.mark.parametrize("cache", [True, False])
def test_full_output(cache, tmp_path: Path):
    from pipefunc import Pipeline

    def save_function(fname, result):
        p = tmp_path / fname
        p.parent.mkdir(parents=True, exist_ok=True)
        with p.open("wb") as f:
            pickle.dump(result, f)

    @pipefunc(output_name="f1", save_function=save_function)
    def f1(a, b):
        return a + b

    @pipefunc(output_name=("f2i", "f2j"), save_function=save_function)
    def f2(f1):
        return 2 * f1, 1

    @pipefunc(output_name="f3", save_function=save_function)
    def f3(a, f2i):
        return a + f2i

    if cache:
        cache_dir = tmp_path / "cache"
        cache_dir.mkdir(exist_ok=True)
        cache_kwargs = {"cache_type": "disk", "cache_kwargs": {"cache_dir": cache_dir}}
    else:
        cache_kwargs = {}
    pipeline = Pipeline([f1, f2, f3], **cache_kwargs)  # type: ignore[arg-type]
    for f in pipeline.functions:
        f.cache = cache
    pipeline("f3", a=1, b=2)
    func = pipeline.func("f3")
    assert func.call_full_output(a=1, b=2) == {
        "a": 1,
        "b": 2,
        "f1": 3,
        "f2i": 6,
        "f2j": 1,
        "f3": 7,
    }
    if cache:
        assert len(list(cache_dir.glob("*.pkl"))) == 3


def test_lazy_pipeline():
    @pipefunc(output_name="c")
    def f1(a, b):
        return a + b

    @pipefunc(output_name="d")
    def f2(b, c, x=1):
        return b * c * x

    @pipefunc(output_name="e")
    def f3(c, d, x=1):
        return c * d * x

    pipeline = Pipeline([f1, f2, f3], lazy=True)

    f = pipeline.func("e")
    r = f(a=1, b=2, x=3).evaluate()
    assert r == 162
    r = f.call_full_output(a=1, b=2, x=3)["e"].evaluate()
    assert r == 162


@pipefunc(output_name="test_function")
def test_function(arg1: str, arg2: str) -> str:
    return f"{arg1} {arg2}"


pipeline = Pipeline([test_function])


def test_function_pickling():
    # Get the _Function instance from the pipeline
    func = pipeline.func("test_function")

    # Pickle the _Function instance
    pickled_func = pickle.dumps(func)

    # Unpickle the _Function instance
    unpickled_func = pickle.loads(pickled_func)  # noqa: S301

    # Assert that the unpickled instance has the same attributes
    assert unpickled_func.output_name == "test_function"
    assert unpickled_func.root_args == ("arg1", "arg2")

    # Assert that the unpickled instance behaves the same as the original
    result = unpickled_func(arg1="hello", arg2="world")
    assert result == "hello world"

    # Assert that the call_with_root_args method is recreated after unpickling
    assert unpickled_func.call_with_root_args is not None
    assert unpickled_func.call_with_root_args.__signature__.parameters.keys() == {
        "arg1",
        "arg2",
    }


def test_drop_from_pipeline():
    @pipefunc(output_name="c")
    def f1(a, b):
        return a + b

    @pipefunc(output_name="d")
    def f2(b, c, x=1):
        return b * c * x

    @pipefunc(output_name="e")
    def f3(c, d, x=1):
        return c * d * x

    pipeline = Pipeline([f1, f2, f3])
    assert "d" in pipeline.output_to_func
    pipeline.drop(output_name="d")
    assert "d" not in pipeline.output_to_func

    pipeline = Pipeline([f1, f2, f3])
    assert "d" in pipeline.output_to_func
    pipeline.drop(f=f2)


def test_used_variable():
    @pipefunc(output_name="c")
    def f1(a, b):
        return a + b

    pipeline = Pipeline([f1], cache_type="lru")
    pipeline("c", a=1, b=2)
    with pytest.raises(UnusedParametersError, match="Unused keyword arguments"):
        pipeline("c", a=1, b=2, doesnotexist=3)

    # Test regression with cache:
    def f(a):
        return a

    pipeline = Pipeline([PipeFunc(f, output_name="c", cache=True)], cache_type="lru")
    f = pipeline.func("c")
    assert f(a=1) == 1
    assert f(a=1) == 1  # should not raise an error


def test_handle_error():
    @pipefunc(output_name="c")
    def f1(a, b):  # noqa: ARG001
        msg = "Test error"
        raise ValueError(msg)

    pipeline = Pipeline([f1])
    try:
        pipeline("c", a=1, b=2)
    except ValueError as e:
        msg = "Error occurred while executing function `f1(a=1, b=2)`"
        assert msg in str(e) or msg in str(e.__notes__)  # noqa: PT017
        # NOTE: with pytest.raises match="..." does not work
        # with add_note for some reason on my Mac, however,
        # on CI it works fine (Linux)...


def test_full_output_cache():
    ran_f1 = False
    ran_f2 = False

    @pipefunc(output_name="c", cache=True)
    def f1(a, b):
        nonlocal ran_f1
        if ran_f2:
            raise RuntimeError
        ran_f1 = True
        return a + b

    @pipefunc(output_name="d", cache=True)
    def f2(b, c, x=1):
        nonlocal ran_f2
        if ran_f2:
            raise RuntimeError
        ran_f2 = True
        return b * c * x

    pipeline = Pipeline([f1, f2], cache_type="hybrid")
    f = pipeline.func("d")
    r = f.call_full_output(a=1, b=2, x=3)
    expected = {"a": 1, "b": 2, "c": 3, "d": 18, "x": 3}
    assert r == expected
    assert len(pipeline.cache) == 2
    r = f.call_full_output(a=1, b=2, x=3)
    assert r == expected
    r = f(a=1, b=2, x=3)
    assert r == 18


def test_output_picker_single_output():
    @pipefunc(output_name=("y",), output_picker=dict.__getitem__)
    def f(a, b):
        return {"y": a + b, "_throw": 1}

    pipeline = Pipeline([f])
    assert pipeline("y", a=1, b=2) == 3


def f(a, b):
    return a + b


@dataclass
class DataClass:
    a: int


def test_pickle_pipefunc():
    func = PipeFunc(f, output_name="c")
    p = pickle.dumps(func)
    func2 = pickle.loads(p)  # noqa: S301
    assert func(1, 2) == func2(1, 2)

    func = PipeFunc(DataClass, output_name="c")
    p = pickle.dumps(func)
    func2 = pickle.loads(p)  # noqa: S301
    assert func(a=1) == func2(a=1)


def test_independent_axes_in_mapspecs_with_disconnected_chains():
    @pipefunc(output_name="c", mapspec="a[i] -> c[i]")
    def f(a: int, b: int):
        return a + b

    @pipefunc(output_name="z", mapspec="x[i], y[i] -> z[i]")
    def g(x, y):
        return x + y

    pipeline = Pipeline([f, g])
    assert pipeline.mapspecs_as_strings() == [
        "a[i] -> c[i]",
        "x[i], y[i] -> z[i]",
    ]
    assert pipeline._independent_axes_in_mapspecs() == [({f}, {"i"}), ({g}, {"i"})]

    pipeline.add_mapspec_axis("b", axis="j")
    assert pipeline.mapspecs_as_strings() == ["a[i], b[j] -> c[i, j]", "x[i], y[i] -> z[i]"]
    assert pipeline._independent_axes_in_mapspecs() == [
        ({f}, {"i", "j"}),
        ({g}, {"i"}),
    ]

    pipeline.add_mapspec_axis("x", axis="j")
    pipeline.add_mapspec_axis("y", axis="j")
    assert pipeline.mapspecs_as_strings() == [
        "a[i], b[j] -> c[i, j]",
        "x[i, j], y[i, j] -> z[i, j]",
    ]
<<<<<<< HEAD
    assert pipeline._independent_axes_in_mapspecs() == [
        ({f}, {"j", "i"}),
        ({g}, {"j", "i"}),
    ]
=======


def test_max_single_execution_per_call() -> None:
    counter = {"f_c": 0, "f_d": 0, "f_e": 0}

    @pipefunc(output_name="c")
    def f_c(a, b):
        assert counter["f_c"] == 0
        counter["f_c"] += 1
        print("c")
        return a + b

    @pipefunc(output_name="d")
    def f_d(b, c, x=1):
        assert counter["f_d"] == 0
        counter["f_d"] += 1
        return b * c * x

    @pipefunc(output_name="e")
    def f_e(c, d, x=1):
        assert counter["f_e"] == 0
        counter["f_e"] += 1
        return c * d * x

    pipeline = Pipeline([f_c, f_d, f_e])
    pipeline("e", a=1, b=2, x=3)
    assert counter == {"f_c": 1, "f_d": 1, "f_e": 1}
>>>>>>> 82c3cd95
<|MERGE_RESOLUTION|>--- conflicted
+++ resolved
@@ -704,12 +704,10 @@
         "a[i], b[j] -> c[i, j]",
         "x[i, j], y[i, j] -> z[i, j]",
     ]
-<<<<<<< HEAD
     assert pipeline._independent_axes_in_mapspecs() == [
         ({f}, {"j", "i"}),
         ({g}, {"j", "i"}),
     ]
-=======
 
 
 def test_max_single_execution_per_call() -> None:
@@ -736,5 +734,4 @@
 
     pipeline = Pipeline([f_c, f_d, f_e])
     pipeline("e", a=1, b=2, x=3)
-    assert counter == {"f_c": 1, "f_d": 1, "f_e": 1}
->>>>>>> 82c3cd95
+    assert counter == {"f_c": 1, "f_d": 1, "f_e": 1}