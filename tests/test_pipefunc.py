--- conflicted
+++ resolved
@@ -1670,10 +1670,10 @@
 
     pipeline = pipeline1 | pipeline2 | pipeline3
     assert pipeline._default_resources is None
-    assert pipeline["c"].resources is not None
-    assert pipeline["d"].resources is not None
-    assert pipeline["e"].resources is not None
-    assert pipeline["f"].resources is not None
+    assert isinstance(pipeline["c"].resources, Resources)
+    assert isinstance(pipeline["d"].resources, Resources)
+    assert isinstance(pipeline["e"].resources, Resources)
+    assert isinstance(pipeline["f"].resources, Resources)
 
     assert pipeline["c"].resources.num_cpus == 2
     assert pipeline["c"].resources.memory == "1GB"
@@ -1684,7 +1684,6 @@
     assert pipeline["f"].resources.num_cpus == 4
 
 
-<<<<<<< HEAD
 def test_resources_variable():
     @pipefunc(output_name="c", resources_variable="resources", resources={"num_gpus": 8})
     def f_c(a, b, resources):  # noqa: ARG001
@@ -1725,7 +1724,8 @@
         @pipefunc(output_name="c", resources_variable="missing")
         def f_c(a):
             return a
-=======
+
+
 def test_sharing_defaults() -> None:
     @pipefunc(output_name="c", defaults={"b": 1}, cache=True)
     def f(a, b):
@@ -1740,5 +1740,4 @@
     assert pipeline.cache is not None
     assert pipeline.cache.cache == {("c", (("a", 1), ("b", 1))): 2, ("d", (("a", 1), ("b", 1))): 3}
     assert pipeline.map(inputs={"a": 1})["d"].output == 3
-    assert pipeline.map(inputs={"a": 1, "b": 2})["d"].output == 5
->>>>>>> c207b5b6
+    assert pipeline.map(inputs={"a": 1, "b": 2})["d"].output == 5