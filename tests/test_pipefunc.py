"""Tests for pipefunc.PipeFunc."""

from __future__ import annotations

import importlib.util
import pickle
from dataclasses import dataclass, field
from typing import TYPE_CHECKING

import pytest

from pipefunc import NestedPipeFunc, PipeFunc, pipefunc
from pipefunc._pipefunc import ErrorSnapshot
from pipefunc.resources import Resources

if TYPE_CHECKING:
    from pathlib import Path

has_psutil = importlib.util.find_spec("psutil") is not None
has_pydantic = importlib.util.find_spec("pydantic") is not None


@pytest.mark.skipif(not has_psutil, reason="psutil not installed")
def test_pipe_func_profile() -> None:
    @pipefunc(output_name="c")
    def f1(a, b):
        return a + b

    pipe_func = PipeFunc(f1, output_name="c", profile=True)
    assert pipe_func.profile
    assert pipe_func.profiling_stats is not None
    pipe_func.profile = False
    assert not pipe_func.profile
    assert pipe_func.profiling_stats is None


def test_pipe_func_str() -> None:
    @pipefunc(output_name="c")
    def f1(a, b):
        return a + b

    pipe_func = PipeFunc(f1, output_name="c")
    assert str(pipe_func) == "f1(...) → c"


def test_pipe_func_getstate_setstate() -> None:
    @pipefunc(output_name="c")
    def f1(a, b):
        return a + b

    pipe_func = PipeFunc(f1, output_name="c")
    state = pipe_func.__getstate__()

    # We'll validate getstate by asserting that 'func' in the state
    # is a bytes object (dumped by cloudpickle) and other attributes
    # are as expected
    assert isinstance(state["func"], bytes)
    assert state["output_name"] == "c"

    # Now we'll test setstate by creating a new instance, applying setstate and
    # verifying that the object attributes match the original
    new_pipe_func = PipeFunc.__new__(PipeFunc)
    new_pipe_func.__setstate__(state)

    assert new_pipe_func.output_name == pipe_func.output_name
    assert new_pipe_func.parameters == pipe_func.parameters
    assert new_pipe_func.func(2, 3) == pipe_func.func(
        2,
        3,
    )  # the functions behave the same


def f(a, b):
    return a + b


@dataclass
class DataClass:
    a: int


def test_pickle_pipefunc() -> None:
    func = PipeFunc(f, output_name="c")
    p = pickle.dumps(func)
    func2 = pickle.loads(p)  # noqa: S301
    assert func(1, 2) == func2(1, 2)

    func = PipeFunc(DataClass, output_name="c")  # type: ignore[arg-type]
    p = pickle.dumps(func)
    func2 = pickle.loads(p)  # noqa: S301
    assert func(a=1) == func2(a=1)


def test_update_defaults_and_renames_and_bound() -> None:
    @pipefunc(output_name="c", defaults={"b": 1}, renames={"a": "a1"})
    def f(a=42, b=69):
        return a + b

    # Test initial parameters and defaults
    assert f.parameters == ("a1", "b")
    assert f.defaults == {"a1": 42, "b": 1}

    # Update defaults
    f.update_defaults({"b": 2})
    assert f.defaults == {"a1": 42, "b": 2}

    # Call function with updated defaults
    assert f(a1=3) == 5

    # Overwrite defaults
    f.update_defaults({"a1": 1, "b": 3}, overwrite=True)
    assert f.defaults == {"a1": 1, "b": 3}
    assert f.parameters == ("a1", "b")

    # Call function with new defaults
    assert f(a1=2) == 5
    assert f() == 4
    assert f(a1=2, b=3) == 5

    # Update renames
    assert f.renames == {"a": "a1"}
    f.update_renames({"a": "a2"}, update_from="original")
    assert f.renames == {"a": "a2"}
    assert f.parameters == ("a2", "b")

    # Call function with updated renames
    assert f(a2=4) == 7
    assert f(b=0) == 1

    # Overwrite renames
    f.update_renames({"a": "a3"}, overwrite=True, update_from="original")
    assert f.parameters == ("a3", "b")

    # Call function with new renames
    assert f(a3=1) == 4

    assert f.defaults == {"a3": 1, "b": 3}  # need to reset defaults before updating bound
    f.update_defaults({}, overwrite=True)
    f.update_bound({"a3": "yolo", "b": "swag"})
    assert f(a3=88, b=1) == "yoloswag"
    assert f.bound == {"a3": "yolo", "b": "swag"}
    f.update_renames({"a": "a4"}, update_from="original")
    assert f.bound == {"a4": "yolo", "b": "swag"}
    f.update_bound({}, overwrite=True)
    assert f(a4=88, b=1) == 89

    f.update_renames({"a4": "a5"}, update_from="current")
    assert f(a5=88, b=1) == 89
    f.update_renames({"b": "b1"}, update_from="current")
    assert f.renames == {"a": "a5", "b": "b1"}

    f.update_renames({}, overwrite=True)
    assert f.parameters == ("a", "b")
    assert f.renames == {}


def test_update_renames_with_mapspec() -> None:
    @pipefunc(output_name="c", renames={"a": "a1"}, mapspec="a1[i], b[j] -> c[i, j]")
    def f(a=42, b=69):
        return a + b

    # Test initial parameters and defaults
    assert f.parameters == ("a1", "b")
    assert str(f.mapspec) == "a1[i], b[j] -> c[i, j]"

    f.update_renames({"a": "a2"}, update_from="original")
    assert f.renames == {"a": "a2"}
    assert f.parameters == ("a2", "b")
    assert str(f.mapspec) == "a2[i], b[j] -> c[i, j]"
    f.update_renames({"a": "a3"}, overwrite=True, update_from="original")
    assert f.parameters == ("a3", "b")
    assert str(f.mapspec) == "a3[i], b[j] -> c[i, j]"
    f.update_renames({"a": "a4"}, update_from="original")
    assert str(f.mapspec) == "a4[i], b[j] -> c[i, j]"
    f.update_renames({"a4": "a5"}, update_from="current")
    assert str(f.mapspec) == "a5[i], b[j] -> c[i, j]"
    f.update_renames({"b": "b1"}, update_from="current")
    assert str(f.mapspec) == "a5[i], b1[j] -> c[i, j]"
    f.update_renames({}, overwrite=True)
    assert str(f.mapspec) == "a[i], b[j] -> c[i, j]"

    # Test updating output_name
    f.update_renames({"c": "c1"}, update_from="original")
    assert str(f.mapspec) == "a[i], b[j] -> c1[i, j]"
    assert f.output_name == "c1"
    f.update_renames({"c1": "c2"}, update_from="current")
    assert str(f.mapspec) == "a[i], b[j] -> c2[i, j]"
    assert f.output_name == "c2"
    f.update_renames({"c": "c3"}, update_from="original")
    assert str(f.mapspec) == "a[i], b[j] -> c3[i, j]"
    assert f.output_name == "c3"
    f.update_renames({}, overwrite=True)
    assert str(f.mapspec) == "a[i], b[j] -> c[i, j]"
    assert f.output_name == "c"


def test_validate_update_defaults_and_renames_and_bound() -> None:
    @pipefunc(output_name="c", defaults={"b": 1}, renames={"a": "a1"})
    def f(a=42, b=69):
        return a + b

    with pytest.raises(ValueError, match="The allowed arguments are"):
        f.update_defaults({"does_not_exist": 1})
    with pytest.raises(ValueError, match="The allowed arguments are"):
        f.update_renames({"does_not_exist": "1"}, update_from="original")
    with pytest.raises(ValueError, match="The allowed arguments are"):
        f.update_bound({"does_not_exist": 1})


@pytest.mark.parametrize("output_name", [("a.1", "b"), "#a", "1"])
def test_invalid_output_name_identifier(output_name):
    with pytest.raises(
        ValueError,
        match="The `output_name` should contain/be valid Python identifier",
    ):

        @pipefunc(output_name=output_name)
        def f(): ...


def test_invalid_output_name() -> None:
    with pytest.raises(
        TypeError,
        match="The `output_name` should be a string or a tuple of strings, not",
    ):

        @pipefunc(output_name=["a"])  # type: ignore[arg-type]
        def f(): ...


def test_nested_func() -> None:
    def f(a, b):
        return a + b

    def g(f):
        return f

    def h(g, x):
        return g

    nf = NestedPipeFunc([PipeFunc(f, "f"), PipeFunc(g, "g")])
    assert str(nf) == "NestedPipeFunc_f_g(...) → f, g"
    assert repr(nf) == "NestedPipeFunc(pipefuncs=[PipeFunc(f), PipeFunc(g)])"
    assert nf(a=1, b=2) == (3, 3)

    nf = NestedPipeFunc(
        [
            PipeFunc(f, "f", mapspec="a[i], b[i] -> f[i]"),
            PipeFunc(g, "g", mapspec="f[i] -> g[i]"),
        ],
    )
    assert str(nf.mapspec) == "a[i], b[i] -> f[i], g[i]"
    nf_copy = nf.copy()
    assert str(nf.mapspec) == str(nf_copy.mapspec)

    # Test not returning all outputs by providing a output_name
    nf = NestedPipeFunc(
        [
            PipeFunc(f, "f", mapspec="a[i], b[i] -> f[i]"),
            PipeFunc(g, "g", mapspec="f[i] -> g[i]"),
        ],
        output_name="g",
    )
    assert str(nf.mapspec) == "a[i], b[i] -> g[i]"
    assert nf(a=1, b=2) == 3

    # Check all exceptions
    with pytest.raises(ValueError, match="The provided `output_name='not_exist'` should"):
        nf = NestedPipeFunc(
            [PipeFunc(f, "f"), PipeFunc(g, "g")],
            output_name="not_exist",
        )

    with pytest.raises(
        ValueError,
        match="Cannot combine MapSpecs with different input and output mappings",
    ):
        NestedPipeFunc(
            [
                PipeFunc(f, "f", mapspec="... -> f[i]"),
                PipeFunc(g, "g", mapspec="f[i] -> g[i]"),
            ],
        )

    with pytest.raises(
        ValueError,
        match="Cannot combine a mix of None and MapSpec instances",
    ):
        NestedPipeFunc(
            [
                PipeFunc(f, "f", mapspec="... -> f[i]"),
                PipeFunc(g, "g", mapspec="f[i] -> g[i]"),
                PipeFunc(h, "z", mapspec=None),
            ],
        )

    with pytest.raises(
        ValueError,
        match="Cannot combine MapSpecs with different input mappings",
    ):
        NestedPipeFunc(
            [
                PipeFunc(f, "f", mapspec="a[i], b[j] -> f[i, j]"),
                PipeFunc(g, "g", mapspec="f[i, :] -> g[i]"),
            ],
        )

    with pytest.raises(
        ValueError,
        match="Cannot combine MapSpecs with different output mappings",
    ):
        NestedPipeFunc(
            [
                PipeFunc(f, "f", mapspec="a[i], b[j] -> f[i, j]"),
                PipeFunc(g, "g", mapspec="f[i, j] -> g[j, i]"),
            ],
        )

    with pytest.raises(ValueError, match="should have at least two"):
        NestedPipeFunc([PipeFunc(f, "f")])

    with pytest.raises(
        TypeError,
        match="All elements in `pipefuncs` should be instances of `PipeFunc`.",
    ):
        NestedPipeFunc([f, PipeFunc(g, "g")])  # type: ignore[list-item]


def test_nested_func_renames_defaults_and_bound() -> None:
    def f(a, b=99):
        return a + b

    def g(f):
        return f

    # Test renaming
    nf = NestedPipeFunc([PipeFunc(f, "f"), PipeFunc(g, "g")], output_name="g")

    assert nf.renames == {}
    assert nf.defaults == {"b": 99}
    nf.update_renames({"a": "a1", "b": "b1"}, update_from="original")
    assert nf.defaults == {"b1": 99}
    assert nf.renames == {"a": "a1", "b": "b1"}
    assert nf(a1=1, b1=2) == 3
    assert nf(a1=1) == 100
    nf.update_defaults({"b1": 2, "a1": 2})
    assert nf() == 4
    assert nf.renames == {"a": "a1", "b": "b1"}
    assert nf.defaults == {"b1": 2, "a1": 2}
    # Reset defaults to update bound
    nf.update_defaults({}, overwrite=True)
    nf.update_bound({"a1": "a", "b1": "b"})
    assert nf(a1=3, b1=4) == "ab"  # will ignore the input values now


def test_nested_pipefunc_with_resources() -> None:
    def f(a, b=99):
        return a + b

    def g(f):
        return f

    # Test the resources are combined correctly
    nf = NestedPipeFunc(
        [
            PipeFunc(f, "f", resources={"memory": "1GB", "cpus": 2}),
            PipeFunc(g, "g", resources={"memory": "2GB", "cpus": 1}),
        ],
        output_name="g",
    )
    assert isinstance(nf.resources, Resources)
    assert nf.resources.cpus == 2
    assert nf.resources.memory == "2GB"

    # Test that the resources specified in NestedPipeFunc are used
    nf2 = NestedPipeFunc(
        [
            PipeFunc(f, "f", resources={"memory": "1GB", "cpus": 2}),
            PipeFunc(g, "g", resources={"memory": "2GB", "cpus": 1}),
        ],
        output_name="g",
        resources={"memory": "3GB", "cpus": 3},
    )
    assert isinstance(nf2.resources, Resources)
    assert nf2.resources.cpus == 3
    assert nf2.resources.memory == "3GB"

    # Test that the resources specified in PipeFunc are used, with the other None
    nf3 = NestedPipeFunc(
        [
            PipeFunc(f, "f", resources={"memory": "1GB", "cpus": 2}),
            PipeFunc(g, "g", resources=None),
        ],
        output_name="g",
    )
    assert isinstance(nf3.resources, Resources)
    assert nf3.resources.cpus == 2
    assert nf3.resources.memory == "1GB"

    # Test that Resources instance in NestedPipeFunc is used
    nf3 = NestedPipeFunc(
        [
            PipeFunc(f, "f", resources={"memory": "1GB", "cpus": 2}),
            PipeFunc(g, "g", resources=None),
        ],
        output_name="g",
        resources=Resources(cpus=3, memory="3GB"),
    )
    assert isinstance(nf3.resources, Resources)
    assert nf3.resources.cpus == 3
    assert nf3.resources.memory == "3GB"


def test_pipefunc_scope() -> None:
    @pipefunc(output_name="c", mapspec="a[i] -> c[i]")
    def f(a, b):
        return a + b

    scope = "x"
    f.update_scope(scope, "*")
    assert f(x={"a": 1, "b": 1}) == 2
    assert f(**{"x.a": 1, "x.b": 1}) == 2
    assert f(**{"x.b": 1, "x": {"a": 1}}) == 2


def test_set_pipefunc_scope_on_init() -> None:
    @pipefunc(output_name="c", mapspec="a[i] -> c[i]", scope="x")
    def f(a, b):
        return a + b

    assert f.unscoped_parameters == ("a", "b")
    assert f.parameter_scopes == {"x"}
    assert f.renames == {"a": "x.a", "b": "x.b", "c": "x.c"}
    assert str(f.mapspec) == "x.a[i] -> x.c[i]"
    assert f(x={"a": 1, "b": 1}) == 2
    f.update_scope(None, "*", "*")
    assert f.unscoped_parameters == ("a", "b")
    assert f.parameters == ("a", "b")
    assert f(a=1, b=1) == 2


def test_incorrect_resources_variable():
    with pytest.raises(
        ValueError,
        match="The `resources_variable='missing'` should be a parameter of the function.",
    ):

        @pipefunc(output_name="c", resources_variable="missing")
        def f_c(a):
            return a


def test_delayed_resources_in_nested_func() -> None:
    @pipefunc("c")
    def f(a, b):
        return a + b

    @pipefunc("d")
    def g(c):
        return c

    nf = NestedPipeFunc([f, g], resources={"gpus": 3})
    assert isinstance(nf.resources, Resources)
    assert nf.resources.gpus == 3
    with pytest.raises(TypeError, match="`NestedPipeFunc` cannot have callable `resources`."):
        NestedPipeFunc(
            [f, g],
            resources=lambda kwargs: Resources(gpus=kwargs["c"]),  # type: ignore[arg-type]
        )


def test_mapping_over_bound() -> None:
    def f(a, b):
        return a + b

    with pytest.raises(
        ValueError,
        match="The bound arguments cannot be part of the MapSpec input names",
    ):
        PipeFunc(f, output_name="out", mapspec="a[i], b[i] -> out[i]", bound={"b": [1, 2, 3]})

    pf = PipeFunc(f, output_name="out", mapspec="a[i], b[i] -> out[i]")
    with pytest.raises(
        ValueError,
        match="The bound arguments cannot be part of the MapSpec input names",
    ):
        pf.update_bound({"b": [1, 2, 3]})


def test_arg_and_output_name_identical_error():
    with pytest.raises(
        ValueError,
        match="The `output_name` cannot be the same as any of the input parameter names",
    ):
        PipeFunc(lambda x: x, output_name="x")


def test_picklable_resources() -> None:
    @pipefunc(output_name="c", resources=lambda kwargs: Resources(memory="1GB"))  # noqa: ARG005
    def f(a, b):
        return a + b

    p = pickle.dumps(f)
    del f
    f2 = pickle.loads(p)  # noqa: S301
    assert f2.resources({}).memory == "1GB"
    assert f2(a=1, b=2) == 3


def test_func_with_duplicate_renamed_args():
    with pytest.raises(ValueError, match="should be a one-to-one mapping."):

        @pipefunc(output_name="z", renames={"x": "a", "y": "a"})
        def f(x, y):
            return x + y


def test_error_snapshot(tmp_path: Path) -> None:
    @pipefunc(output_name="c")
    def f(a, b):
        msg = "This is a test error"
        raise ValueError(msg)

    with pytest.raises(ValueError, match="This is a test error"):
        f(a=1, b=2)
    snap = f.error_snapshot
    assert snap is not None
    assert isinstance(snap, ErrorSnapshot)
    with pytest.raises(ValueError, match="This is a test error"):
        snap.reproduce()
    assert isinstance(snap.exception, ValueError)
    assert "ErrorSnapshot:" in str(snap)
    snap.save_to_file(tmp_path / "snap.pkl")
    snap2 = ErrorSnapshot.load_from_file(tmp_path / "snap.pkl")
    assert snap2.exception.args == snap.exception.args


def test_class_name_in_pipefunc_name() -> None:
    class MyClass:
        @classmethod
        def my_cls_method(cls):
            return 1

        def my_method(self):
            return 1

    pf = PipeFunc(MyClass.my_cls_method, output_name="out")
    assert pf.__name__ == "MyClass.my_cls_method"

    pf = PipeFunc(MyClass().my_method, output_name="out")
    assert pf.__name__ == "MyClass.my_method"

    def f():
        return 1

    pf = PipeFunc(f, output_name="out")
    assert pf.__name__ == "f"


def test_defaults_dataclass_factory() -> None:
    @dataclass
    class TestClass:
        x0: list[int] = field(default_factory=lambda: [1, 2, 3])
        y0: int = field(default=100)

    pf = PipeFunc(TestClass, "container")
    assert pf.defaults["x0"] == [1, 2, 3]
    assert pf() == TestClass(x0=[1, 2, 3], y0=100)

    pf2 = PipeFunc(TestClass, "container", defaults={"x0": [4, 5, 6]})
    assert pf2.defaults["x0"] == [4, 5, 6]
    assert pf2() == TestClass(x0=[4, 5, 6], y0=100)


<<<<<<< HEAD
def test_equality() -> None:
    @pipefunc(output_name="c")
    def f(a, b):
        return a + b

    @pipefunc(output_name="c")
    def g(a, b):
        return a + b

    assert f == f
    assert f != g
    assert f != 1
    assert f != "f"
    assert f != None  # noqa: E711
    assert f == f.copy()
=======
def test_default_and_bound() -> None:
    @pipefunc("c", bound={"a": 2})
    def f(a=1):
        return a

    _ = f.defaults
    f.copy()

    @dataclass
    class Foo:
        a: int = 1

    f = PipeFunc(Foo, "d", bound={"a": 2})
    _ = f.defaults
    f.copy()


@pytest.mark.skipif(not has_pydantic, reason="pydantic not installed")
def test_default_and_bound_pydantic() -> None:
    # Fixed in https://github.com/pipefunc/pipefunc/pull/525
    import pydantic

    class Foo(pydantic.BaseModel):
        a: int = pydantic.Field(default=1)

    f = PipeFunc(Foo, "d", bound={"a": 2})
    _ = f.defaults  # accessing defaults should not modify state! (issue #525)
    f.copy()
>>>>>>> e4e29e9e
<|MERGE_RESOLUTION|>--- conflicted
+++ resolved
@@ -572,23 +572,6 @@
     assert pf2() == TestClass(x0=[4, 5, 6], y0=100)
 
 
-<<<<<<< HEAD
-def test_equality() -> None:
-    @pipefunc(output_name="c")
-    def f(a, b):
-        return a + b
-
-    @pipefunc(output_name="c")
-    def g(a, b):
-        return a + b
-
-    assert f == f
-    assert f != g
-    assert f != 1
-    assert f != "f"
-    assert f != None  # noqa: E711
-    assert f == f.copy()
-=======
 def test_default_and_bound() -> None:
     @pipefunc("c", bound={"a": 2})
     def f(a=1):
@@ -616,5 +599,4 @@
 
     f = PipeFunc(Foo, "d", bound={"a": 2})
     _ = f.defaults  # accessing defaults should not modify state! (issue #525)
-    f.copy()
->>>>>>> e4e29e9e
+    f.copy()