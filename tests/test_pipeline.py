--- conflicted
+++ resolved
@@ -77,7 +77,11 @@
     assert f_nested.renames == {}
     f_nested.update_renames({"a": "a1", "b": "b1"})
     assert f_nested.renames == {"a": "a1", "b": "b1"}
-    f_nested.update_renames({"a": "a2", "b": "b2"}, overwrite=True, update_from="original")
+    f_nested.update_renames(
+        {"a": "a2", "b": "b2"},
+        overwrite=True,
+        update_from="original",
+    )
     assert f_nested.renames == {"a": "a2", "b": "b2"}
     assert f_nested.parameters == ("a2", "b2", "x")
     f_nested_copy = f_nested.copy()
@@ -435,7 +439,10 @@
     assert len(pipeline.functions) == 3
     assert pipeline["e"].__name__ == "f3"
 
-    with pytest.raises(ValueError, match="Either `f` or `output_name` should be provided"):
+    with pytest.raises(
+        ValueError,
+        match="Either `f` or `output_name` should be provided",
+    ):
         pipeline.drop()
 
 
@@ -528,7 +535,11 @@
         def g(a):
             return a
 
-    @pipefunc(output_name="c", defaults={"a": "a_new", "b": "b_new"}, renames={"a": "b", "b": "a"})
+    @pipefunc(
+        output_name="c",
+        defaults={"a": "a_new", "b": "b_new"},
+        renames={"a": "b", "b": "a"},
+    )
     def h(a="a", b="b"):
         return a, b
 
@@ -722,7 +733,9 @@
     pipeline = Pipeline([f])
     with pytest.raises(
         KeyError,
-        match=re.escape("No function with output name `'d'` in the pipeline, only `['c']`"),
+        match=re.escape(
+            "No function with output name `'d'` in the pipeline, only `['c']`",
+        ),
     ):
         pipeline["d"]
 
@@ -1095,10 +1108,12 @@
     assert len(pipeline.leaf_nodes) == 2
     y1 = 2 + 1
     y2 = 1
-    assert pipeline.run(["z1", "z2"], kwargs={"a": 1, "b": 2}) == (1 * 2 + y1, 1 * 2 + y2)
-
-
-<<<<<<< HEAD
+    assert pipeline.run(["z1", "z2"], kwargs={"a": 1, "b": 2}) == (
+        1 * 2 + y1,
+        1 * 2 + y2,
+    )
+
+
 def test_disjoint_pipefuncs() -> None:
     @pipefunc(output_name="c")
     def f(a, b):
@@ -1116,7 +1131,8 @@
     assert func(a=3, b=4) == (7, 12)
     func2 = pipeline.func(["d", "c"])
     assert func2(a=3, b=4) == (12, 7)
-=======
+
+
 def test_run_allow_unused() -> None:
     @pipefunc(output_name="x")
     def fa(n: int, m: int = 0) -> int:
@@ -1129,6 +1145,16 @@
     pipeline = Pipeline([fa, fb])
     assert pipeline.run(output_name="y", kwargs={"n": 1, "m": 2, "b": 3}) == 30
     with pytest.raises(UnusedParametersError, match="Unused keyword arguments: `b`."):
-        pipeline.run(output_name="x", kwargs={"n": 1, "m": 2, "b": 3}, allow_unused=False)
-    assert pipeline.run(output_name="x", kwargs={"n": 1, "m": 2, "b": 3}, allow_unused=True) == 5
->>>>>>> a787d3c3
+        pipeline.run(
+            output_name="x",
+            kwargs={"n": 1, "m": 2, "b": 3},
+            allow_unused=False,
+        )
+    assert (
+        pipeline.run(
+            output_name="x",
+            kwargs={"n": 1, "m": 2, "b": 3},
+            allow_unused=True,
+        )
+        == 5
+    )