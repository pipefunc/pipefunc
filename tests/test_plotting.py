"""Tests for pipefunc.py."""

from __future__ import annotations

import shutil
from typing import TYPE_CHECKING
from unittest.mock import patch

import pytest

from pipefunc import NestedPipeFunc, Pipeline, pipefunc

if TYPE_CHECKING:
    from pathlib import Path

# Check for required libraries
import importlib

has_matplotlib = importlib.util.find_spec("matplotlib") is not None
has_holoviews = importlib.util.find_spec("holoviews") is not None
has_graphviz = importlib.util.find_spec("graphviz") is not None
has_anywidget = importlib.util.find_spec("graphviz_anywidget") is not None
has_graphviz_exec = shutil.which("dot") is not None


@pytest.fixture(autouse=True)
def patched_show():
    if not has_matplotlib:
        yield
        return
    import matplotlib.pyplot as plt

    with patch.object(plt, "show") as mock_show:
        yield mock_show


@pytest.mark.skipif(not has_graphviz, reason="graphviz not installed")
def test_plot() -> None:
    import graphviz

    @pipefunc("c")
    def a(b):
        return b

    @pipefunc("d")
    def c(c):
        return c

    pipeline = Pipeline([a, c])
    fig = pipeline.visualize()
    assert isinstance(fig, graphviz.Digraph)


@pytest.mark.parametrize("backend", ["matplotlib", "holoviews", "graphviz"])
def test_plot_with_defaults(backend) -> None:
    @pipefunc("c")
    def f(a, b, x):
        return a, b, x

    @pipefunc("d")
    def g(b, c, x=1):
        return b, c, x

    pipeline = Pipeline([f, g])

    if backend == "matplotlib" and not has_matplotlib:
        pytest.skip("matplotlib not installed")
    elif backend == "holoviews" and not has_holoviews:
        pytest.skip("holoviews not installed")
    elif backend == "graphviz" and not has_graphviz:
        pytest.skip("graphviz not installed")

    pipeline.visualize(backend=backend)


@pytest.mark.skipif(not has_matplotlib, reason="matplotlib not installed")
def test_plot_with_defaults_and_bound() -> None:
    @pipefunc("c", bound={"x": 2})
    def f(a, b, x):
        return a, b, x

    @pipefunc("d")
    def g(b, c, x="1" * 100):  # x is a long string that should be trimmed
        return b, c, x

    pipeline = Pipeline([f, g])
    pipeline.visualize_matplotlib(color_combinable=True)


@pytest.mark.parametrize("backend", ["matplotlib", "holoviews"])
def test_plot_with_mapspec(tmp_path: Path, backend) -> None:
    @pipefunc("c", mapspec="a[i] -> c[i]")
    def f(a, b, x):
        return a, b, x

    @pipefunc("d", mapspec="b[i], c[i] -> d[i]")
    def g(b, c, x):
        return b, c, x

    pipeline = Pipeline([f, g])

    if backend == "matplotlib":
        if not has_matplotlib:
            pytest.skip("matplotlib not installed")
        filename = tmp_path / "pipeline.png"
        pipeline.visualize_matplotlib(filename=filename)
        assert filename.exists()
    elif backend == "holoviews":
        if not has_holoviews:
            pytest.skip("holoviews not installed")
        pipeline.visualize_holoviews()


@pytest.mark.skipif(not has_matplotlib, reason="matplotlib not installed")
def test_plot_nested_func() -> None:
    @pipefunc("c", bound={"x": 2})
    def f(a, b, x):
        return a, b, x

    @pipefunc("d")
    def g(b, c, x="1" * 100):  # x is a long string that should be trimmed
        return b, c, x

    pipeline = Pipeline([f, g])
    pipeline.nest_funcs("*")
    pipeline.visualize(backend="matplotlib")


@pytest.mark.skipif(not has_matplotlib, reason="matplotlib not installed")
def test_plotting_resources() -> None:
    @pipefunc(output_name="c", resources_variable="resources", resources={"gpus": 8})
    def f_c(a, b, resources):
        return resources.gpus

    pipeline = Pipeline([f_c])
    pipeline.visualize_matplotlib(figsize=10)


@pytest.fixture
def everything_pipeline() -> Pipeline:
    @pipefunc(output_name="c")
    def f(a: int, b: int) -> int: ...  # type: ignore[empty-body]
    @pipefunc(output_name="d")
    def g(b: int, c: int, x: int = 1) -> int: ...  # type: ignore[empty-body]
    @pipefunc(
        output_name="e",
        bound={"x": 2},
        resources={"cpus": 1, "gpus": 1},
        resources_variable="resources",
        mapspec="c[i] -> e[i]",
    )
    def h(c: int, d: int, x: int = 1, *, resources) -> int: ...  # type: ignore[empty-body]
    @pipefunc(output_name="i1")
    def i1(a: int): ...
    @pipefunc(output_name="i2")
    def i2(i1: dict[str, int]): ...

    i = NestedPipeFunc([i1, i2], output_name="i2")
    return Pipeline([f, g, h, i])


@pytest.mark.parametrize("backend", ["matplotlib", "holoviews", "graphviz"])
def test_visualize_graphviz(
    backend,
    patched_show,
    everything_pipeline: Pipeline,
    tmp_path: Path,
) -> None:
    if backend == "matplotlib" and not has_matplotlib:
        pytest.skip("matplotlib not installed")
    elif backend == "holoviews" and not has_holoviews:
        pytest.skip("holoviews not installed")
    elif backend == "graphviz" and (not has_graphviz or not has_graphviz_exec):
        pytest.skip("graphviz not installed")

    everything_pipeline.visualize(backend=backend)
    if backend == "graphviz":
        everything_pipeline.visualize_graphviz(
            filename=tmp_path / "graphviz.svg",
            figsize=10,
            include_full_mapspec=True,
        )


<<<<<<< HEAD
@pytest.mark.skipif(
    not has_anywidget or not has_graphviz,
    reason="graphviz-anywidget not installed",
)
def test_plotting_widget(everything_pipeline: Pipeline) -> None:
    # Note: Not sure how to test this properly, just make sure it runs
    widget = everything_pipeline.visualize(backend="graphviz_widget")
    first, second, widget = widget.children
    reset_button, direction_selector = first.children
    search_input, search_type_selector, case_toggle = second.children
    reset_button.click()
    direction_selector.value = "downstream"
    search_input.value = "c"
    search_type_selector.value = "included"
    case_toggle.value = True


=======
>>>>>>> 429da8fd
@pytest.mark.skipif(not has_graphviz or not has_graphviz_exec, reason="graphviz not installed")
def test_visualize_graphviz_with_typing():
    @pipefunc(output_name="c")
    def f(a: int, b: int) -> UnresolvableTypeHere:  # type: ignore[name-defined]  # noqa: F821
        return a + b

    @pipefunc(output_name="d")
    def g(b: int, c: int, x: int = 1) -> int:
        return b + c + x

    pipeline = Pipeline([f, g])
    pipeline.visualize_graphviz(return_type="html")<|MERGE_RESOLUTION|>--- conflicted
+++ resolved
@@ -182,7 +182,6 @@
         )
 
 
-<<<<<<< HEAD
 @pytest.mark.skipif(
     not has_anywidget or not has_graphviz,
     reason="graphviz-anywidget not installed",
@@ -200,8 +199,6 @@
     case_toggle.value = True
 
 
-=======
->>>>>>> 429da8fd
 @pytest.mark.skipif(not has_graphviz or not has_graphviz_exec, reason="graphviz not installed")
 def test_visualize_graphviz_with_typing():
     @pipefunc(output_name="c")
