"""Tests for pipefunc.py."""

from __future__ import annotations

from typing import TYPE_CHECKING
from unittest.mock import patch

import pytest

from pipefunc import NestedPipeFunc, Pipeline, pipefunc

if TYPE_CHECKING:
    from pathlib import Path

# Check for required libraries
import importlib

has_matplotlib = importlib.util.find_spec("matplotlib") is not None
has_holoviews = importlib.util.find_spec("holoviews") is not None
has_pygraphviz = importlib.util.find_spec("pygraphviz") is not None


@pytest.fixture(autouse=True)
def patched_show():
    if not has_matplotlib:
        yield
        return
    import matplotlib.pyplot as plt

    with patch.object(plt, "show") as mock_show:
        yield mock_show


@pytest.mark.skipif(not has_pygraphviz, reason="pygraphviz not installed")
def test_plot() -> None:
    import graphviz

    @pipefunc("c")
    def a(b):
        return b

    @pipefunc("d")
    def c(c):
        return c

    pipeline = Pipeline([a, c])
    fig = pipeline.visualize()
    assert isinstance(fig, graphviz.Digraph)


@pytest.mark.parametrize("backend", ["matplotlib", "holoviews", "graphviz"])
def test_plot_with_defaults(backend) -> None:
    @pipefunc("c")
    def f(a, b, x):
        return a, b, x

    @pipefunc("d")
    def g(b, c, x=1):
        return b, c, x

    pipeline = Pipeline([f, g])

    if backend == "matplotlib" and not has_matplotlib:
        pytest.skip("matplotlib not installed")
    elif backend == "holoviews" and not has_holoviews:
        pytest.skip("holoviews not installed")
    elif backend == "graphviz" and not has_pygraphviz:
        pytest.skip("pygraphviz not installed")

    pipeline.visualize(backend=backend)


@pytest.mark.skipif(not has_matplotlib, reason="matplotlib not installed")
def test_plot_with_defaults_and_bound() -> None:
    @pipefunc("c", bound={"x": 2})
    def f(a, b, x):
        return a, b, x

    @pipefunc("d")
    def g(b, c, x="1" * 100):  # x is a long string that should be trimmed
        return b, c, x

    pipeline = Pipeline([f, g])
    pipeline.visualize_matplotlib(color_combinable=True)


@pytest.mark.parametrize("backend", ["matplotlib", "holoviews"])
def test_plot_with_mapspec(tmp_path: Path, backend) -> None:
    @pipefunc("c", mapspec="a[i] -> c[i]")
    def f(a, b, x):
        return a, b, x

    @pipefunc("d", mapspec="b[i], c[i] -> d[i]")
    def g(b, c, x):
        return b, c, x

    pipeline = Pipeline([f, g])

    if backend == "matplotlib":
        if not has_matplotlib:
            pytest.skip("matplotlib not installed")
        filename = tmp_path / "pipeline.png"
        pipeline.visualize_matplotlib(filename=filename)
        assert filename.exists()
    elif backend == "holoviews":
        if not has_holoviews:
            pytest.skip("holoviews not installed")
        pipeline.visualize_holoviews()


@pytest.mark.skipif(not has_matplotlib, reason="matplotlib not installed")
def test_plot_nested_func() -> None:
    @pipefunc("c", bound={"x": 2})
    def f(a, b, x):
        return a, b, x

    @pipefunc("d")
    def g(b, c, x="1" * 100):  # x is a long string that should be trimmed
        return b, c, x

    pipeline = Pipeline([f, g])
    pipeline.nest_funcs("*")
    pipeline.visualize(backend="matplotlib")


@pytest.mark.skipif(not has_matplotlib, reason="matplotlib not installed")
def test_plotting_resources() -> None:
    @pipefunc(output_name="c", resources_variable="resources", resources={"gpus": 8})
    def f_c(a, b, resources):
        return resources.gpus

    pipeline = Pipeline([f_c])
    pipeline.visualize_matplotlib(figsize=10)


@pytest.fixture
def everything_pipeline() -> Pipeline:
    @pipefunc(output_name="c")
    def f(a: int, b: int) -> int: ...  # type: ignore[empty-body]
    @pipefunc(output_name="d")
    def g(b: int, c: int, x: int = 1) -> int: ...  # type: ignore[empty-body]
    @pipefunc(
        output_name="e",
        bound={"x": 2},
        resources={"cpus": 1, "gpus": 1},
        resources_variable="resources",
        mapspec="c[i] -> e[i]",
    )
    def h(c: int, d: int, x: int = 1, *, resources) -> int: ...  # type: ignore[empty-body]
    @pipefunc(output_name="i1")
    def i1(a: int): ...
    @pipefunc(output_name="i2")
    def i2(i1: dict[str, int]): ...

    i = NestedPipeFunc([i1, i2], output_name="i2")
    return Pipeline([f, g, h, i])


@pytest.mark.parametrize("backend", ["matplotlib", "holoviews", "graphviz"])
def test_visualize_graphviz(
    backend,
    patched_show,
    everything_pipeline: Pipeline,
    tmp_path: Path,
) -> None:
    if backend == "matplotlib" and not has_matplotlib:
        pytest.skip("matplotlib not installed")
    elif backend == "holoviews" and not has_holoviews:
        pytest.skip("holoviews not installed")
    elif backend == "graphviz" and not has_pygraphviz:
        pytest.skip("pygraphviz not installed")

    everything_pipeline.visualize(backend=backend)
    if backend == "graphviz":
        everything_pipeline.visualize_graphviz(
            filename=tmp_path / "graphviz.svg",
            figsize=10,
            include_full_mapspec=True,
        )


<<<<<<< HEAD
def test_plotting_widget(everything_pipeline: Pipeline) -> None:
    # Note: Not sure how to test this properly, just make sure it runs
    widget = everything_pipeline.visualize(backend="graphviz_widget")
    first, second, widget = widget.children
    reset_button, direction_selector = first.children
    search_input, search_type_selector, case_toggle = second.children
    reset_button.click()
    direction_selector.value = "downstream"
    search_input.value = "c"
    search_type_selector.value = "included"
    case_toggle.value = True


=======
@pytest.mark.skipif(not has_pygraphviz, reason="pygraphviz not installed")
>>>>>>> 31d6b54d
def test_visualize_graphviz_with_typing():
    @pipefunc(output_name="c")
    def f(a: int, b: int) -> UnresolvableTypeHere:  # type: ignore[name-defined]  # noqa: F821
        return a + b

    @pipefunc(output_name="d")
    def g(b: int, c: int, x: int = 1) -> int:
        return b + c + x

    pipeline = Pipeline([f, g])
    pipeline.visualize_graphviz(return_type="html")<|MERGE_RESOLUTION|>--- conflicted
+++ resolved
@@ -18,6 +18,7 @@
 has_matplotlib = importlib.util.find_spec("matplotlib") is not None
 has_holoviews = importlib.util.find_spec("holoviews") is not None
 has_pygraphviz = importlib.util.find_spec("pygraphviz") is not None
+has_anywidget = importlib.util.find_spec("anywidget") is not None
 
 
 @pytest.fixture(autouse=True)
@@ -179,7 +180,10 @@
         )
 
 
-<<<<<<< HEAD
+@pytest.mark.skipif(
+    not has_pygraphviz or not has_anywidget,
+    reason="pygraphviz or anywidget not installed",
+)
 def test_plotting_widget(everything_pipeline: Pipeline) -> None:
     # Note: Not sure how to test this properly, just make sure it runs
     widget = everything_pipeline.visualize(backend="graphviz_widget")
@@ -193,9 +197,7 @@
     case_toggle.value = True
 
 
-=======
 @pytest.mark.skipif(not has_pygraphviz, reason="pygraphviz not installed")
->>>>>>> 31d6b54d
 def test_visualize_graphviz_with_typing():
     @pipefunc(output_name="c")
     def f(a: int, b: int) -> UnresolvableTypeHere:  # type: ignore[name-defined]  # noqa: F821
