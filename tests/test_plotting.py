--- conflicted
+++ resolved
@@ -14,44 +14,24 @@
 
 # Check for required libraries
 import importlib
-<<<<<<< HEAD
-=======
 
 has_matplotlib = importlib.util.find_spec("matplotlib") is not None
 has_holoviews = importlib.util.find_spec("holoviews") is not None
 has_pygraphviz = importlib.util.find_spec("pygraphviz") is not None
 
->>>>>>> 1813289d
 
-has_matplotlib = importlib.util.find_spec("matplotlib") is not None
-has_holoviews = importlib.util.find_spec("holoviews") is not None
-has_pygraphviz = importlib.util.find_spec("pygraphviz") is not None
-
-matplotlib_required = pytest.mark.skipif(not has_matplotlib, reason="matplotlib not installed")
-holoviews_required = pytest.mark.skipif(not has_holoviews, reason="holoviews not installed")
-graphviz_required = pytest.mark.skipif(not has_pygraphviz, reason="pygraphviz not installed")
-
-
-@pytest.fixture
+@pytest.fixture(autouse=True)
 def patched_show():
     if not has_matplotlib:
-<<<<<<< HEAD
-        pytest.skip("matplotlib not installed")
-=======
         yield
         return
->>>>>>> 1813289d
     import matplotlib.pyplot as plt
 
     with patch.object(plt, "show") as mock_show:
         yield mock_show
 
 
-<<<<<<< HEAD
-@graphviz_required
-=======
 @pytest.mark.skipif(not has_pygraphviz, reason="pygraphviz not installed")
->>>>>>> 1813289d
 def test_plot() -> None:
     import graphviz
 
@@ -90,13 +70,8 @@
     pipeline.visualize(backend=backend)
 
 
-<<<<<<< HEAD
-@matplotlib_required
-def test_plot_with_defaults_and_bound(patched_show) -> None:
-=======
 @pytest.mark.skipif(not has_matplotlib, reason="matplotlib not installed")
 def test_plot_with_defaults_and_bound() -> None:
->>>>>>> 1813289d
     @pipefunc("c", bound={"x": 2})
     def f(a, b, x):
         return a, b, x
@@ -133,13 +108,8 @@
         pipeline.visualize_holoviews()
 
 
-<<<<<<< HEAD
-@matplotlib_required
-def test_plot_nested_func(patched_show) -> None:
-=======
 @pytest.mark.skipif(not has_matplotlib, reason="matplotlib not installed")
 def test_plot_nested_func() -> None:
->>>>>>> 1813289d
     @pipefunc("c", bound={"x": 2})
     def f(a, b, x):
         return a, b, x
@@ -153,13 +123,8 @@
     pipeline.visualize(backend="matplotlib")
 
 
-<<<<<<< HEAD
-@matplotlib_required
-def test_plotting_resources(patched_show) -> None:
-=======
 @pytest.mark.skipif(not has_matplotlib, reason="matplotlib not installed")
 def test_plotting_resources() -> None:
->>>>>>> 1813289d
     @pipefunc(output_name="c", resources_variable="resources", resources={"gpus": 8})
     def f_c(a, b, resources):
         return resources.gpus
@@ -214,11 +179,7 @@
         )
 
 
-<<<<<<< HEAD
-@graphviz_required
-=======
 @pytest.mark.skipif(not has_pygraphviz, reason="pygraphviz not installed")
->>>>>>> 1813289d
 def test_visualize_graphviz_with_typing():
     @pipefunc(output_name="c")
     def f(a: int, b: int) -> UnresolvableTypeHere:  # type: ignore[name-defined]  # noqa: F821
